#!/usr/bin/env python

from setuptools import setup, find_packages
import sys

version = '0.1.2b3'

requires = [
<<<<<<< HEAD
    'eduid-common[webapp]>=0.2.1b9',
    'eduid_am >= 0.6.0',
=======
    'eduid-common[webapp]>=0.2.1b10',
>>>>>>> dba9c57b
    'Flask==0.10.1',
]


test_requires = [
    'WebTest==2.0.18',
    'mock==1.0.1',
]

testing_extras = test_requires + [
    'nose==1.2.1',
    'coverage==3.6',
    'nosexcover==1.0.8',
]

setup(
    name='eduid-webapp',
    version=version,
    license='bsd',
    url='https://www.github.com/eduID/',
    author='NORDUnet A/S',
    author_email='',
    description='authentication service for eduID',
    classifiers=[
        'Framework :: Flask',
    ],
    packages=find_packages('src'),
    package_dir={'': 'src'},
    namespace_packages=['eduid_webapp'],
    zip_safe=False,
    include_package_data=True,
    install_requires=requires,
    tests_require=test_requires,
    extras_require={
        'testing': testing_extras,
    },
)<|MERGE_RESOLUTION|>--- conflicted
+++ resolved
@@ -6,12 +6,8 @@
 version = '0.1.2b3'
 
 requires = [
-<<<<<<< HEAD
-    'eduid-common[webapp]>=0.2.1b9',
     'eduid_am >= 0.6.0',
-=======
     'eduid-common[webapp]>=0.2.1b10',
->>>>>>> dba9c57b
     'Flask==0.10.1',
 ]
 
