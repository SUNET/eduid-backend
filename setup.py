--- conflicted
+++ resolved
@@ -10,25 +10,14 @@
 if os.path.exists(README_fn):
     README = open(README_fn).read()
 
-<<<<<<< HEAD
 version = '0.6.0b0'
-=======
-version = '0.5.4.2'
->>>>>>> 1ec8a573
 
 install_requires = [
     'eduid_userdb >= 0.0.0, < 0.1.0',
 
-    'pymongo>=2.8,<3',   # XXX remove after eduid_userdb transition
-
     'python-dateutil>=2.1',
-<<<<<<< HEAD
     'celery>=3.1.17, < 3.2.0',
     'simplejson>=3.6.5',
-=======
-    'pymongo>=2.8,<3',
-    'celery>=3.1.9',
->>>>>>> 1ec8a573
 ]
 
 testing_extras = [
