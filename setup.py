--- conflicted
+++ resolved
@@ -20,12 +20,9 @@
     'PyYAML >= 3.11',
     'bleach>=1.4.2',
     'marshmallow>=2.10,<2.11',
-<<<<<<< HEAD
     'Flask-Mail == 0.9.1',
     'eduid_msg >= 0.10.2',
-=======
     'statsd==3.2.1',
->>>>>>> dd0354ba
 ]
 webapp_extras = webapp_requires + []
 
