--- conflicted
+++ resolved
@@ -1,11 +1,7 @@
 from setuptools import setup, find_packages
 
 
-<<<<<<< HEAD
 version = '0.32.0'
-=======
-version = '0.31.2'
->>>>>>> 943ce351
 
 
 requires = [
