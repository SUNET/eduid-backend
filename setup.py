--- conflicted
+++ resolved
@@ -1,11 +1,7 @@
 from setuptools import setup, find_packages
 
 
-<<<<<<< HEAD
-version = '0.3.3b6'
-=======
-version = '0.3.5b5'
->>>>>>> bc9fe078
+version = '0.3.5b6'
 
 requires = [
     'six==1.11.0',
