from setuptools import setup, find_packages


version = '0.3.2b7'

requires = [
    'setuptools >= 2.2',
    'eduid-userdb >= 0.3.0',
]

# Flavours
webapp_requires = [
    'Flask>=0.12,<0.13',
    'pysaml2 >= 4.0.3rc1',  # version sync with dashboard to avoid pip catastrophes
    'redis >= 2.10.5',
    'pwgen == 0.4',
<<<<<<< HEAD
    'vccs_client >= 0.4.5',
=======
    'vccs_client >= 0.4.5b1',
>>>>>>> d40e5b4b
    'PyNaCl >= 1.0.1',
    'python-etcd >= 0.4.5',
    'PyYAML >= 3.11',
    'bleach>=2.0.0',
    'marshmallow>=2.10,<2.11',
    'Flask-Mail == 0.9.1',
    'eduid_msg >= 0.10.3b1',
    'eduid-am >= 0.6.2b2',
    'statsd==3.2.1',
]
webapp_extras = webapp_requires + []

idp_requires = [
    'pysaml2 >= 1.2.0beta2',
    'redis >= 2.10.5',
    'vccs_client >= 0.4.2',
    'PyNaCl >= 1.0.1',
    'statsd==3.2.1',
]
idp_extras = idp_requires + []

# No dependecies flavor, let the importing application handle dependencies
nodeps_requires = requires

test_requires = [
    'mock == 1.0.1',
]
testing_extras = test_requires + webapp_extras + [
    'nose',
    'coverage',
    'nosexcover',
]

long_description = open('README.txt').read()

setup(name='eduid-common',
      version=version,
      description="Common code for eduID applications",
      long_description=long_description,
      classifiers=[
          "Programming Language :: Python",
      ],
      keywords='',
      author='SUNET',
      author_email='',
      url='https://github.com/SUNET/',
      license='bsd',
      packages=find_packages('src'),
      package_dir={'': 'src'},
      namespace_packages=['eduid_common'],
      include_package_data=True,
      zip_safe=False,
      install_requires=requires,
      tests_require=test_requires,
      extras_require={
          'testing': testing_extras,
          'webapp': webapp_extras,
          'idp': idp_extras,
          'nodeps': []
      },
      entry_points="""
      """,
      )<|MERGE_RESOLUTION|>--- conflicted
+++ resolved
@@ -14,11 +14,7 @@
     'pysaml2 >= 4.0.3rc1',  # version sync with dashboard to avoid pip catastrophes
     'redis >= 2.10.5',
     'pwgen == 0.4',
-<<<<<<< HEAD
     'vccs_client >= 0.4.5',
-=======
-    'vccs_client >= 0.4.5b1',
->>>>>>> d40e5b4b
     'PyNaCl >= 1.0.1',
     'python-etcd >= 0.4.5',
     'PyYAML >= 3.11',
