from setuptools import setup, find_packages


<<<<<<< HEAD
version = '0.3.4b1'
=======
version = '0.3.5b0'
>>>>>>> 3ea8de3b

requires = [
    'six==1.11.0',
    'setuptools >= 2.2',
    'eduid-userdb >= 0.3.2b4',
]

# Flavours
webapp_requires = [
    'Flask>=0.12.2,<0.13',
    'pysaml2 >= 4.6.1',  # version sync with dashboard to avoid pip catastrophes
    'redis >= 2.10.5',
    'pwgen == 0.4',
    'vccs_client >= 0.4.5',
    'PyNaCl >= 1.0.1',
    'python-etcd >= 0.4.5',
    'PyYAML >= 3.11',
    'bleach>=2.0.0',
    'marshmallow>=2.10,<2.11',
    'Flask-Mail == 0.9.1',
    'eduid_msg >= 0.10.3b1',
    'eduid-am >= 0.6.2b2',
    'statsd==3.2.1',
]
webapp_extras = webapp_requires + []

idp_requires = [
    'pysaml2 >= 4.6.1',
    'redis >= 2.10.5',
    'vccs_client >= 0.4.2',
    'PyNaCl >= 1.0.1',
    'statsd==3.2.1',
]
idp_extras = idp_requires + []

# No dependecies flavor, let the importing application handle dependencies
nodeps_requires = requires

test_requires = [
    'mock == 1.0.1',
]
testing_extras = test_requires + webapp_extras + [
    'nose',
    'coverage',
    'nosexcover',
]

long_description = open('README.txt').read()

setup(name='eduid-common',
      version=version,
      description="Common code for eduID applications",
      long_description=long_description,
      classifiers=[
          "Programming Language :: Python",
      ],
      keywords='',
      author='SUNET',
      author_email='',
      url='https://github.com/SUNET/',
      license='bsd',
      packages=find_packages('src'),
      package_dir={'': 'src'},
      namespace_packages=['eduid_common'],
      include_package_data=True,
      zip_safe=False,
      install_requires=requires,
      tests_require=test_requires,
      extras_require={
          'testing': testing_extras,
          'webapp': webapp_extras,
          'idp': idp_extras,
          'nodeps': []
      },
      entry_points="""
      """,
      )<|MERGE_RESOLUTION|>--- conflicted
+++ resolved
@@ -1,11 +1,7 @@
 from setuptools import setup, find_packages
 
 
-<<<<<<< HEAD
-version = '0.3.4b1'
-=======
-version = '0.3.5b0'
->>>>>>> 3ea8de3b
+version = '0.3.5b1'
 
 requires = [
     'six==1.11.0',
