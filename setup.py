--- conflicted
+++ resolved
@@ -6,11 +6,7 @@
 requires = [
     'six >= 1.11.0',
     'setuptools >= 2.2',
-<<<<<<< HEAD
     'eduid-userdb >= 0.4.6b16',
-=======
-    'eduid-userdb >= 0.4.6b15',
->>>>>>> 4744c71e
 ]
 
 # Flavours
