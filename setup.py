import os

from setuptools import setup, find_packages

__author__ = 'leifj'

here = os.path.abspath(os.path.dirname(__file__))
README_fn = os.path.join(here, 'README.rst')
README = 'eduID Message Manager'
if os.path.exists(README_fn):
    README = open(README_fn).read()

<<<<<<< HEAD
version = '0.8.9'
=======
version = '0.8.8b0'
>>>>>>> 4ae5a0cc

install_requires = [
    'eduid-am>=0.5.3',
    'python-dateutil>=2.1',
    'pymongo>=2.8,<3',
    'celery>=3.1.9',
    'pysmscom>=0.4',
    'pynavet>=0.6.0',
    'Jinja2>=2.7.3',
    'hammock>=0.2.4',
]

testing_extras = [
    'nose==1.2.1',
    'nosexcover==1.0.8',
    'coverage==3.6',
    'mock==1.0.1',
    'jinja2',
]

setup(
    name='eduid_msg',
    version=version,
    description="eduID Message Manager",
    long_description=README,
    classifiers=[
        # Get strings from http://pypi.python.org/pypi?%3Aaction=list_classifiers
    ],
    keywords='identity federation saml',
    author='Leif Johansson',
    author_email='leifj@sunet.se',
    url='http://blogs.mnt.se',
    license='BSD',
    packages=find_packages(),
    include_package_data=True,
    package_data = {
        },
    zip_safe=False,
    install_requires=install_requires,
    extras_require={
        'testing': testing_extras,
    },
    test_suite='eduid_msg',
)<|MERGE_RESOLUTION|>--- conflicted
+++ resolved
@@ -10,11 +10,7 @@
 if os.path.exists(README_fn):
     README = open(README_fn).read()
 
-<<<<<<< HEAD
-version = '0.8.9'
-=======
 version = '0.8.8b0'
->>>>>>> 4ae5a0cc
 
 install_requires = [
     'eduid-am>=0.5.3',
