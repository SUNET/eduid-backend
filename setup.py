from setuptools import setup, find_packages


<<<<<<< HEAD
version = '0.2.2b3'
=======
version = '0.3.0b0'
>>>>>>> 8beff1c8

requires = [
    'setuptools >= 2.2',
    'eduid-userdb >= 0.0.5',
]

# Flavours
webapp_requires = [
    'Flask>=0.10.1,<0.12',
    'pysaml2 >= 4.0.3rc1',  # version sync with dashboard to avoid pip catastrophes
    'redis >= 2.10.5',
    'pwgen == 0.4',
    'vccs_client >= 0.4.1',
    'PyNaCl >= 1.0.1',
    'python-etcd >= 0.4.3',
    'PyYAML >= 3.11',
    'bleach>=1.4.2',
    'marshmallow>=2.10,<2.11',
    'Flask-Mail == 0.9.1',
    'eduid_msg >= 0.10.2',
    'statsd==3.2.1',
]
webapp_extras = webapp_requires + []

idp_requires = [
    'pysaml2 >= 1.2.0beta2',
    'redis >= 2.10.5',
    'vccs_client >= 0.4.2',
    'PyNaCl >= 1.0.1',
    'statsd==3.2.1',
]
idp_extras = idp_requires + []

test_requires = [
    'mock == 1.0.1',
]
testing_extras = test_requires + webapp_extras + [
    'nose',
    'coverage',
    'nosexcover',
]

long_description = open('README.txt').read()

setup(name='eduid-common',
      version=version,
      description="Common code for eduID applications",
      long_description=long_description,
      classifiers=[
          "Programming Language :: Python",
      ],
      keywords='',
      author='NORDUnet A/S',
      author_email='',
      url='https://github.com/SUNET/',
      license='bsd',
      packages=find_packages('src'),
      package_dir={'': 'src'},
      namespace_packages=['eduid_common'],
      include_package_data=True,
      zip_safe=False,
      install_requires=requires,
      tests_require=test_requires,
      extras_require={
          'testing': testing_extras,
          'webapp': webapp_extras,
          'idp': idp_extras,
      },
      entry_points="""
      """,
      )<|MERGE_RESOLUTION|>--- conflicted
+++ resolved
@@ -1,11 +1,7 @@
 from setuptools import setup, find_packages
 
 
-<<<<<<< HEAD
-version = '0.2.2b3'
-=======
 version = '0.3.0b0'
->>>>>>> 8beff1c8
 
 requires = [
     'setuptools >= 2.2',
