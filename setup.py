--- conflicted
+++ resolved
@@ -1,11 +1,7 @@
 from setuptools import setup, find_packages
 
 
-<<<<<<< HEAD
-version = '0.3.4b2'
-=======
-version = '0.3.5b1'
->>>>>>> 1e9e8dbc
+version = '0.3.5b2'
 
 requires = [
     'six==1.11.0',
