--- conflicted
+++ resolved
@@ -6,23 +6,6 @@
 logger = get_task_logger(__name__)
 
 @app.task
-<<<<<<< HEAD
-=======
-def verify_identity(national_identity_number, mobile_number_list):
-    """
-    Verify that one of the mobile numbers are registered to the given nin or parent
-    :param national_identity_number:
-    :param mobile_number_list:
-    :return: {'success': boolean, 'status': string, 'mobile': string}
-              success is true or false depending on if the validation was successful or not.
-              status holds information about the verification. no_phone, no_match, match, match_by_navet, bad_input
-              mobile holds the mobile number that where used to do the validation
-    """
-    lookup_client = MobileLookupClient(logger)
-    return lookup_client.verify_identity(national_identity_number, mobile_number_list)
-
-@app.task
->>>>>>> 28ebe55c
 def find_mobiles_by_NIN(national_identity_number, number_region=None):
     """
     Searches mobile numbers registered to the given nin
