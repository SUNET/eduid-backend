<<<<<<< HEAD
import logging
from eduid_lookup_mobile.config import read_configuration

conf = read_configuration()

if conf['LOG_PATH'] and not conf['LOG_PATH'] == "":
    logging.basicConfig(filename=conf['LOG_PATH'], level=logging.DEBUG)
else:
    logging.basicConfig(level=logging.DEBUG)


# create logger
log = logging.getLogger('eduid_lookup_mobile')

#create console handler and set level to debug
ch = logging.StreamHandler()
ch.setLevel(logging.DEBUG)

# create formatter
formatter = logging.Formatter('%(asctime)s - %(name)s - %(levelname)s - %(message)s')

# add formatter to ch
ch.setFormatter(formatter)

# add ch to logger
log.addHandler(ch)
=======
"""
eduID Lookup Mobile package.

Copyright (c) 2015 SUNET. All rights reserved.
See the file LICENSE.txt for full license statement.
"""
>>>>>>> 28ebe55c
<|MERGE_RESOLUTION|>--- conflicted
+++ resolved
@@ -1,35 +1,6 @@
-<<<<<<< HEAD
-import logging
-from eduid_lookup_mobile.config import read_configuration
-
-conf = read_configuration()
-
-if conf['LOG_PATH'] and not conf['LOG_PATH'] == "":
-    logging.basicConfig(filename=conf['LOG_PATH'], level=logging.DEBUG)
-else:
-    logging.basicConfig(level=logging.DEBUG)
-
-
-# create logger
-log = logging.getLogger('eduid_lookup_mobile')
-
-#create console handler and set level to debug
-ch = logging.StreamHandler()
-ch.setLevel(logging.DEBUG)
-
-# create formatter
-formatter = logging.Formatter('%(asctime)s - %(name)s - %(levelname)s - %(message)s')
-
-# add formatter to ch
-ch.setFormatter(formatter)
-
-# add ch to logger
-log.addHandler(ch)
-=======
 """
 eduID Lookup Mobile package.
 
 Copyright (c) 2015 SUNET. All rights reserved.
 See the file LICENSE.txt for full license statement.
-"""
->>>>>>> 28ebe55c
+"""