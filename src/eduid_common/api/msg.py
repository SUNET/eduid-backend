--- conflicted
+++ resolved
@@ -27,14 +27,8 @@
 
 
 def init_relay(app):
-<<<<<<< HEAD
-    config = app.config['CELERY_CONFIG']
-    if app.config.get('MSG_BROKER_URL'):
-        config['BROKER_URL'] = app.config.get('MSG_BROKER_URL')
-=======
     config = deepcopy(app.config['CELERY_CONFIG'])
     config['BROKER_URL'] = app.config['MSG_BROKER_URL']
->>>>>>> a081f001
     eduid_msg.celery.celery.conf.update(config)
     app.msg_relay = MsgRelay()
     return app
