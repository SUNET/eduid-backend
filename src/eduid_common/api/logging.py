--- conflicted
+++ resolved
@@ -75,32 +75,6 @@
 
 class RequireDebugFalse(logging.Filter):
 
-<<<<<<< HEAD
-    Override the following config settings if needed:
-    LOG_TYPE = ['rotating']
-    LOG_FILE = None
-    LOG_FORMAT = '%(asctime)s - %(name)s - %(levelname)s - %(message)s'
-    LOG_LEVEL = 'INFO'
-    LOG_MAX_BYTES = 1000000
-    LOG_BACKUP_COUNT = 10
-    """
-
-    if app.config.log_file:
-        try:
-            handler = RotatingFileHandler(app.config.log_file, maxBytes=app.config.log_max_bytes,
-                                          backupCount=app.config.log_backup_count)
-            handler.setLevel(app.config.log_level)
-            formatter = EduidFormatter(app.config.log_format)
-            handler.setFormatter(formatter)
-            app.logger.addHandler(handler)
-            app.logger.info('Rotating log handler initiated')
-        except AttributeError as e:
-            raise BadConfiguration(e)
-    return app
-
-
-def stream(app):
-=======
     def __init__(self, app_debug):
         logging.Filter.__init__(self)
         self.app_debug = app_debug
@@ -127,7 +101,6 @@
 
 
 def init_logging(app: Flask) -> Flask:
->>>>>>> ea162d97
     """
     Init logging using dictConfig.
 
@@ -138,37 +111,6 @@
     Merges optional dictConfig from settings before initializing.
     """
     try:
-<<<<<<< HEAD
-        handler = StreamHandler()
-        handler.setLevel(app.config.log_level)
-        formatter = EduidFormatter(app.config.log_format)
-        handler.setFormatter(formatter)
-        app.logger.addHandler(handler)
-        app.logger.info('Stream log handler initiated')
-    except AttributeError as e:
-        raise BadConfiguration(e)
-    return app
-
-
-def init_logging(app):
-    """
-    :param app: Flask app
-    :type app: flask.app.Flask
-    :return: Flask app with log handlers
-    :rtype: flask.app.Flask
-    """
-    root.setLevel(app.config.log_level)
-    app.logger.handlers = []  # Remove any handler that Flask set up
-    app.logger.setLevel(app.config.log_level)
-    # Add extra context
-    app.logger.addFilter(AppFilter(app))
-    app.logger.addFilter(UserFilter(app))
-
-    for log_type in app.config.log_type:
-        init_handler = globals().get(log_type)
-        if init_handler:
-            app = init_handler(app)
-=======
         local_context = {
             'level': app.config.setdefault('LOG_LEVEL', 'INFO'),
             'format': app.config.setdefault('LOG_FORMAT', DEFAULT_FORMAT),
@@ -226,5 +168,4 @@
         pp = PrettyPrinter()
         app.logger.debug(f'Logging config:\n{pp.pformat(logging_config)}')
     app.logger.info('Logging configured')
->>>>>>> ea162d97
     return app