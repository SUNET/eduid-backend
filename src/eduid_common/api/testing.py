--- conflicted
+++ resolved
@@ -96,16 +96,12 @@
         os.environ.update({'ETCD_PORT': str(self.etcd_instance.port)})
         self.app = self.load_app(config)
         self.browser = self.app.test_client()
-<<<<<<< HEAD
         if create_user:
-            self.app.central_userdb.save(User(data=NEW_USER_EXAMPLE), check_sync=False)
-=======
-        self.test_user_data = deepcopy(NEW_USER_EXAMPLE)
-        self.test_user = User(data=self.test_user_data)
-        with self.app.app_context():
-            self.app.central_userdb.save(self.test_user, check_sync=False)
-            self.init_data()
->>>>>>> 48c8825c
+            self.test_user_data = deepcopy(NEW_USER_EXAMPLE)
+            self.test_user = User(data=self.test_user_data)
+            with self.app.app_context():
+                self.app.central_userdb.save(self.test_user, check_sync=False)
+                self.init_data()
 
         # Helper constants
         self.content_type_json = 'application/json'
