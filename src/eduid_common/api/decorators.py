# -*- coding: utf-8 -*-

from __future__ import absolute_import

import warnings
from functools import wraps
from flask import session, abort, current_app, request, jsonify
from marshmallow.exceptions import ValidationError
from eduid_userdb.exceptions import UserDoesNotExist, MultipleUsersReturned
from eduid_common.api.utils import retrieve_modified_ts, get_dashboard_user
from eduid_common.api.schemas.base import FluxStandardAction
from eduid_common.api.schemas.models import FluxResponseStatus, FluxSuccessResponse, FluxFailResponse

__author__ = 'lundberg'


def require_eppn(f):
    @wraps(f)
    def decorated_function(*args, **kwargs):
        eppn = session.get('user_eppn', None)
        # If the user is logged in and has a session
        # pass on the request to the decorated view
        # together with the eppn of the logged in user.
        if eppn:
            kwargs['eppn'] = eppn
            return f(*args, **kwargs)
        abort(401)
    return decorated_function


<<<<<<< HEAD
=======
def _get_user():
    eppn = session.get('user_eppn', None)
    if not eppn:
        abort(401)
    # Get user from central database
    try:
        return current_app.central_userdb.get_user_by_eppn(eppn, raise_on_missing=True)
    except UserDoesNotExist as e:
        current_app.logger.error('Could not find user central database.')
        current_app.logger.error(e)
        abort(401)
    except MultipleUsersReturned as e:
        current_app.logger.error('Found multiple users in central database.')
        current_app.logger.error(e)
        abort(401)


>>>>>>> bd35bed6
def require_user(f):
    @wraps(f)
    def decorated_function(*args, **kwargs):
        user = get_dashboard_user()
        kwargs['user'] = user
        return f(*args, **kwargs)
    return decorated_function


def require_dashboard_user(f):
    @wraps(f)
    def decorated_function(*args, **kwargs):
        user = get_dashboard_user()
        retrieve_modified_ts(user, current_app.dashboard_userdb)
        kwargs['user'] = user
        return f(*args, **kwargs)
    return decorated_function


def require_support_personnel(f):
    @wraps(f)
    def decorated_function(*args, **kwargs):
        user = _get_user()
        # If the logged in user is whitelisted then we
        # pass on the request to the decorated view
        # together with the eppn of the logged in user.
        if user.eppn in current_app.config['SUPPORT_PERSONNEL']:
            kwargs['support_user'] = user
            return f(*args, **kwargs)
        current_app.logger.warning('{!s} not in support personnel whitelist: {!s}'.format(
            user, current_app.config['SUPPORT_PERSONNEL']))
        # Anything else is considered as an unauthorized request
        abort(403)
    return decorated_function


class MarshalWith(object):

    def __init__(self, schema):
        self.schema = schema

    def __call__(self, f):
        @wraps(f)
        def decorated_function(*args, **kwargs):
            ret = f(*args, **kwargs)
            try:
                response_status = ret.pop('_status', FluxResponseStatus.ok)
            # ret may be a list:
            except TypeError:
                for item in ret:
                    response_status = item.pop('_status', FluxResponseStatus.ok)
                    if response_status != FluxResponseStatus.ok:
                        break

            # Handle fail responses
            if response_status != FluxResponseStatus.ok:
                response_data = FluxFailResponse(request, payload=ret)
                return jsonify(FluxStandardAction().dump(response_data.to_dict()).data)

            # Handle success responses
            response_data = FluxSuccessResponse(request, payload=ret)
            return jsonify(self.schema().dump(response_data.to_dict()).data)
        return decorated_function


class UnmarshalWith(object):

    def __init__(self, schema):
        self.schema = schema

    def __call__(self, f):
        @wraps(f)
        def decorated_function(*args, **kwargs):
            try:
                json_data = request.get_json()
                if json_data is None:
                    json_data = {}
                unmarshal_result = self.schema().load(json_data)
                kwargs.update(unmarshal_result.data)
                return f(*args, **kwargs)
            except ValidationError as e:
                response_data = FluxFailResponse(request, payload={'error': e.normalized_messages()})
                return jsonify(response_data.to_dict())
        return decorated_function


class Deprecated(object):
    """
    Mark deprecated functions with this decorator.
    
    Attention! Use it as the closest one to the function you decorate.

    :param message: The deprecation message
    :type message: str | unicode
    """

    def __init__(self, message=None):
        self.message = message

    def __call__(self, func):
        if self.message is None:
            self.message = 'Deprecated function {!r} called'.format(func.__name__)

        @wraps(func)
        def new_func(*args, **kwargs):
            warnings.warn(self.message, category=DeprecationWarning, stacklevel=2)
            return func(*args, **kwargs)

        # work around a bug in functools.wraps thats fixed in python 3.2
        if getattr(new_func, '__wrapped__', None) is None:
            new_func.__wrapped__ = func
        return new_func<|MERGE_RESOLUTION|>--- conflicted
+++ resolved
@@ -28,8 +28,6 @@
     return decorated_function
 
 
-<<<<<<< HEAD
-=======
 def _get_user():
     eppn = session.get('user_eppn', None)
     if not eppn:
@@ -47,7 +45,6 @@
         abort(401)
 
 
->>>>>>> bd35bed6
 def require_user(f):
     @wraps(f)
     def decorated_function(*args, **kwargs):
