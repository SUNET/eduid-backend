# -*- coding: utf-8 -*-
#
# Copyright (c) 2016 NORDUnet A/S
# All rights reserved.
#
#   Redistribution and use in source and binary forms, with or
#   without modification, are permitted provided that the following
#   conditions are met:
#
#     1. Redistributions of source code must retain the above copyright
#        notice, this list of conditions and the following disclaimer.
#     2. Redistributions in binary form must reproduce the above
#        copyright notice, this list of conditions and the following
#        disclaimer in the documentation and/or other materials provided
#        with the distribution.
#     3. Neither the name of the NORDUnet nor the names of its
#        contributors may be used to endorse or promote products derived
#        from this software without specific prior written permission.
#
# THIS SOFTWARE IS PROVIDED BY THE COPYRIGHT HOLDERS AND CONTRIBUTORS
# "AS IS" AND ANY EXPRESS OR IMPLIED WARRANTIES, INCLUDING, BUT NOT
# LIMITED TO, THE IMPLIED WARRANTIES OF MERCHANTABILITY AND FITNESS
# FOR A PARTICULAR PURPOSE ARE DISCLAIMED. IN NO EVENT SHALL THE
# COPYRIGHT HOLDER OR CONTRIBUTORS BE LIABLE FOR ANY DIRECT, INDIRECT,
# INCIDENTAL, SPECIAL, EXEMPLARY, OR CONSEQUENTIAL DAMAGES (INCLUDING,
# BUT NOT LIMITED TO, PROCUREMENT OF SUBSTITUTE GOODS OR SERVICES;
# LOSS OF USE, DATA, OR PROFITS; OR BUSINESS INTERRUPTION) HOWEVER
# CAUSED AND ON ANY THEORY OF LIABILITY, WHETHER IN CONTRACT, STRICT
# LIABILITY, OR TORT (INCLUDING NEGLIGENCE OR OTHERWISE) ARISING IN
# ANY WAY OUT OF THE USE OF THIS SOFTWARE, EVEN IF ADVISED OF THE
# POSSIBILITY OF SUCH DAMAGE.
#

from __future__ import absolute_import

from datetime import datetime
from urllib import urlencode
try:
    import urlparse  # Python2
except ImportError:
    from urllib.parse import urlparse  # Python3

from flask import Blueprint, current_app, session, abort, url_for, redirect, render_template
from flask_babel import gettext as _

from eduid_userdb.security import SecurityUser
from eduid_userdb.credentials import Password
from eduid_userdb.exceptions import UserOutOfSync
from eduid_common.api.utils import urlappend
from eduid_common.api.decorators import require_user, MarshalWith, UnmarshalWith
from eduid_common.api.utils import save_and_sync_user
<<<<<<< HEAD
=======
from eduid_common.api.exceptions import AmTaskFailed
from eduid_common.authn.utils import generate_password
>>>>>>> af792bea
from eduid_common.authn.vccs import add_credentials, revoke_all_credentials
from eduid_webapp.security.schemas import SecurityResponseSchema, CredentialList, CsrfSchema
from eduid_webapp.security.schemas import SuggestedPassword, SuggestedPasswordResponseSchema
from eduid_webapp.security.schemas import ChangePasswordSchema, RedirectResponseSchema
from eduid_webapp.security.schemas import RedirectSchema, AccountTerminatedSchema, ChpassResponseSchema
<<<<<<< HEAD
from eduid_webapp.security.helpers import compile_credential_list, send_termination_mail, generate_suggested_password
=======
from eduid_webapp.security.schemas import RemoveNINRequestSchema, RemoveNINResponseSchema
from eduid_webapp.security.helpers import compile_credential_list, remove_nin_from_user
>>>>>>> af792bea

security_views = Blueprint('security', __name__, url_prefix='', template_folder='templates')


def error_message(message):
    return {
        '_status': 'error',
        'message': str(message)
    }


@security_views.route('/credentials', methods=['GET'])
@MarshalWith(SecurityResponseSchema)
@require_user
def get_credentials(user):
    """
    View to get credentials for the logged user.
    """
    current_app.logger.debug('Trying to get the credentials '
                             'for user {}'.format(user))

    credentials = {
        'credentials': compile_credential_list(user)
        }

    return CredentialList().dump(credentials).data


@security_views.route('/suggested-password', methods=['GET'])
@MarshalWith(SuggestedPasswordResponseSchema)
@require_user
def get_suggested(user):
    """
    View to get a suggested  password for the logged user.
    """
    current_app.logger.debug('Triying to get the credentials '
                             'for user {}'.format(user))
    suggested = {
            'suggested_password': generate_suggested_password()
            }

    return SuggestedPassword().dump(suggested).data


@security_views.route('/change-password', methods=['POST'])
@MarshalWith(ChpassResponseSchema)
@UnmarshalWith(ChangePasswordSchema)
@require_user
def change_password(user, old_password, new_password):
    """
    View to change the password
    """
    security_user = SecurityUser.from_user(user, current_app.private_userdb)
    authn_ts = session.get('reauthn-for-chpass', None)
    if authn_ts is None:
        return error_message('chpass.no_reauthn')

    now = datetime.utcnow()
    delta = now - datetime.fromtimestamp(authn_ts)
    timeout = current_app.config.get('CHPASS_TIMEOUT', 600)
    if int(delta.total_seconds()) > timeout:
        return error_message('chpass.stale_reauthn')

    vccs_url = current_app.config.get('VCCS_URL')
    added = add_credentials(vccs_url, old_password, new_password, security_user, source='security')

    if not added:
        current_app.logger.debug('Problem verifying the old credentials for {}'.format(user))
        return error_message('chpass.unable-to-verify-old-password')

    security_user.terminated = False
    try:
        save_and_sync_user(security_user)
    except UserOutOfSync:
        return error_message('user-out-of-sync')

    del session['reauthn-for-chpass']

    current_app.stats.count(name='security_password_changed', value=1)
    current_app.logger.info('Changed password for user {}'.format(security_user.eppn))

    next_url = current_app.config.get('DASHBOARD_URL', '/profile')
    credentials = {
        'next_url': next_url,
        'credentials': compile_credential_list(security_user),
        'message': 'chpass.password-changed'
        }

    return CredentialList().dump(credentials).data


@security_views.route('/terminate-account', methods=['POST'])
@MarshalWith(RedirectResponseSchema)
@UnmarshalWith(CsrfSchema)
@require_user
def delete_account(user):
    """
    Terminate account view.
    It receives a POST request, checks the csrf token,
    schedules the account termination action,
    and redirects to the IdP.
    """
    current_app.logger.debug('Initiating account termination for user {}'.format(user))

    ts_url = current_app.config.get('TOKEN_SERVICE_URL')
    terminate_url = urlappend(ts_url, 'terminate')
    next_url = url_for('security.account_terminated')

    params = {'next': next_url}

    url_parts = list(urlparse.urlparse(terminate_url))
    query = urlparse.parse_qs(url_parts[4])
    query.update(params)

    url_parts[4] = urlencode(query)
    location = urlparse.urlunparse(url_parts)
    return RedirectSchema().dump({'location': location}).data


@security_views.route('/account-terminated', methods=['GET'])
@MarshalWith(AccountTerminatedSchema)
@require_user
def account_terminated(user):
    """
    The account termination action,
    removes all credentials for the terminated account
    from the VCCS service,
    flags the account as terminated,
    sends an email to the address in the terminated account,
    and logs out the session.

    :type user: eduid_userdb.user.User
    """
    security_user = SecurityUser.from_user(user, current_app.private_userdb)
    authn_ts = session.get('reauthn-for-termination', None)
    if authn_ts is None:
        abort(400)

    now = datetime.utcnow()
    delta = now - datetime.fromtimestamp(authn_ts)

    if int(delta.total_seconds()) > 600:
        return error_message('security.stale_authn_info')

    del session['reauthn-for-termination']

    # revoke all user passwords
    revoke_all_credentials(current_app.config.get('VCCS_URL'), security_user)
    # Skip removing old passwords from the user at this point as a password reset will do that anyway.
    # This fixes the problem with loading users for a password reset as users without passwords triggers
    # the UserHasNotCompletedSignup check in eduid-userdb.
    # TODO: Needs a decision on how to handle unusable user passwords
    #for p in security_user.credentials.filter(Password).to_list():
    #    security_user.passwords.remove(p.key)

    # flag account as terminated
    security_user.terminated = True
    try:
        save_and_sync_user(security_user)
    except UserOutOfSync:
        return error_message('user-out-of-sync')

    current_app.stats.count(name='security_account_terminated', value=1)
    current_app.logger.info('Terminated user account')

    # email the user
    send_termination_mail(security_user)

    session.invalidate()
    current_app.logger.info('Invalidated session for user')

    site_url = current_app.config.get("EDUID_SITE_URL")
    current_app.logger.info('Redirection user to user {}'.format(site_url))
    # TODO: Add a account termination completed view to redirect to
    return redirect(site_url)
<<<<<<< HEAD
=======


def send_termination_mail(user):
    site_name = current_app.config.get("EDUID_SITE_NAME")
    site_url = current_app.config.get("EDUID_SITE_URL")

    context = {
        "user": user,
        "site_url": site_url,
        "site_name": site_name,
    }

    text = render_template(
            "termination_email.txt.jinja2",
            **context
    )
    html = render_template(
            "termination_email.html.jinja2",
            **context
    )

    subject = _("eduID account termination")
    emails = [item.email for item in user.mail_addresses.to_list() if item.is_verified]
    current_app.mail_relay.sendmail(subject, emails, text, html)
    current_app.logger.info("Sent termination email to user {}".format(user))


@security_views.route('/remove-nin', methods=['POST'])
@UnmarshalWith(RemoveNINRequestSchema)
@MarshalWith(RemoveNINResponseSchema)
@require_user
def remove_nin(user, nin):
    security_user = SecurityUser.from_user(user, current_app.private_userdb)
    current_app.logger.info('Removing NIN from user')
    current_app.logger.debug('NIN: {}'.format(nin))

    nin_obj = security_user.nins.find(nin)
    if nin_obj.is_verified:
        current_app.logger.info('NIN verified. Will not remove it.')
        return {'_status': 'error', 'success': False, 'message': 'nins.verified_no_rm'}

    try:
        remove_nin_from_user(security_user, nin)
        return {'success': True,
                'message': 'nins.success_removal',
                'nins': security_user.nins.to_list_of_dicts()}
    except AmTaskFailed as e:
        current_app.logger.error('Removing nin from user failed'.format(nin, security_user))
        current_app.logger.error('{}'.format(e))
        return {'_status': 'error', 'message': 'Temporary technical problems'}
>>>>>>> af792bea
<|MERGE_RESOLUTION|>--- conflicted
+++ resolved
@@ -49,22 +49,15 @@
 from eduid_common.api.utils import urlappend
 from eduid_common.api.decorators import require_user, MarshalWith, UnmarshalWith
 from eduid_common.api.utils import save_and_sync_user
-<<<<<<< HEAD
-=======
 from eduid_common.api.exceptions import AmTaskFailed
-from eduid_common.authn.utils import generate_password
->>>>>>> af792bea
 from eduid_common.authn.vccs import add_credentials, revoke_all_credentials
 from eduid_webapp.security.schemas import SecurityResponseSchema, CredentialList, CsrfSchema
 from eduid_webapp.security.schemas import SuggestedPassword, SuggestedPasswordResponseSchema
 from eduid_webapp.security.schemas import ChangePasswordSchema, RedirectResponseSchema
 from eduid_webapp.security.schemas import RedirectSchema, AccountTerminatedSchema, ChpassResponseSchema
-<<<<<<< HEAD
+from eduid_webapp.security.schemas import RemoveNINRequestSchema, RemoveNINResponseSchema
 from eduid_webapp.security.helpers import compile_credential_list, send_termination_mail, generate_suggested_password
-=======
-from eduid_webapp.security.schemas import RemoveNINRequestSchema, RemoveNINResponseSchema
 from eduid_webapp.security.helpers import compile_credential_list, remove_nin_from_user
->>>>>>> af792bea
 
 security_views = Blueprint('security', __name__, url_prefix='', template_folder='templates')
 
@@ -240,33 +233,6 @@
     current_app.logger.info('Redirection user to user {}'.format(site_url))
     # TODO: Add a account termination completed view to redirect to
     return redirect(site_url)
-<<<<<<< HEAD
-=======
-
-
-def send_termination_mail(user):
-    site_name = current_app.config.get("EDUID_SITE_NAME")
-    site_url = current_app.config.get("EDUID_SITE_URL")
-
-    context = {
-        "user": user,
-        "site_url": site_url,
-        "site_name": site_name,
-    }
-
-    text = render_template(
-            "termination_email.txt.jinja2",
-            **context
-    )
-    html = render_template(
-            "termination_email.html.jinja2",
-            **context
-    )
-
-    subject = _("eduID account termination")
-    emails = [item.email for item in user.mail_addresses.to_list() if item.is_verified]
-    current_app.mail_relay.sendmail(subject, emails, text, html)
-    current_app.logger.info("Sent termination email to user {}".format(user))
 
 
 @security_views.route('/remove-nin', methods=['POST'])
@@ -291,5 +257,4 @@
     except AmTaskFailed as e:
         current_app.logger.error('Removing nin from user failed'.format(nin, security_user))
         current_app.logger.error('{}'.format(e))
-        return {'_status': 'error', 'message': 'Temporary technical problems'}
->>>>>>> af792bea
+        return {'_status': 'error', 'message': 'Temporary technical problems'}