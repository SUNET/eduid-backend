# -*- coding: utf-8 -*-
#
# Copyright (c) 2016 NORDUnet A/S
# All rights reserved.
#
#   Redistribution and use in source and binary forms, with or
#   without modification, are permitted provided that the following
#   conditions are met:
#
#     1. Redistributions of source code must retain the above copyright
#        notice, this list of conditions and the following disclaimer.
#     2. Redistributions in binary form must reproduce the above
#        copyright notice, this list of conditions and the following
#        disclaimer in the documentation and/or other materials provided
#        with the distribution.
#     3. Neither the name of the NORDUnet nor the names of its
#        contributors may be used to endorse or promote products derived
#        from this software without specific prior written permission.
#
# THIS SOFTWARE IS PROVIDED BY THE COPYRIGHT HOLDERS AND CONTRIBUTORS
# "AS IS" AND ANY EXPRESS OR IMPLIED WARRANTIES, INCLUDING, BUT NOT
# LIMITED TO, THE IMPLIED WARRANTIES OF MERCHANTABILITY AND FITNESS
# FOR A PARTICULAR PURPOSE ARE DISCLAIMED. IN NO EVENT SHALL THE
# COPYRIGHT HOLDER OR CONTRIBUTORS BE LIABLE FOR ANY DIRECT, INDIRECT,
# INCIDENTAL, SPECIAL, EXEMPLARY, OR CONSEQUENTIAL DAMAGES (INCLUDING,
# BUT NOT LIMITED TO, PROCUREMENT OF SUBSTITUTE GOODS OR SERVICES;
# LOSS OF USE, DATA, OR PROFITS; OR BUSINESS INTERRUPTION) HOWEVER
# CAUSED AND ON ANY THEORY OF LIABILITY, WHETHER IN CONTRACT, STRICT
# LIABILITY, OR TORT (INCLUDING NEGLIGENCE OR OTHERWISE) ARISING IN
# ANY WAY OUT OF THE USE OF THIS SOFTWARE, EVEN IF ADVISED OF THE
# POSSIBILITY OF SUCH DAMAGE.
#

from __future__ import absolute_import

from datetime import datetime
from urllib import urlencode
try:
    import urlparse  # Python2
except ImportError:
    from urllib.parse import urlparse  # Python3

<<<<<<< HEAD
from flask import Blueprint, current_app, session, abort, url_for, redirect
=======
from flask import Blueprint, session, abort, url_for, redirect
from flask import render_template, current_app
from flask_babel import gettext as _
>>>>>>> 2e3a480a

from eduid_userdb.security import SecurityUser
from eduid_userdb.exceptions import UserOutOfSync
from eduid_common.api.utils import urlappend
from eduid_common.api.decorators import require_user, MarshalWith, UnmarshalWith
from eduid_common.api.utils import save_and_sync_user
from eduid_common.authn.utils import generate_password
from eduid_common.authn.vccs import add_credentials, revoke_all_credentials
from eduid_webapp.security.schemas import SecurityResponseSchema, CredentialList, CsrfSchema
from eduid_webapp.security.schemas import SuggestedPassword, SuggestedPasswordResponseSchema
from eduid_webapp.security.schemas import ChangePasswordSchema, RedirectResponseSchema
from eduid_webapp.security.schemas import RedirectSchema, AccountTerminatedSchema, ChpassResponseSchema
from eduid_webapp.security.helpers import compile_credential_list, send_termination_mail

security_views = Blueprint('security', __name__, url_prefix='', template_folder='templates')


def error(err):
    return {
        '_status': 'error',
        'message': str(err)
        }


@security_views.route('/credentials', methods=['GET'])
@MarshalWith(SecurityResponseSchema)
@require_user
def get_credentials(user):
    """
    View to get credentials for the logged user.
    """
    current_app.logger.debug('Trying to get the credentials '
                             'for user {!r}'.format(user))

    credentials = {
        'credentials': compile_credential_list(user)
        }

    return CredentialList().dump(credentials).data


@security_views.route('/suggested-password', methods=['GET'])
@MarshalWith(SuggestedPasswordResponseSchema)
@require_user
def get_suggested(user):
    """
    View to get a suggested  password for the logged user.
    """
    current_app.logger.debug('Triying to get the credentials '
                             'for user {!r}'.format(user))
    suggested = {
            'suggested_password': generate_suggested_password()
            }

    return SuggestedPassword().dump(suggested).data


def generate_suggested_password():
    """
    The suggested password is saved in session to avoid form hijacking
    """
    password_length = current_app.config.get('PASSWORD_LENGTH', 12)

    password = generate_password(length=password_length)
    password = ' '.join([password[i*4: i*4+4] for i in range(0, len(password)/4)])

    session['last_generated_password'] = password
    return password


@security_views.route('/change-password', methods=['POST'])
@MarshalWith(ChpassResponseSchema)
@UnmarshalWith(ChangePasswordSchema)
@require_user
def change_password(user, old_password, new_password):
    """
    View to change the password
    """
    security_user = SecurityUser.from_user(user, current_app.private_userdb)
    authn_ts = session.get('reauthn-for-chpass', None)
    if authn_ts is None:
        return error('chpass.no_reauthn')

    now = datetime.utcnow()
    delta = now - datetime.fromtimestamp(authn_ts)
    timeout = current_app.config.get('CHPASS_TIMEOUT', 600)
    if int(delta.total_seconds()) > timeout:
        return error('chpass.stale_reauthn')

    vccs_url = current_app.config.get('VCCS_URL')
    added = add_credentials(vccs_url, old_password, new_password, security_user, source='security')

    if not added:
        current_app.logger.debug('Problem verifying the old credentials for {!r}'.format(user))
        return error('chpass.unable-to-verify-old-password')

    security_user.terminated = False
    try:
        save_and_sync_user(security_user)
    except UserOutOfSync:
        return error('user-out-of-sync')

    del session['reauthn-for-chpass']

    current_app.stats.count(name='security_password_changed', value=1)
    current_app.logger.info('Changed password for user {!r}'.format(security_user.eppn))

    next_url = current_app.config.get('DASHBOARD_URL', '/profile')
    credentials = {
        'next_url': next_url,
        'credentials': compile_credential_list(security_user),
        'message': 'chpass.password-changed'
        }

    return CredentialList().dump(credentials).data


@security_views.route('/terminate-account', methods=['POST'])
@MarshalWith(RedirectResponseSchema)
@UnmarshalWith(CsrfSchema)
@require_user
def delete_account(user):
    """
    Terminate account view.
    It receives a POST request, checks the csrf token,
    schedules the account termination action,
    and redirects to the IdP.
    """
    current_app.logger.debug('Initiating account termination for user {!r}'.format(user))

    ts_url = current_app.config.get('TOKEN_SERVICE_URL')
    terminate_url = urlappend(ts_url, 'terminate')
    next_url = url_for('security.account_terminated')

    params = {'next': next_url}

    url_parts = list(urlparse.urlparse(terminate_url))
    query = urlparse.parse_qs(url_parts[4])
    query.update(params)

    url_parts[4] = urlencode(query)
    location = urlparse.urlunparse(url_parts)
    return RedirectSchema().dump({'location': location}).data


@security_views.route('/account-terminated', methods=['GET'])
@MarshalWith(AccountTerminatedSchema)
@require_user
def account_terminated(user):
    """
    The account termination action,
    removes all credentials for the terminated account
    from the VCCS service,
    flags the account as terminated,
    sends an email to the address in the terminated account,
    and logs out the session.

    :type user: eduid_userdb.user.User
    """
    security_user = SecurityUser.from_user(user, current_app.private_userdb)
    authn_ts = session.get('reauthn-for-termination', None)
    if authn_ts is None:
        abort(400)

    now = datetime.utcnow()
    delta = now - datetime.fromtimestamp(authn_ts)

    if int(delta.total_seconds()) > 600:
        return error('security.stale_authn_info')

    del session['reauthn-for-termination']

    # revoke all user credentials
    revoke_all_credentials(current_app.config.get('VCCS_URL'), security_user)
    for p in security_user.passwords.to_list():
        security_user.passwords.remove(p.key)

    # flag account as terminated
    security_user.terminated = True
    try:
        save_and_sync_user(security_user)
    except UserOutOfSync:
        return error('user-out-of-sync')

    current_app.stats.count(name='security_account_terminated', value=1)
    current_app.logger.info('Terminated account for user {!r}'.format(security_user))

    # email the user
    send_termination_mail(security_user)

    session.invalidate()

    site_url = current_app.config.get("EDUID_SITE_URL")
    return redirect(site_url)
<<<<<<< HEAD
=======


def send_termination_mail(user):
    site_name = current_app.config.get("EDUID_SITE_NAME")
    site_url = current_app.config.get("EDUID_SITE_URL")

    context = {
        "user": user,
        "site_url": site_url,
        "site_name": site_name,
    }

    text = render_template(
            "termination_email.txt.jinja2",
            **context
    )
    html = render_template(
            "termination_email.html.jinja2",
            **context
    )

    subject = _("eduID account termination")
    emails = [item.email for item in user.mail_addresses.to_list() if item.is_verified]
    current_app.mail_relay.sendmail(subject, emails, text, html)
    current_app.logger.info("Sent termination email to user {!r}".format(user))
>>>>>>> 2e3a480a
<|MERGE_RESOLUTION|>--- conflicted
+++ resolved
@@ -40,13 +40,8 @@
 except ImportError:
     from urllib.parse import urlparse  # Python3
 
-<<<<<<< HEAD
-from flask import Blueprint, current_app, session, abort, url_for, redirect
-=======
-from flask import Blueprint, session, abort, url_for, redirect
-from flask import render_template, current_app
+from flask import Blueprint, current_app, session, abort, url_for, redirect, render_template
 from flask_babel import gettext as _
->>>>>>> 2e3a480a
 
 from eduid_userdb.security import SecurityUser
 from eduid_userdb.exceptions import UserOutOfSync
@@ -241,31 +236,3 @@
 
     site_url = current_app.config.get("EDUID_SITE_URL")
     return redirect(site_url)
-<<<<<<< HEAD
-=======
-
-
-def send_termination_mail(user):
-    site_name = current_app.config.get("EDUID_SITE_NAME")
-    site_url = current_app.config.get("EDUID_SITE_URL")
-
-    context = {
-        "user": user,
-        "site_url": site_url,
-        "site_name": site_name,
-    }
-
-    text = render_template(
-            "termination_email.txt.jinja2",
-            **context
-    )
-    html = render_template(
-            "termination_email.html.jinja2",
-            **context
-    )
-
-    subject = _("eduID account termination")
-    emails = [item.email for item in user.mail_addresses.to_list() if item.is_verified]
-    current_app.mail_relay.sendmail(subject, emails, text, html)
-    current_app.logger.info("Sent termination email to user {!r}".format(user))
->>>>>>> 2e3a480a
