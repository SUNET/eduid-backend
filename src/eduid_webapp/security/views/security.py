# -*- coding: utf-8 -*-
#
# Copyright (c) 2016 NORDUnet A/S
# All rights reserved.
#
#   Redistribution and use in source and binary forms, with or
#   without modification, are permitted provided that the following
#   conditions are met:
#
#     1. Redistributions of source code must retain the above copyright
#        notice, this list of conditions and the following disclaimer.
#     2. Redistributions in binary form must reproduce the above
#        copyright notice, this list of conditions and the following
#        disclaimer in the documentation and/or other materials provided
#        with the distribution.
#     3. Neither the name of the NORDUnet nor the names of its
#        contributors may be used to endorse or promote products derived
#        from this software without specific prior written permission.
#
# THIS SOFTWARE IS PROVIDED BY THE COPYRIGHT HOLDERS AND CONTRIBUTORS
# "AS IS" AND ANY EXPRESS OR IMPLIED WARRANTIES, INCLUDING, BUT NOT
# LIMITED TO, THE IMPLIED WARRANTIES OF MERCHANTABILITY AND FITNESS
# FOR A PARTICULAR PURPOSE ARE DISCLAIMED. IN NO EVENT SHALL THE
# COPYRIGHT HOLDER OR CONTRIBUTORS BE LIABLE FOR ANY DIRECT, INDIRECT,
# INCIDENTAL, SPECIAL, EXEMPLARY, OR CONSEQUENTIAL DAMAGES (INCLUDING,
# BUT NOT LIMITED TO, PROCUREMENT OF SUBSTITUTE GOODS OR SERVICES;
# LOSS OF USE, DATA, OR PROFITS; OR BUSINESS INTERRUPTION) HOWEVER
# CAUSED AND ON ANY THEORY OF LIABILITY, WHETHER IN CONTRACT, STRICT
# LIABILITY, OR TORT (INCLUDING NEGLIGENCE OR OTHERWISE) ARISING IN
# ANY WAY OUT OF THE USE OF THIS SOFTWARE, EVEN IF ADVISED OF THE
# POSSIBILITY OF SUCH DAMAGE.
#

import json
from datetime import datetime

<<<<<<< HEAD
from flask import Blueprint, abort, request, url_for, redirect
from marshmallow import ValidationError
=======
from flask import Blueprint, abort, redirect, request, url_for
>>>>>>> 2528b32d
from six.moves.urllib_parse import parse_qs, urlencode, urlparse, urlunparse

from eduid_common.api.decorators import MarshalWith, UnmarshalWith, require_user
from eduid_common.api.exceptions import AmTaskFailed, MsgTaskFailed
from eduid_common.api.helpers import add_nin_to_user
from eduid_common.api.utils import save_and_sync_user, urlappend
from eduid_common.authn.eduid_saml2 import saml_logout
from eduid_common.authn.vccs import add_credentials, revoke_all_credentials
from eduid_common.session import session
from eduid_userdb.exceptions import UserOutOfSync
from eduid_userdb.proofing import NinProofingElement
from eduid_userdb.proofing.state import NinProofingState
from eduid_userdb.security import SecurityUser

from eduid_webapp.security.app import current_security_app as current_app
from eduid_webapp.security.helpers import (
    compile_credential_list,
    generate_suggested_password,
    get_zxcvbn_terms,
    remove_nin_from_user,
    send_termination_mail,
)
from eduid_webapp.security.schemas import (
    AccountTerminatedSchema,
    ChangePasswordSchema,
    ChpassResponseSchema,
    CredentialList,
    CsrfSchema,
    NINRequestSchema,
    NINResponseSchema,
    RedirectResponseSchema,
    RedirectSchema,
    SecurityResponseSchema,
    SuggestedPassword,
    SuggestedPasswordResponseSchema,
)

security_views = Blueprint('security', __name__, url_prefix='', template_folder='templates')


def error_message(message):
    return {'_status': 'error', 'message': str(message)}


@security_views.route('/credentials', methods=['GET'])
@MarshalWith(SecurityResponseSchema)
@require_user
def get_credentials(user):
    """
    View to get credentials for the logged user.
    """
    current_app.logger.debug('Trying to get the credentials ' 'for user {}'.format(user))

    credentials = {'credentials': compile_credential_list(user)}

    return credentials


@security_views.route('/suggested-password', methods=['GET'])
@MarshalWith(SuggestedPasswordResponseSchema)
@require_user
def get_suggested(user):
    """
    View to get a suggested  password for the logged user.
    """
    current_app.logger.debug('Triying to get the credentials ' 'for user {}'.format(user))
    suggested = {'suggested_password': generate_suggested_password()}

    return suggested


@security_views.route('/change-password', methods=['POST'])
@MarshalWith(ChpassResponseSchema)
@require_user
def change_password(user):
    """
    View to change the password
    """
    security_user = SecurityUser.from_user(user, current_app.private_userdb)
    min_entropy = current_app.config.password_entropy
    schema = ChangePasswordSchema(zxcvbn_terms=get_zxcvbn_terms(security_user.eppn), min_entropy=int(min_entropy))

    if not request.data:
        return error_message('chpass.no-data')

    try:
        form = schema.load(json.loads(request.data))
        current_app.logger.debug(form)
    except ValidationError as e:
        current_app.logger.error(e)
        return error_message('chpass.weak-password')
    else:
        old_password = form.get('old_password')
        new_password = form.get('new_password')

    if session.get_csrf_token() != form['csrf_token']:
        return error_message('csrf.try_again')

    authn_ts = session.get('reauthn-for-chpass', None)
    if authn_ts is None:
        return error_message('chpass.no_reauthn')

    now = datetime.utcnow()
    delta = now - datetime.fromtimestamp(authn_ts)
    timeout = current_app.config.chpass_timeout
    if int(delta.total_seconds()) > timeout:
        return error_message('chpass.stale_reauthn')

    vccs_url = current_app.config.vccs_url
    added = add_credentials(vccs_url, old_password, new_password, security_user, source='security')

    if not added:
        current_app.logger.debug('Problem verifying the old credentials for {}'.format(user))
        return error_message('chpass.unable-to-verify-old-password')

    security_user.terminated = False
    try:
        save_and_sync_user(security_user)
    except UserOutOfSync:
        return error_message('user-out-of-sync')

    del session['reauthn-for-chpass']

    current_app.stats.count(name='security_password_changed', value=1)
    current_app.logger.info('Changed password for user {}'.format(security_user.eppn))

    next_url = current_app.config.dashboard_url
    credentials = {
        'next_url': next_url,
        'credentials': compile_credential_list(security_user),
        'message': 'chpass.password-changed',
    }

    return credentials


@security_views.route('/terminate-account', methods=['POST'])
@MarshalWith(RedirectResponseSchema)
@UnmarshalWith(CsrfSchema)
@require_user
def delete_account(user):
    """
    Terminate account view.
    It receives a POST request, checks the csrf token,
    schedules the account termination action,
    and redirects to the IdP.
    """
    current_app.logger.debug('Initiating account termination for user {}'.format(user))

    ts_url = current_app.config.token_service_url
    terminate_url = urlappend(ts_url, 'terminate')
    next_url = url_for('security.account_terminated')

    params = {'next': next_url}

    url_parts = list(urlparse(terminate_url))
    query = parse_qs(url_parts[4])
    query.update(params)

    url_parts[4] = urlencode(query)
    location = urlunparse(url_parts)
    return {'location': location}


@security_views.route('/account-terminated', methods=['GET'])
@MarshalWith(AccountTerminatedSchema)
@require_user
def account_terminated(user):
    """
    The account termination action,
    removes all credentials for the terminated account
    from the VCCS service,
    flags the account as terminated,
    sends an email to the address in the terminated account,
    and logs out the session.

    :type user: eduid_userdb.user.User
    """
    security_user = SecurityUser.from_user(user, current_app.private_userdb)
    authn_ts = session.get('reauthn-for-termination', None)
    if authn_ts is None:
        abort(400)

    now = datetime.utcnow()
    delta = now - datetime.fromtimestamp(authn_ts)

    if int(delta.total_seconds()) > 600:
        return error_message('security.stale_authn_info')

    del session['reauthn-for-termination']

    # revoke all user passwords
    revoke_all_credentials(current_app.config.vccs_url, security_user)
    # Skip removing old passwords from the user at this point as a password reset will do that anyway.
    # This fixes the problem with loading users for a password reset as users without passwords triggers
    # the UserHasNotCompletedSignup check in eduid-userdb.
    # TODO: Needs a decision on how to handle unusable user passwords
    # for p in security_user.credentials.filter(Password).to_list():
    #    security_user.passwords.remove(p.key)

    # flag account as terminated
    security_user.terminated = True
    try:
        save_and_sync_user(security_user)
    except UserOutOfSync:
        return error_message('user-out-of-sync')

    current_app.stats.count(name='security_account_terminated', value=1)
    current_app.logger.info('Terminated user account')

    # email the user
    try:
        send_termination_mail(security_user)
    except MsgTaskFailed as e:
        current_app.logger.error(f'Failed to send account termination mail: {e}')
        current_app.logger.error('Account will be terminated successfully anyway.')

    current_app.logger.debug(f'Logging out (terminated) user {user}')
    return redirect(f'{current_app.config.logout_endpoint}?next={current_app.config.termination_redirect_url}')


@security_views.route('/remove-nin', methods=['POST'])
@UnmarshalWith(NINRequestSchema)
@MarshalWith(NINResponseSchema)
@require_user
def remove_nin(user, nin):
    security_user = SecurityUser.from_user(user, current_app.private_userdb)
    current_app.logger.info('Removing NIN from user')
    current_app.logger.debug('NIN: {}'.format(nin))

    nin_obj = security_user.nins.find(nin)
    if nin_obj and nin_obj.is_verified:
        current_app.logger.info('NIN verified. Will not remove it.')
        return {'_status': 'error', 'success': False, 'message': 'nins.verified_no_rm'}

    try:
        remove_nin_from_user(security_user, nin)
        return {'success': True, 'message': 'nins.success_removal', 'nins': security_user.nins.to_list_of_dicts()}
    except AmTaskFailed as e:
        current_app.logger.error('Removing nin from user failed')
        current_app.logger.debug(f'NIN: {nin}')
        current_app.logger.error('{}'.format(e))
        return {'_status': 'error', 'message': 'Temporary technical problems'}


@security_views.route('/add-nin', methods=['POST'])
@UnmarshalWith(NINRequestSchema)
@MarshalWith(NINResponseSchema)
@require_user
def add_nin(user, nin):
    security_user = SecurityUser.from_user(user, current_app.private_userdb)
    current_app.logger.info('Removing NIN from user')
    current_app.logger.debug('NIN: {}'.format(nin))

    nin_obj = security_user.nins.find(nin)
    if nin_obj:
        current_app.logger.info('NIN already added.')
        return {'_status': 'error', 'success': False, 'message': 'nins.already_exists'}

    try:
        nin_element = NinProofingElement(number=nin, application='security', verified=False)
        proofing_state = NinProofingState.from_dict(
            {'eduPersonPrincipalName': security_user.eppn, 'nin': nin_element.to_dict()}
        )
        add_nin_to_user(user, proofing_state, user_class=SecurityUser)
        return {'success': True, 'message': 'nins.successfully_added', 'nins': security_user.nins.to_list_of_dicts()}
    except AmTaskFailed as e:
        current_app.logger.error('Adding nin to user failed')
        current_app.logger.debug(f'NIN: {nin}')
        current_app.logger.error('{}'.format(e))
        return {'_status': 'error', 'message': 'Temporary technical problems'}<|MERGE_RESOLUTION|>--- conflicted
+++ resolved
@@ -34,12 +34,8 @@
 import json
 from datetime import datetime
 
-<<<<<<< HEAD
-from flask import Blueprint, abort, request, url_for, redirect
+from flask import Blueprint, abort, redirect, request, url_for
 from marshmallow import ValidationError
-=======
-from flask import Blueprint, abort, redirect, request, url_for
->>>>>>> 2528b32d
 from six.moves.urllib_parse import parse_qs, urlencode, urlparse, urlunparse
 
 from eduid_common.api.decorators import MarshalWith, UnmarshalWith, require_user
