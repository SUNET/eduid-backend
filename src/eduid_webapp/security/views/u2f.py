# -*- coding: utf-8 -*-

from __future__ import absolute_import

from flask import Blueprint, session
from flask import current_app
from u2flib_server.u2f import begin_registration, begin_authentication, complete_registration, complete_authentication

from eduid_userdb.u2f import U2F
from eduid_userdb.security import SecurityUser
from eduid_common.api.decorators import require_user, MarshalWith, UnmarshalWith
from eduid_common.api.utils import save_and_sync_user
from eduid_webapp.security.schemas import EnrollU2FTokenResponseSchema, BindU2FRequestSchema
from eduid_webapp.security.schemas import SignWithU2FTokenResponseSchema, VerifyWithU2FTokenRequestSchema
from eduid_webapp.security.schemas import VerifyWithU2FTokenResponseSchema, ModifyU2FTokenRequestSchema
from eduid_webapp.security.schemas import RemoveU2FTokenRequestSchema, SecurityResponseSchema


__author__ = 'lundberg'


u2f_views = Blueprint('u2f', __name__, url_prefix='/u2f', template_folder='templates')


@u2f_views.route('/enroll', methods=['GET'])
@MarshalWith(EnrollU2FTokenResponseSchema)
@require_user
def enroll(user):
    user_u2f_tokens = user.credentials.filter(U2F).to_list()
    if len(user_u2f_tokens) >= current_app.config['U2F_MAX_ALLOWED_TOKENS']:
        current_app.logger.error('User tried to register more than {} tokens.'.format(
            current_app.config['U2F_MAX_ALLOWED_TOKENS']))
        return {'_error': True, 'message': 'security.u2f.max_allowed_tokens'}
    enrollment = begin_registration(current_app.config['UF2_APP_ID'], user_u2f_tokens)
    session['_u2f_enroll_'] = enrollment.json

    return enrollment.data_for_client


@u2f_views.route('/bind', methods=['POST'])
@UnmarshalWith(BindU2FRequestSchema)
@MarshalWith(SecurityResponseSchema)
@require_user
def bind(user, version, registration_data, client_data):
    security_user = SecurityUser(data=user.to_dict())
    enrollment_data = session.pop('_u2f_enroll_', None)
    if not enrollment_data:
        current_app.logger.error('Found no U2F enrollment data in session.')
        return {'_error': True, 'message': 'security.u2f.missing_enrollment_data'}
    data = {
        'version': version,
        'registrationData': registration_data,
        'clientData': client_data
    }
    device, cert = complete_registration(enrollment_data, data, [current_app.config['SERVER_NAME']])
<<<<<<< HEAD
    u2f_token_data = {
        'version': device['version'],
        'keyhandle': device['keyHandle'],
        'app_id': device['appId'],
        'public_key': device['publicKey'],
        'attest_cert': cert,
        'created_by': 'eduid_security',
        'created_ts': True,
    }
    u2f_token = U2F(data=u2f_token_data)
    security_user.credentials.add(u2f_token)
    save_and_sync_user(security_user)
=======
    u2f_token = U2F(version=device['version'], keyhandle=device['keyHandle'], app_id=device['appId'],
                    public_key=device['publicKey'], attest_cert=cert, application='eduid_security', created_ts=True)
    user.credentials.add(u2f_token)
    save_dashboard_user(user)
>>>>>>> 7d212aaa
    return {
        'credentials': current_app.authninfo_db.get_authn_info(security_user)
    }


@u2f_views.route('/sign', methods=['GET'])
@MarshalWith(SignWithU2FTokenResponseSchema)
@require_user
def sign(user):
    pass


@u2f_views.route('/verify', methods=['POST'])
@UnmarshalWith(VerifyWithU2FTokenRequestSchema)
@MarshalWith(VerifyWithU2FTokenResponseSchema)
@require_user
def verify(user):
    pass


@u2f_views.route('/modify', methods=['POST'])
@UnmarshalWith(ModifyU2FTokenRequestSchema)
@MarshalWith(SecurityResponseSchema)
@require_user
def modify(user):
    pass


@u2f_views.route('/remove', methods=['POST'])
@UnmarshalWith(RemoveU2FTokenRequestSchema)
@MarshalWith(SecurityResponseSchema)
@require_user
def remove(user):
    pass<|MERGE_RESOLUTION|>--- conflicted
+++ resolved
@@ -53,25 +53,10 @@
         'clientData': client_data
     }
     device, cert = complete_registration(enrollment_data, data, [current_app.config['SERVER_NAME']])
-<<<<<<< HEAD
-    u2f_token_data = {
-        'version': device['version'],
-        'keyhandle': device['keyHandle'],
-        'app_id': device['appId'],
-        'public_key': device['publicKey'],
-        'attest_cert': cert,
-        'created_by': 'eduid_security',
-        'created_ts': True,
-    }
-    u2f_token = U2F(data=u2f_token_data)
+    u2f_token = U2F(version=device['version'], keyhandle=device['keyHandle'], app_id=device['appId'],
+                    public_key=device['publicKey'], attest_cert=cert, application='eduid_security', created_ts=True)
     security_user.credentials.add(u2f_token)
     save_and_sync_user(security_user)
-=======
-    u2f_token = U2F(version=device['version'], keyhandle=device['keyHandle'], app_id=device['appId'],
-                    public_key=device['publicKey'], attest_cert=cert, application='eduid_security', created_ts=True)
-    user.credentials.add(u2f_token)
-    save_dashboard_user(user)
->>>>>>> 7d212aaa
     return {
         'credentials': current_app.authninfo_db.get_authn_info(security_user)
     }
