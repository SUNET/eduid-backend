--- conflicted
+++ resolved
@@ -39,20 +39,12 @@
 
 def new_verification_code(phone, user):
     old_verification = current_app.verifications_db.get_state_by_eppn_and_mobile(
-<<<<<<< HEAD
-        user.eppn, phone, raise_on_missing=False)
-
+                       user.eppn, phone, raise_on_missing=False)
     if old_verification is not None:
         current_app.logger.debug('removing old verification code:'
                                  ' {!r}.'.format(old_verification.to_dict()))
         current_app.verifications_db.remove_state_phone(old_verification)
-=======
-                       user.eppn, phone, raise_on_missing=False)
-    if old_verification is not None:
-        current_app.logger.debug('removing old verification code:'
-                                 ' {!r}.'.format(old_verification.to_dict()))
-        current_app.verifications_db.remove_state(old_verification)
->>>>>>> c31e4eb8
+
     code = get_unique_hash()
     verification = PhoneProofingElement(phone=phone,
                                         verification_code=code,
@@ -65,21 +57,19 @@
     # XXX This should be an atomic transaction together with saving
     # the user and sending the letter.
     current_app.verifications_db.save(verification_state)
-<<<<<<< HEAD
     current_app.logger.info('Created new mobile verification code '
                             'for user {!r} and mobile {!r}.'.format(user, phone))
     current_app.logger.debug('Verification Code:'
                              ' {!r}.'.format(verification_state.to_dict()))
     return code
 
-=======
-    return code, str(verification._data['_id'])
->>>>>>> c31e4eb8
-
 
 def send_verification_code(user, phone):
 
-    code, reference = new_verification_code(phone, user)
+    code = new_verification_code(phone, user)
+
+    verification = current_app.verifications_db.get_state_by_eppn_and_code(user.eppn, code)
+    reference = str(verification._data['_id'])
 
     current_app.msg_relay.phone_validator(reference, phone, code, user.language)
     current_app.logger.info("Sent verification sms to user {!r}"
