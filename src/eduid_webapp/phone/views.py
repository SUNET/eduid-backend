# -*- coding: utf-8 -*-
#
# Copyright (c) 2016 NORDUnet A/S
# All rights reserved.
#
#   Redistribution and use in source and binary forms, with or
#   without modification, are permitted provided that the following
#   conditions are met:
#
#     1. Redistributions of source code must retain the above copyright
#        notice, this list of conditions and the following disclaimer.
#     2. Redistributions in binary form must reproduce the above
#        copyright notice, this list of conditions and the following
#        disclaimer in the documentation and/or other materials provided
#        with the distribution.
#     3. Neither the name of the NORDUnet nor the names of its
#        contributors may be used to endorse or promote products derived
#        from this software without specific prior written permission.
#
# THIS SOFTWARE IS PROVIDED BY THE COPYRIGHT HOLDERS AND CONTRIBUTORS
# "AS IS" AND ANY EXPRESS OR IMPLIED WARRANTIES, INCLUDING, BUT NOT
# LIMITED TO, THE IMPLIED WARRANTIES OF MERCHANTABILITY AND FITNESS
# FOR A PARTICULAR PURPOSE ARE DISCLAIMED. IN NO EVENT SHALL THE
# COPYRIGHT HOLDER OR CONTRIBUTORS BE LIABLE FOR ANY DIRECT, INDIRECT,
# INCIDENTAL, SPECIAL, EXEMPLARY, OR CONSEQUENTIAL DAMAGES (INCLUDING,
# BUT NOT LIMITED TO, PROCUREMENT OF SUBSTITUTE GOODS OR SERVICES;
# LOSS OF USE, DATA, OR PROFITS; OR BUSINESS INTERRUPTION) HOWEVER
# CAUSED AND ON ANY THEORY OF LIABILITY, WHETHER IN CONTRACT, STRICT
# LIABILITY, OR TORT (INCLUDING NEGLIGENCE OR OTHERWISE) ARISING IN
# ANY WAY OUT OF THE USE OF THIS SOFTWARE, EVEN IF ADVISED OF THE
# POSSIBILITY OF SUCH DAMAGE.
#

from __future__ import absolute_import

from flask import Blueprint
from flask import current_app

from eduid_userdb.element import PrimaryElementViolation, UserDBValueError
from eduid_userdb.exceptions import UserOutOfSync
from eduid_userdb.phone import PhoneNumber
from eduid_userdb.proofing import ProofingUser
from eduid_userdb.exceptions import DocumentDoesNotExist
from eduid_common.api.decorators import require_user, MarshalWith, UnmarshalWith
from eduid_common.api.utils import save_and_sync_user
from eduid_webapp.phone.schemas import PhoneListPayload, SimplePhoneSchema, PhoneSchema, PhoneResponseSchema
from eduid_webapp.phone.schemas import VerificationCodeSchema
from eduid_webapp.phone.verifications import send_verification_code, verify_phone_number


phone_views = Blueprint('phone', __name__, url_prefix='', template_folder='templates')


@phone_views.route('/all', methods=['GET'])
@MarshalWith(PhoneResponseSchema)
@require_user
def get_all_phones(user):
    """
    view to get a listing of all phones for the logged in user.
    """

    phones = {
        'phones': user.phone_numbers.to_list_of_dicts()
    }
    return PhoneListPayload().dump(phones).data


@phone_views.route('/new', methods=['POST'])
@UnmarshalWith(PhoneSchema)
@MarshalWith(PhoneResponseSchema)
@require_user
def post_phone(user, number, verified, primary):
    """
    view to add a new phone to the user data of the currently
    logged in user.

    Returns a listing of  all phones for the logged in user.
    """
    proofing_user = ProofingUser.from_user(user, current_app.private_userdb)
    current_app.logger.debug('Trying to save unconfirmed phone number {!r} '
                             'for user {}'.format(number, proofing_user))

    new_phone = PhoneNumber(number=number, application='phone',
                            verified=False, primary=False)
    proofing_user.phone_numbers.add(new_phone)

    try:
        save_and_sync_user(proofing_user)
    except UserOutOfSync:
        current_app.logger.debug('Couldnt save phone number {!r} for user {}, '
                                 'data out of sync'.format(number, proofing_user))
        return {
            '_status': 'error',
            'message': 'user-out-of-sync'
        }

    current_app.logger.info('Saved unconfirmed phone number {!r} '
                            'for user {}'.format(number, proofing_user))
    current_app.stats.count(name='mobile_save_unconfirmed_mobile', value=1)

    send_verification_code(proofing_user, number)
    current_app.stats.count(name='mobile_send_verification_code', value=1)

    phones = {
            'phones': proofing_user.phone_numbers.to_list_of_dicts(),
            'message': 'phones.save-success'
            }
    return PhoneListPayload().dump(phones).data


@phone_views.route('/primary', methods=['POST'])
@UnmarshalWith(SimplePhoneSchema)
@MarshalWith(PhoneResponseSchema)
@require_user
def post_primary(user, number):
    """
    view to mark one of the (verified) phone numbers of the logged in user
    as the primary phone number.

    Returns a listing of all phones for the logged in user.
    """
    proofing_user = ProofingUser.from_user(user, current_app.private_userdb)
    current_app.logger.debug('Trying to save phone number {} as primary'.format(number))

    phone_element = proofing_user.phone_numbers.find(number)
    if not phone_element:
        current_app.logger.debug('Could not save phone number {} as primary, data out of sync'.format(number))
        return {
            '_status': 'error',
            'message': 'user-out-of-sync'
        }

    if not phone_element.is_verified:
        current_app.logger.debug('Could not save phone number {} as primary, phone number unconfirmed'.format(number))
        return {
            '_status': 'error',
            'message': 'phones.unconfirmed_number_not_primary'
        }

    proofing_user.phone_numbers.primary = phone_element.number
    try:
        save_and_sync_user(proofing_user)
    except UserOutOfSync:
        current_app.logger.debug('Could not save phone number {} as primary, data out of sync'.format(number))
        return {
            '_status': 'error',
            'message': 'user-out-of-sync'
        }
    current_app.logger.info('Phone number {} made primary'.format(number))
    current_app.stats.count(name='mobile_set_primary', value=1)

    phones = {
            'phones': proofing_user.phone_numbers.to_list_of_dicts(),
            'message': 'phones.primary-success'
            }
    return PhoneListPayload().dump(phones).data


@phone_views.route('/verify', methods=['POST'])
@UnmarshalWith(VerificationCodeSchema)
@MarshalWith(PhoneResponseSchema)
@require_user
def verify(user, code, number):
    """
    view to mark one of the (unverified) phone numbers of the logged in user
    as verified.

    Returns a listing of  all phones for the logged in user.
    """
    proofing_user = ProofingUser.from_user(user, current_app.private_userdb)
<<<<<<< HEAD
    current_app.logger.debug(f'Trying to save phone number {number} as verified '
                             f'for user {proofing_user}')
=======
    current_app.logger.debug('Trying to save phone number {} as verified'.format(number))
>>>>>>> 184c86e9

    db = current_app.proofing_statedb
    try:
        state = db.get_state_by_eppn_and_mobile(proofing_user.eppn, number)
        timeout = current_app.config['PHONE_VERIFICATION_TIMEOUT']
        if state.is_expired(timeout):
            current_app.logger.info("Proofing state is expired. Removing the state.")
            current_app.logger.debug("Proofing state: {!r}".format(state))
            current_app.proofing_statedb.remove_state(state)
            return {
                '_status': 'error',
                'message': 'phones.code_invalid_or_expired'
            }
    except DocumentDoesNotExist:
        current_app.logger.info("Could not find proofing state for number {}".format(number))
        return {
            '_status': 'error',
            'message': 'phones.unknown_phone'
        }

    if code == state.verification.verification_code:
        try:
            verify_phone_number(state, proofing_user)
            current_app.logger.info('Phone number successfully verified')
            current_app.logger.debug('Phone number: {}'.format(number))
            phones = {
                    'phones': proofing_user.phone_numbers.to_list_of_dicts(),
                    'message': 'phones.verification-success'
                    }
            return PhoneListPayload().dump(phones).data
        except UserOutOfSync:
            current_app.logger.info('Could not confirm phone number, data out of sync')
            current_app.logger.debug('Phone number: {}'.format(number))
            return {
                '_status': 'error',
                'message': 'user-out-of-sync'
            }
    current_app.logger.info("Invalid verification code")
    current_app.logger.debug("Proofing state: {!r}".format(state))
    return {
        '_status': 'error',
        'message': 'phones.code_invalid_or_expired'
    }


@phone_views.route('/remove', methods=['POST'])
@UnmarshalWith(SimplePhoneSchema)
@MarshalWith(PhoneResponseSchema)
@require_user
def post_remove(user, number):
    """
    view to remove one of the phone numbers of the logged in user.

    Returns a listing of  all phones for the logged in user.
    """
    proofing_user = ProofingUser.from_user(user, current_app.private_userdb)
    current_app.logger.debug('Trying to remove phone number {!r} '
                             'from user {}'.format(number, proofing_user))

    try:
        proofing_user.phone_numbers.remove(number)
    except PrimaryElementViolation:
        current_app.logger.info('Removing primary phone number')
        current_app.logger.debug('Phone number: {}.'.format(number))
        verified = proofing_user.phone_numbers.verified.to_list()
        new_index = 1 if verified[0].number == number else 0
        proofing_user.phone_numbers.primary = verified[new_index].number
        proofing_user.phone_numbers.remove(number)
    except UserDBValueError:
        current_app.logger.info('Tried to remove a non existing phone number')
        current_app.logger.debug('Phone number: {}.'.format(number))
        return {
            '_status': 'error',
            'message': 'phones.unknown_phone'
        }

    try:
        save_and_sync_user(proofing_user)
    except UserOutOfSync:
        current_app.logger.debug('Couldnt remove phone number {!r} for user'
                                 ' {}, data out of sync'.format(number, proofing_user))
        return {
            '_status': 'error',
            'message': 'user-out-of-sync'
        }
    current_app.logger.info('Phone number {!r} removed '
                            'for user {}'.format(number, proofing_user))
    current_app.stats.count(name='mobile_remove_success', value=1)

    phones = {
            'phones': proofing_user.phone_numbers.to_list_of_dicts(),
            'message': 'phones.removal-success'
            }
    return PhoneListPayload().dump(phones).data


@phone_views.route('/resend-code', methods=['POST'])
@UnmarshalWith(SimplePhoneSchema)
@MarshalWith(PhoneResponseSchema)
@require_user
def resend_code(user, number):
    """
    view to resend a new verification code for one of the (unverified)
    phone numbers of the logged in user. 

    Returns a listing of  all phones for the logged in user.
    """
    current_app.logger.debug('Trying to send new verification code for phone number '
                             ' {!r} for user {}'.format(number, user))

    if not user.phone_numbers.find(number):
        current_app.logger.warning('Unknown phone in resend_code_action, user {}'.format(user))
        return {
            '_status': 'error',
            'message': 'user-out-of-sync'
        }

    sent = send_verification_code(user, number)
    if not sent:
        return {
            '_status': 'error',
            'message': 'still-valid-code'
        }

    current_app.logger.debug('New verification code sent to '
                             'phone number {!r} for user {}'.format(number, user))
    current_app.stats.count(name='mobile_resend_code', value=1)

    phones = {
            'phones': user.phone_numbers.to_list_of_dicts(),
            'message': 'phones.code-sent'
            }
    return PhoneListPayload().dump(phones).data<|MERGE_RESOLUTION|>--- conflicted
+++ resolved
@@ -168,12 +168,7 @@
     Returns a listing of  all phones for the logged in user.
     """
     proofing_user = ProofingUser.from_user(user, current_app.private_userdb)
-<<<<<<< HEAD
-    current_app.logger.debug(f'Trying to save phone number {number} as verified '
-                             f'for user {proofing_user}')
-=======
     current_app.logger.debug('Trying to save phone number {} as verified'.format(number))
->>>>>>> 184c86e9
 
     db = current_app.proofing_statedb
     try:
