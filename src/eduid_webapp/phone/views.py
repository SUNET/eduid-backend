--- conflicted
+++ resolved
@@ -66,20 +66,14 @@
 @phone_views.route('/new', methods=['POST'])
 @UnmarshalWith(PhoneSchema)
 @MarshalWith(PhoneResponseSchema)
-<<<<<<< HEAD
-@require_dashboard_user
+@require_user
 def post_phone(user, number, verified, primary):
-    """
-=======
-@require_user
-def post_phone(user, number, verified, primary, csrf_token):
-    '''
->>>>>>> a4ed1e60
+    '''
     view to add a new phone to the user data of the currently
     logged in user.
 
     Returns a listing of  all phones for the logged in user.
-    """
+    '''
     current_app.logger.debug('Trying to save unconfirmed mobile {!r} '
                              'for user {!r}'.format(number, user))
 
@@ -118,20 +112,14 @@
 @phone_views.route('/primary', methods=['POST'])
 @UnmarshalWith(SimplePhoneSchema)
 @MarshalWith(PhoneResponseSchema)
-<<<<<<< HEAD
-@require_dashboard_user
+@require_user
 def post_primary(user, number):
-    """
-=======
-@require_user
-def post_primary(user, number, csrf_token):
-    '''
->>>>>>> a4ed1e60
+    '''
     view to mark one of the (verified) phone numbers of the logged in user
     as the primary phone number.
 
     Returns a listing of  all phones for the logged in user.
-    """
+    '''
     current_app.logger.debug('Trying to save mobile {!r} as primary '
                              'for user {!r}'.format(number, user))
 
@@ -171,40 +159,17 @@
     return PhoneListPayload().dump(phones).data
 
 
-<<<<<<< HEAD
-def _steal_phone(number):
-    previous_user = current_app.dashboard_userdb.get_user_by_phone(number,
-                                                                   raise_on_missing=False)
-    if previous_user and previous_user.phone_numbers.primary and \
-            previous_user.phone_numbers.primary.number == number:
-        # Promote some previous_user verified phone number to primary
-        for phone_number in previous_user.phone_numbers.to_list():
-            if phone_number.is_verified and phone_number.number != number:
-                previous_user.phone_numbers.primary = phone_number.number
-                break
-        previous_user.phone_numbers.remove(number)
-        save_dashboard_user(previous_user)
-
-
 @phone_views.route('/verify', methods=['POST'])
 @UnmarshalWith(VerificationCodeSchema)
 @MarshalWith(PhoneResponseSchema)
-@require_dashboard_user
+@require_user
 def verify(user, code, number):
-    """
-=======
-@phone_views.route('/verify', methods=['POST'])
-@UnmarshalWith(VerificationCodeSchema)
-@MarshalWith(PhoneResponseSchema)
-@require_user
-def verify(user, code, number, csrf_token):
-    '''
->>>>>>> a4ed1e60
+    '''
     view to mark one of the (unverified) phone numbers of the logged in user
     as verified.
 
     Returns a listing of  all phones for the logged in user.
-    """
+    '''
     current_app.logger.debug('Trying to save mobile {!r} as verified '
                              'for user {!r}'.format(number, user))
 
@@ -262,19 +227,13 @@
 @phone_views.route('/remove', methods=['POST'])
 @UnmarshalWith(SimplePhoneSchema)
 @MarshalWith(PhoneResponseSchema)
-<<<<<<< HEAD
-@require_dashboard_user
+@require_user
 def post_remove(user, number):
-    """
-=======
-@require_user
-def post_remove(user, number, csrf_token):
-    '''
->>>>>>> a4ed1e60
+    '''
     view to remove one of the phone numbers of the logged in user.
 
     Returns a listing of  all phones for the logged in user.
-    """
+    '''
     current_app.logger.debug('Trying to remove mobile {!r} '
                              'from user {!r}'.format(number, user))
 
@@ -315,20 +274,14 @@
 @phone_views.route('/resend-code', methods=['POST'])
 @UnmarshalWith(SimplePhoneSchema)
 @MarshalWith(PhoneResponseSchema)
-<<<<<<< HEAD
-@require_dashboard_user
+@require_user
 def resend_code(user, number):
-    """
-=======
-@require_user
-def resend_code(user, number, csrf_token):
-    '''
->>>>>>> a4ed1e60
+    '''
     view to resend a new verification code for one of the (unverified)
     phone numbers of the logged in user. 
 
     Returns a listing of  all phones for the logged in user.
-    """
+    '''
     current_app.logger.debug('Trying to send new verification code for mobile '
                              ' {!r} for user {!r}'.format(number, user))
 
