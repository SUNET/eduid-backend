# -*- coding: utf-8 -*-
#
# Copyright (c) 2016 NORDUnet A/S
# All rights reserved.
#
#   Redistribution and use in source and binary forms, with or
#   without modification, are permitted provided that the following
#   conditions are met:
#
#     1. Redistributions of source code must retain the above copyright
#        notice, this list of conditions and the following disclaimer.
#     2. Redistributions in binary form must reproduce the above
#        copyright notice, this list of conditions and the following
#        disclaimer in the documentation and/or other materials provided
#        with the distribution.
#     3. Neither the name of the NORDUnet nor the names of its
#        contributors may be used to endorse or promote products derived
#        from this software without specific prior written permission.
#
# THIS SOFTWARE IS PROVIDED BY THE COPYRIGHT HOLDERS AND CONTRIBUTORS
# "AS IS" AND ANY EXPRESS OR IMPLIED WARRANTIES, INCLUDING, BUT NOT
# LIMITED TO, THE IMPLIED WARRANTIES OF MERCHANTABILITY AND FITNESS
# FOR A PARTICULAR PURPOSE ARE DISCLAIMED. IN NO EVENT SHALL THE
# COPYRIGHT HOLDER OR CONTRIBUTORS BE LIABLE FOR ANY DIRECT, INDIRECT,
# INCIDENTAL, SPECIAL, EXEMPLARY, OR CONSEQUENTIAL DAMAGES (INCLUDING,
# BUT NOT LIMITED TO, PROCUREMENT OF SUBSTITUTE GOODS OR SERVICES;
# LOSS OF USE, DATA, OR PROFITS; OR BUSINESS INTERRUPTION) HOWEVER
# CAUSED AND ON ANY THEORY OF LIABILITY, WHETHER IN CONTRACT, STRICT
# LIABILITY, OR TORT (INCLUDING NEGLIGENCE OR OTHERWISE) ARISING IN
# ANY WAY OUT OF THE USE OF THIS SOFTWARE, EVEN IF ADVISED OF THE
# POSSIBILITY OF SUCH DAMAGE.
#

from __future__ import absolute_import

from flask import Blueprint, request, abort

from eduid_common.api.decorators import MarshalWith, UnmarshalWith, require_user
from eduid_common.api.helpers import check_magic_cookie
from eduid_common.api.utils import save_and_sync_user
from eduid_userdb.element import PrimaryElementViolation, UserDBValueError
from eduid_userdb.exceptions import DocumentDoesNotExist, UserOutOfSync
from eduid_userdb.phone import PhoneNumber
from eduid_userdb.proofing import ProofingUser

from eduid_webapp.phone.app import current_phone_app as current_app
from eduid_webapp.phone.schemas import (
    PhoneListPayload,
    PhoneResponseSchema,
    PhoneSchema,
    SimplePhoneSchema,
    VerificationCodeSchema,
)
from eduid_webapp.phone.verifications import send_verification_code, verify_phone_number

phone_views = Blueprint('phone', __name__, url_prefix='', template_folder='templates')


@phone_views.route('/all', methods=['GET'])
@MarshalWith(PhoneResponseSchema)
@require_user
def get_all_phones(user):
    """
    view to get a listing of all phones for the logged in user.
    """

    phones = {'phones': user.phone_numbers.to_list_of_dicts()}
    return phones


@phone_views.route('/new', methods=['POST'])
@UnmarshalWith(PhoneSchema)
@MarshalWith(PhoneResponseSchema)
@require_user
def post_phone(user, number, verified, primary):
    """
    view to add a new phone to the user data of the currently
    logged in user.

    Returns a listing of  all phones for the logged in user.
    """
    proofing_user = ProofingUser.from_user(user, current_app.private_userdb)
    current_app.logger.debug(
        'Trying to save unconfirmed phone number {!r} ' 'for user {}'.format(number, proofing_user)
    )

    new_phone = PhoneNumber(number=number, application='phone', verified=False, primary=False)
    proofing_user.phone_numbers.add(new_phone)

    try:
        save_and_sync_user(proofing_user)
    except UserOutOfSync:
        current_app.logger.debug(
            'Couldnt save phone number {!r} for user {}, ' 'data out of sync'.format(number, proofing_user)
        )
        return {'_status': 'error', 'message': 'user-out-of-sync'}

    current_app.logger.info('Saved unconfirmed phone number {!r} ' 'for user {}'.format(number, proofing_user))
    current_app.stats.count(name='mobile_save_unconfirmed_mobile', value=1)

    send_verification_code(proofing_user, number)
    current_app.stats.count(name='mobile_send_verification_code', value=1)

    phones = {'phones': proofing_user.phone_numbers.to_list_of_dicts(), 'message': 'phones.save-success'}
    return phones


@phone_views.route('/primary', methods=['POST'])
@UnmarshalWith(SimplePhoneSchema)
@MarshalWith(PhoneResponseSchema)
@require_user
def post_primary(user, number):
    """
    view to mark one of the (verified) phone numbers of the logged in user
    as the primary phone number.

    Returns a listing of all phones for the logged in user.
    """
    proofing_user = ProofingUser.from_user(user, current_app.private_userdb)
    current_app.logger.debug('Trying to save phone number {} as primary'.format(number))

    phone_element = proofing_user.phone_numbers.find(number)
    if not phone_element:
        current_app.logger.debug('Could not save phone number {} as primary, data out of sync'.format(number))
        return {'_status': 'error', 'message': 'user-out-of-sync'}

    if not phone_element.is_verified:
        current_app.logger.debug('Could not save phone number {} as primary, phone number unconfirmed'.format(number))
        return {'_status': 'error', 'message': 'phones.unconfirmed_number_not_primary'}

    proofing_user.phone_numbers.primary = phone_element.number
    try:
        save_and_sync_user(proofing_user)
    except UserOutOfSync:
        current_app.logger.debug('Could not save phone number {} as primary, data out of sync'.format(number))
        return {'_status': 'error', 'message': 'user-out-of-sync'}
    current_app.logger.info('Phone number {} made primary'.format(number))
    current_app.stats.count(name='mobile_set_primary', value=1)

    phones = {'phones': proofing_user.phone_numbers.to_list_of_dicts(), 'message': 'phones.primary-success'}
    return phones


@phone_views.route('/verify', methods=['POST'])
@UnmarshalWith(VerificationCodeSchema)
@MarshalWith(PhoneResponseSchema)
@require_user
def verify(user, code, number):
    """
    view to mark one of the (unverified) phone numbers of the logged in user
    as verified.

    Returns a listing of  all phones for the logged in user.
    """
    proofing_user = ProofingUser.from_user(user, current_app.private_userdb)
    current_app.logger.debug('Trying to save phone number {} as verified'.format(number))

    db = current_app.proofing_statedb
    try:
        state = db.get_state_by_eppn_and_mobile(proofing_user.eppn, number)
        timeout = current_app.config.phone_verification_timeout
        if state.is_expired(timeout):
            current_app.logger.info("Proofing state is expired. Removing the state.")
            current_app.logger.debug("Proofing state: {!r}".format(state))
            current_app.proofing_statedb.remove_state(state)
            return {'_status': 'error', 'message': 'phones.code_invalid_or_expired'}
    except DocumentDoesNotExist:
        current_app.logger.info("Could not find proofing state for number {}".format(number))
        return {'_status': 'error', 'message': 'phones.unknown_phone'}

    if code == state.verification.verification_code:
        try:
            verify_phone_number(state, proofing_user)
            current_app.logger.info('Phone number successfully verified')
            current_app.logger.debug('Phone number: {}'.format(number))
            phones = {
                'phones': proofing_user.phone_numbers.to_list_of_dicts(),
                'message': 'phones.verification-success',
            }
            return phones
        except UserOutOfSync:
            current_app.logger.info('Could not confirm phone number, data out of sync')
            current_app.logger.debug('Phone number: {}'.format(number))
            return {'_status': 'error', 'message': 'user-out-of-sync'}
    current_app.logger.info("Invalid verification code")
    current_app.logger.debug("Proofing state: {!r}".format(state))
    return {'_status': 'error', 'message': 'phones.code_invalid_or_expired'}


@phone_views.route('/remove', methods=['POST'])
@UnmarshalWith(SimplePhoneSchema)
@MarshalWith(PhoneResponseSchema)
@require_user
def post_remove(user, number):
    """
    view to remove one of the phone numbers of the logged in user.

    Returns a listing of  all phones for the logged in user.
    """
    proofing_user = ProofingUser.from_user(user, current_app.private_userdb)
    current_app.logger.debug('Trying to remove phone number {!r} ' 'from user {}'.format(number, proofing_user))

    try:
        proofing_user.phone_numbers.remove(number)
    except PrimaryElementViolation:
        current_app.logger.info('Removing primary phone number')
        current_app.logger.debug('Phone number: {}.'.format(number))
        verified = proofing_user.phone_numbers.verified.to_list()
        new_index = 1 if verified[0].number == number else 0
        proofing_user.phone_numbers.primary = verified[new_index].number
        proofing_user.phone_numbers.remove(number)
    except UserDBValueError:
        current_app.logger.info('Tried to remove a non existing phone number')
        current_app.logger.debug('Phone number: {}.'.format(number))
        return {'_status': 'error', 'message': 'phones.unknown_phone'}

    try:
        save_and_sync_user(proofing_user)
    except UserOutOfSync:
        current_app.logger.debug(
            'Couldnt remove phone number {!r} for user' ' {}, data out of sync'.format(number, proofing_user)
        )
        return {'_status': 'error', 'message': 'user-out-of-sync'}
    current_app.logger.info('Phone number {!r} removed ' 'for user {}'.format(number, proofing_user))
    current_app.stats.count(name='mobile_remove_success', value=1)

    phones = {'phones': proofing_user.phone_numbers.to_list_of_dicts(), 'message': 'phones.removal-success'}
    return phones


@phone_views.route('/resend-code', methods=['POST'])
@UnmarshalWith(SimplePhoneSchema)
@MarshalWith(PhoneResponseSchema)
@require_user
def resend_code(user, number):
    """
    view to resend a new verification code for one of the (unverified)
    phone numbers of the logged in user.

    Returns a listing of  all phones for the logged in user.
    """
    current_app.logger.debug(
        'Trying to send new verification code for phone number ' ' {!r} for user {}'.format(number, user)
    )

    if not user.phone_numbers.find(number):
        current_app.logger.warning('Unknown phone in resend_code_action, user {}'.format(user))
        return {'_status': 'error', 'message': 'user-out-of-sync'}

    sent = send_verification_code(user, number)
    if not sent:
        return {'_status': 'error', 'message': 'still-valid-code'}

    current_app.logger.debug('New verification code sent to ' 'phone number {!r} for user {}'.format(number, user))
    current_app.stats.count(name='mobile_resend_code', value=1)

    phones = {'phones': user.phone_numbers.to_list_of_dicts(), 'message': 'phones.code-sent'}
<<<<<<< HEAD
    return PhoneListPayload().dump(phones).data


@phone_views.route('/get-code', methods=['GET'])
def get_code():
    try:
        if check_magic_cookie(current_app.config):
            eppn = request.args.get('eppn')
            phone = request.args.get('phone')
            state = current_app.proofing_statedb.get_state_by_eppn_and_mobile(eppn, phone)
            return state.verification.verification_code
    except Exception:
        pass

    abort(400)
=======
    return phones
>>>>>>> da01491f
<|MERGE_RESOLUTION|>--- conflicted
+++ resolved
@@ -255,8 +255,7 @@
     current_app.stats.count(name='mobile_resend_code', value=1)
 
     phones = {'phones': user.phone_numbers.to_list_of_dicts(), 'message': 'phones.code-sent'}
-<<<<<<< HEAD
-    return PhoneListPayload().dump(phones).data
+    return PhoneListPayload().dump(phones)
 
 
 @phone_views.route('/get-code', methods=['GET'])
@@ -270,7 +269,4 @@
     except Exception:
         pass
 
-    abort(400)
-=======
-    return phones
->>>>>>> da01491f
+    abort(400)