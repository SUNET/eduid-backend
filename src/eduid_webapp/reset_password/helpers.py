--- conflicted
+++ resolved
@@ -303,14 +303,8 @@
 
     if user.phone_numbers.verified.count:
         verified_phone_numbers = [
-<<<<<<< HEAD
-                {'number': item.number,
-                 'index': n} 
-                for n, item in enumerate(user.phone_numbers.verified.to_list())]
-=======
             {'number': item.number, 'index': n}
             for n, item in enumerate(user.phone_numbers.verified.to_list())]
->>>>>>> e28c17e4
         alternatives['phone_numbers'] = verified_phone_numbers
 
     tokens = user.credentials.filter(U2F).to_list()
@@ -331,11 +325,7 @@
         masked_phone_numbers = []
         for phone_number in alternatives.get('phone_numbers', []):
             number = phone_number['number']
-<<<<<<< HEAD
-            masked_number = '{}{}'.format('X'*(len(number)-2), number[len(number)-2:])
-=======
             masked_number = '{}{}'.format('X' * (len(number) - 2), number[len(number) - 2:])
->>>>>>> e28c17e4
             masked_phone_numbers.append({'number': masked_number,
                                          'index': phone_number['index']})
 
