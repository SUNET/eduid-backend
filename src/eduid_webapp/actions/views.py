--- conflicted
+++ resolved
@@ -58,7 +58,6 @@
 def authn():
     '''
     '''
-<<<<<<< HEAD
 
     # XXX remove after transition to implicit logins
     token = request.args.get('token', None)
@@ -94,10 +93,7 @@
             abort(403)
     # XXX END remove
 
-    eppn = check_implicit_login()
-=======
     eppn = check_previous_identification(session.actions)
->>>>>>> caf8e651
     if eppn is not None:
         loa = get_loa(current_app.config.get('AVAILABLE_LOA'), None)  # With no session_info lowest loa will be returned
         current_app.logger.info("Starting pre-login actions "
