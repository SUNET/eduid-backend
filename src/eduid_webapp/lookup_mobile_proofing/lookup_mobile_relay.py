--- conflicted
+++ resolved
@@ -4,13 +4,7 @@
 
 
 def init_relay(app):
-<<<<<<< HEAD
-    config = app.config['CELERY_CONFIG']
-    config['BROKER_URL'] = app.config['LOOKUP_MOBILE_BROKER_URL']
-    app.lookup_mobile_relay = LookupMobileRelay(config)
-=======
     app.lookup_mobile_relay = LookupMobileRelay(app.config['CELERY_CONFIG'])
->>>>>>> b7298579
     return app
 
 
@@ -22,10 +16,7 @@
 
     def __init__(self, config):
         eduid_lookup_mobile.init_app(config)
-<<<<<<< HEAD
-=======
         # these have to be imported _after_ eduid_lookup_mobile.init_app()
->>>>>>> b7298579
         from eduid_lookup_mobile.tasks import find_mobiles_by_NIN, find_NIN_by_mobile
         self._find_mobiles_by_NIN = find_mobiles_by_NIN
         self._find_NIN_by_mobile = find_NIN_by_mobile
