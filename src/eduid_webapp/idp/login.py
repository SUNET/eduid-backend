--- conflicted
+++ resolved
@@ -541,14 +541,10 @@
     resp = redirect(lox)
     # By base64-encoding this string, we should remain interoperable with the old CherryPy based IdP. Fingers crossed.
     b64_session_id = b64encode(_session_id)
-<<<<<<< HEAD
     # For debugging purposes, save the IdP SSO cookie value in the common session as well.
     # This is because we think we might have issues overwriting cookies in redirect responses.
     session.idp.sso_cookie_val = b64_session_id
     return mischttp.set_cookie(current_app.config.sso_cookie_name, '/', b64_session_id, resp)
-=======
-    return mischttp.set_sso_cookie(b64_session_id, resp)
->>>>>>> caa6d096
 
 
 def _update_ticket_samlrequest(ticket: SSOLoginData, binding: Optional[str]) -> None:
