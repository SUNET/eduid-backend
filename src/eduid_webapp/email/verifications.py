# -*- coding: utf-8 -*-
#
# Copyright (c) 2016 NORDUnet A/S
# All rights reserved.
#
#   Redistribution and use in source and binary forms, with or
#   without modification, are permitted provided that the following
#   conditions are met:
#
#     1. Redistributions of source code must retain the above copyright
#        notice, this list of conditions and the following disclaimer.
#     2. Redistributions in binary form must reproduce the above
#        copyright notice, this list of conditions and the following
#        disclaimer in the documentation and/or other materials provided
#        with the distribution.
#     3. Neither the name of the NORDUnet nor the names of its
#        contributors may be used to endorse or promote products derived
#        from this software without specific prior written permission.
#
# THIS SOFTWARE IS PROVIDED BY THE COPYRIGHT HOLDERS AND CONTRIBUTORS
# "AS IS" AND ANY EXPRESS OR IMPLIED WARRANTIES, INCLUDING, BUT NOT
# LIMITED TO, THE IMPLIED WARRANTIES OF MERCHANTABILITY AND FITNESS
# FOR A PARTICULAR PURPOSE ARE DISCLAIMED. IN NO EVENT SHALL THE
# COPYRIGHT HOLDER OR CONTRIBUTORS BE LIABLE FOR ANY DIRECT, INDIRECT,
# INCIDENTAL, SPECIAL, EXEMPLARY, OR CONSEQUENTIAL DAMAGES (INCLUDING,
# BUT NOT LIMITED TO, PROCUREMENT OF SUBSTITUTE GOODS OR SERVICES;
# LOSS OF USE, DATA, OR PROFITS; OR BUSINESS INTERRUPTION) HOWEVER
# CAUSED AND ON ANY THEORY OF LIABILITY, WHETHER IN CONTRACT, STRICT
# LIABILITY, OR TORT (INCLUDING NEGLIGENCE OR OTHERWISE) ARISING IN
# ANY WAY OUT OF THE USE OF THIS SOFTWARE, EVEN IF ADVISED OF THE
# POSSIBILITY OF SUCH DAMAGE.
#

from flask import current_app, url_for, render_template

from eduid_userdb.mail import MailAddress
from eduid_userdb.element import DuplicateElementViolation
from eduid_common.api.utils import get_unique_hash, save_and_sync_user
from eduid_userdb.proofing import EmailProofingElement, EmailProofingState


def new_verification_code(email, user):
    old_verification = current_app.proofing_statedb.get_state_by_eppn_and_email(
            user.eppn, email, raise_on_missing=False)
    if old_verification is not None:
        current_app.logger.debug('removing old verification code:'
                                 ' {!r}.'.format(old_verification.to_dict()))
        current_app.proofing_statedb.remove_state(old_verification)
    code = get_unique_hash()
    verification = EmailProofingElement(email=email,
                                        verification_code=code,
                                        application='dashboard')
    verification_data = {
        'eduPersonPrincipalName': user.eppn,
        'verification': verification.to_dict()
        }
    verification_state = EmailProofingState(verification_data)
    # XXX This should be an atomic transaction together with saving
    # the user and sending the letter.
    current_app.proofing_statedb.save(verification_state)

    current_app.logger.info('Created new email verification code '
                            'for user {!r} and email {!r}.'.format(user, email))
    current_app.logger.debug('Verification Code:'
                             ' {!r}.'.format(verification_state.to_dict()))

    return code


def send_verification_code(email, user):
    code = new_verification_code(email, user)
    link = url_for('email.verify_link', code=code, email=email, _external=True)
    site_name = current_app.config.get("EDUID_SITE_NAME")
    site_url = current_app.config.get("EDUID_SITE_URL")

    context = {
        "email": email,
        "verification_link": link,
        "site_url": site_url,
        "site_name": site_name,
        "code": code,
    }

    text = render_template(
            "verification_email.txt.jinja2",
            **context
    )
    html = render_template(
            "verification_email.html.jinja2",
            **context
    )

    sender = current_app.config.get('MAIL_DEFAULT_FROM')
    # DEBUG
    if current_app.config.get('DEBUG', False):
        current_app.logger.debug(text)
    else:
        current_app.mail_relay.sendmail(sender, [email], text, html)
    current_app.logger.info("Sent email address verification mail to user {!r}"
                            " about address {!s}.".format(user, email))


def verify_mail_address(state, proofing_user):
    """
    :param proofing_user: ProofingUser
    :param state: E-mail proofing state

    :type proofing_user: eduid_userdb.proofing.ProofingUser
    :type state: EmailProofingState

    :return: None

    """
    new_email = MailAddress(email=state.verification.email, application='email',
                            verified=True, primary=False)

    has_primary = proofing_user.mail_addresses.primary
    if has_primary is None:
        new_email.is_primary = True
    try:
        proofing_user.mail_addresses.add(new_email)
    except DuplicateElementViolation:
        proofing_user.mail_addresses.find(state.verification.email).is_verified = True
        if has_primary is None:
            proofing_user.mail_addresses.find(state.verification.email).is_primary = True

<<<<<<< HEAD
    save_and_sync_user(user)
=======
    save_and_sync_user(proofing_user)
>>>>>>> b7146088
    current_app.logger.info('Email address {!r} confirmed '
                            'for user {!r}'.format(state.verification.email, proofing_user))
    current_app.stats.count(name='email_verify_success', value=1)
    current_app.proofing_statedb.remove_state(state)
    current_app.logger.debug('Removed proofing state: {} '.format(state))<|MERGE_RESOLUTION|>--- conflicted
+++ resolved
@@ -124,11 +124,7 @@
         if has_primary is None:
             proofing_user.mail_addresses.find(state.verification.email).is_primary = True
 
-<<<<<<< HEAD
-    save_and_sync_user(user)
-=======
     save_and_sync_user(proofing_user)
->>>>>>> b7146088
     current_app.logger.info('Email address {!r} confirmed '
                             'for user {!r}'.format(state.verification.email, proofing_user))
     current_app.stats.count(name='email_verify_success', value=1)
