--- conflicted
+++ resolved
@@ -53,8 +53,6 @@
 # Logging
 LOG_LEVEL = 'INFO'
 
-<<<<<<< HEAD
 EMAIL_VERIFICATION_TIMEOUT = 24  # hours
-=======
-DASHBOARD_URL = '/profile/'
->>>>>>> 0f6b6591
+
+DASHBOARD_URL = '/profile/'