--- conflicted
+++ resolved
@@ -86,7 +86,7 @@
     try:
         save_and_sync_user(proofing_user)
     except UserOutOfSync:
-        current_app.logger.debug('Couldnt save email {!r} for user {}, '
+        current_app.logger.debug('Couldnt save email {} for user {}, '
                                  'data out of sync'.format(email, proofing_user))
         return {
             '_status': 'error',
@@ -167,18 +167,9 @@
 
     db = current_app.proofing_statedb
     state = db.get_state_by_eppn_and_email(proofing_user.eppn, email, raise_on_missing=False)
-<<<<<<< HEAD
-
-    timeout = current_app.config.get('EMAIL_VERIFICATION_TIMEOUT')
-
-    if state is None or code != state.verification.verification_code:
-        msg = "Invalid verification code for: {}".format(state.verification.email)
-        current_app.logger.debug(msg)
-=======
     if state is None:
         current_app.logger.debug('Invalid verification code {} for email {} and user'
                                  ' {}'.format(code, email, proofing_user))
->>>>>>> 0f6b6591
         return {
             '_status': 'error',
             'message': 'emails.unknown_email'
@@ -326,7 +317,7 @@
 @require_user
 def resend_code(user, email):
     current_app.logger.debug('Trying to send new verification code for email '
-                             'address {!r} for user {}'.format(email, user))
+                             'address {} for user {}'.format(email, user))
 
     if not user.mail_addresses.find(email):
         current_app.logger.debug('Unknown email {!r} in resend_code_action,'
@@ -338,7 +329,7 @@
     
     send_verification_code(email, user)
     current_app.logger.debug('New verification code sended to '
-                             'address {!r} for user {}'.format(email, user))
+                             'address {} for user {}'.format(email, user))
     current_app.stats.count(name='email_resend_code', value=1)
 
     emails = {
