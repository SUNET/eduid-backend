--- conflicted
+++ resolved
@@ -65,11 +65,7 @@
 @MarshalWith(EmailResponseSchema)
 @require_user
 def post_email(user, email, verified, primary):
-<<<<<<< HEAD
-    user = ProofingUser(data=user.to_dict())
-=======
-    proofing_user = ProofingUser(data=user.to_dict())
->>>>>>> b7146088
+    proofing_user = ProofingUser(data=user.to_dict())
     current_app.logger.debug('Trying to save unconfirmed email {!r} '
                              'for user {!r}'.format(email, proofing_user))
 
@@ -85,11 +81,7 @@
         }
 
     try:
-<<<<<<< HEAD
-        save_and_sync_user(user)
-=======
         save_and_sync_user(proofing_user)
->>>>>>> b7146088
     except UserOutOfSync:
         current_app.logger.debug('Couldnt save email {!r} for user {!r}, '
                                  'data out of sync'.format(email, proofing_user))
@@ -116,11 +108,7 @@
 @MarshalWith(EmailResponseSchema)
 @require_user
 def post_primary(user, email):
-<<<<<<< HEAD
-    user = ProofingUser(data=user.to_dict())
-=======
-    proofing_user = ProofingUser(data=user.to_dict())
->>>>>>> b7146088
+    proofing_user = ProofingUser(data=user.to_dict())
     current_app.logger.debug('Trying to save email address {!r} as primary '
                              'for user {!r}'.format(email, proofing_user))
 
@@ -144,11 +132,7 @@
 
     proofing_user.mail_addresses.primary = mail.email
     try:
-<<<<<<< HEAD
-        save_and_sync_user(user)
-=======
         save_and_sync_user(proofing_user)
->>>>>>> b7146088
     except UserOutOfSync:
         current_app.logger.debug('Couldnt save email {!r} as primary for user'
                                  ' {!r}, data out of sync'.format(email, proofing_user))
@@ -174,11 +158,7 @@
 def verify(user, code, email):
     """
     """
-<<<<<<< HEAD
-    user = ProofingUser(data=user.to_dict())
-=======
-    proofing_user = ProofingUser(data=user.to_dict())
->>>>>>> b7146088
+    proofing_user = ProofingUser(data=user.to_dict())
     current_app.logger.debug('Trying to save email address {} as verified '
                              'for user {}'.format(email, proofing_user))
 
@@ -228,11 +208,7 @@
     """
     Used for verifying an e-mail address when the user clicks the link in the verification mail.
     """
-<<<<<<< HEAD
-    user = ProofingUser(data=user.to_dict())
-=======
-    proofing_user = ProofingUser(data=user.to_dict())
->>>>>>> b7146088
+    proofing_user = ProofingUser(data=user.to_dict())
     code = request.args.get('code')
     email = request.args.get('email')
     if code and email:
@@ -267,11 +243,7 @@
 @MarshalWith(EmailResponseSchema)
 @require_user
 def post_remove(user, email):
-<<<<<<< HEAD
-    user = ProofingUser(data=user.to_dict())
-=======
-    proofing_user = ProofingUser(data=user.to_dict())
->>>>>>> b7146088
+    proofing_user = ProofingUser(data=user.to_dict())
     current_app.logger.debug('Trying to remove email address {!r} '
                              'from user {!r}'.format(email, proofing_user))
 
@@ -292,11 +264,7 @@
         proofing_user.mail_addresses.remove(email)
 
     try:
-<<<<<<< HEAD
-        save_and_sync_user(user)
-=======
         save_and_sync_user(proofing_user)
->>>>>>> b7146088
     except UserOutOfSync:
         current_app.logger.debug('Couldnt remove email {!r} for user'
                                  ' {!r}, data out of sync'.format(email, proofing_user))
