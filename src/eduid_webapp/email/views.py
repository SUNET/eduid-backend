--- conflicted
+++ resolved
@@ -292,8 +292,7 @@
     current_app.stats.count(name='email_resend_code', value=1)
 
     emails = {'emails': user.mail_addresses.to_list_of_dicts(), 'message': 'emails.code-sent'}
-<<<<<<< HEAD
-    return EmailListPayload().dump(emails).data
+    return EmailListPayload().dump(emails)
 
 
 @email_views.route('/get-code', methods=['GET'])
@@ -308,7 +307,4 @@
     except Exception:
         pass
 
-    abort(400)
-=======
-    return emails
->>>>>>> da01491f
+    abort(400)