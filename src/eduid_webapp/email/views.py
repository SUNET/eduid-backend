--- conflicted
+++ resolved
@@ -63,17 +63,9 @@
 @email_views.route('/new', methods=['POST'])
 @UnmarshalWith(EmailSchema)
 @MarshalWith(EmailResponseSchema)
-<<<<<<< HEAD
-@require_dashboard_user
+@require_user
 def post_email(user, email, verified, primary):
-=======
-@require_user
-def post_email(user, email, verified, primary, csrf_token):
-
-    if session.get_csrf_token() != csrf_token:
-        abort(400)
-
->>>>>>> a4ed1e60
+
     current_app.logger.debug('Trying to save unconfirmed email {!r} '
                              'for user {!r}'.format(email, user))
 
@@ -111,15 +103,8 @@
 @email_views.route('/primary', methods=['POST'])
 @UnmarshalWith(SimpleEmailSchema)
 @MarshalWith(EmailResponseSchema)
-<<<<<<< HEAD
-@require_dashboard_user
+@require_user
 def post_primary(user, email):
-=======
-@require_user
-def post_primary(user, email, csrf_token):
-    if session.get_csrf_token() != csrf_token:
-        abort(400)
->>>>>>> a4ed1e60
     current_app.logger.debug('Trying to save email address {!r} as primary '
                              'for user {!r}'.format(email, user))
 
@@ -159,35 +144,11 @@
     return EmailListPayload().dump(emails).data
 
 
-<<<<<<< HEAD
-def _steal_mail(email):
-    other = current_app.dashboard_userdb.get_user_by_mail(email,
-                                                          include_unconfirmed=True)
-    if other and other.mail_addresses.primary and \
-            other.mail_addresses.primary.email == email:
-        # Promote some other verified e-mail address to primary
-        for address in other.mail_addresses.to_list():
-            if address.is_verified and address.email != email:
-                other.mail_addresses.primary = address.email
-                break
-        other.mail_addresses.remove(email)
-        save_dashboard_user(other)
-        msg = 'Stole email {!r} from user {!r}'.format(email, other)
-        current_app.logger.info(msg)
-
-
 @email_views.route('/verify', methods=['POST'])
 @UnmarshalWith(VerificationCodeSchema)
 @MarshalWith(EmailResponseSchema)
-@require_dashboard_user
+@require_user
 def verify(user, code, email):
-=======
-@email_views.route('/verify', methods=['POST'])
-@UnmarshalWith(VerificationCodeSchema)
-@MarshalWith(EmailResponseSchema)
-@require_user
-def verify(user, code, email, csrf_token):
->>>>>>> a4ed1e60
     """
     """
     current_app.logger.debug('Trying to save email address {!r} as verified '
@@ -252,15 +213,8 @@
 @email_views.route('/remove', methods=['POST'])
 @UnmarshalWith(SimpleEmailSchema)
 @MarshalWith(EmailResponseSchema)
-<<<<<<< HEAD
-@require_dashboard_user
+@require_user
 def post_remove(user, email):
-=======
-@require_user
-def post_remove(user, email, csrf_token):
-    if session.get_csrf_token() != csrf_token:
-        abort(400)
->>>>>>> a4ed1e60
     current_app.logger.debug('Trying to remove email address {!r} '
                              'from user {!r}'.format(email, user))
 
@@ -307,16 +261,8 @@
 @email_views.route('/resend-code', methods=['POST'])
 @UnmarshalWith(EmailSchema)
 @MarshalWith(EmailResponseSchema)
-<<<<<<< HEAD
-@require_dashboard_user
+@require_user
 def resend_code(user, email):
-=======
-@require_user
-def resend_code(user, email, csrf_token):
-    if session.get_csrf_token() != csrf_token:
-        abort(400)
-
->>>>>>> a4ed1e60
     current_app.logger.debug('Trying to send new verification code for email '
                              'address {!r} for user {!r}'.format(email, user))
 
