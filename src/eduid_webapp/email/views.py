# -*- coding: utf-8 -*-
#
# Copyright (c) 2016 NORDUnet A/S
# All rights reserved.
#
#   Redistribution and use in source and binary forms, with or
#   without modification, are permitted provided that the following
#   conditions are met:
#
#     1. Redistributions of source code must retain the above copyright
#        notice, this list of conditions and the following disclaimer.
#     2. Redistributions in binary form must reproduce the above
#        copyright notice, this list of conditions and the following
#        disclaimer in the documentation and/or other materials provided
#        with the distribution.
#     3. Neither the name of the NORDUnet nor the names of its
#        contributors may be used to endorse or promote products derived
#        from this software without specific prior written permission.
#
# THIS SOFTWARE IS PROVIDED BY THE COPYRIGHT HOLDERS AND CONTRIBUTORS
# "AS IS" AND ANY EXPRESS OR IMPLIED WARRANTIES, INCLUDING, BUT NOT
# LIMITED TO, THE IMPLIED WARRANTIES OF MERCHANTABILITY AND FITNESS
# FOR A PARTICULAR PURPOSE ARE DISCLAIMED. IN NO EVENT SHALL THE
# COPYRIGHT HOLDER OR CONTRIBUTORS BE LIABLE FOR ANY DIRECT, INDIRECT,
# INCIDENTAL, SPECIAL, EXEMPLARY, OR CONSEQUENTIAL DAMAGES (INCLUDING,
# BUT NOT LIMITED TO, PROCUREMENT OF SUBSTITUTE GOODS OR SERVICES;
# LOSS OF USE, DATA, OR PROFITS; OR BUSINESS INTERRUPTION) HOWEVER
# CAUSED AND ON ANY THEORY OF LIABILITY, WHETHER IN CONTRACT, STRICT
# LIABILITY, OR TORT (INCLUDING NEGLIGENCE OR OTHERWISE) ARISING IN
# ANY WAY OUT OF THE USE OF THIS SOFTWARE, EVEN IF ADVISED OF THE
# POSSIBILITY OF SUCH DAMAGE.
#
from __future__ import absolute_import

<<<<<<< HEAD
from flask import Blueprint, session, abort
import datetime

=======
import datetime

from flask import Blueprint, session, abort
>>>>>>> 5726a4c9
from flask import render_template, current_app

from eduid_userdb.element import PrimaryElementViolation, DuplicateElementViolation
from eduid_userdb.exceptions import UserOutOfSync
from eduid_userdb.mail import MailAddress
from eduid_common.api.decorators import require_dashboard_user, MarshalWith, UnmarshalWith
from eduid_common.api.utils import save_dashboard_user
from eduid_webapp.email.schemas import EmailListPayload, EmailSchema, SimpleEmailSchema, EmailResponseSchema
from eduid_webapp.email.schemas import VerificationCodeSchema
from eduid_webapp.email.verifications import send_verification_code

email_views = Blueprint('email', __name__, url_prefix='', template_folder='templates')


@email_views.route('/all', methods=['GET'])
@MarshalWith(EmailResponseSchema)
@require_dashboard_user
def get_all_emails(user):
    csrf_token = session.get_csrf_token()
    emails = {'emails': user.mail_addresses.to_list_of_dicts(),
              'csrf_token': csrf_token}
    return EmailListPayload().dump(emails).data


@email_views.route('/new', methods=['POST'])
@UnmarshalWith(EmailSchema)
@MarshalWith(EmailResponseSchema)
@require_dashboard_user
def post_email(user, email, verified, primary, csrf_token):
<<<<<<< HEAD

    if session.get_csrf_token() != csrf_token:
        abort(400)

    new_mail = MailAddress(email=email, application='dashboard',
                           verified=False, primary=False)
    try:
        user.mail_addresses.add(new_mail)
    except DuplicateElementViolation:
        return {
            '_status': 'error',
            'error': {'form': 'mail_duplicated'}
        }
=======
    if session.get_csrf_token() != csrf_token:
        abort(400)

    current_app.logger.debug('Trying to save unconfirmed email {!r} '
                            'for user {!r}'.format(email, user))
    new_mail = MailAddress(email=email, application='dashboard',
                           verified=False, primary=False)
>>>>>>> 5726a4c9
    try:
        user.mail_addresses.add(new_mail)
    except DuplicateElementViolation:
        return {
            '_status': 'error',
            'error': {'form': 'mail_duplicated'}
        }
    try:
        save_dashboard_user(user)
    except UserOutOfSync:
        current_app.logger.debug('Couldnt save email {!r} for user {!r}, '
                            'data out of sync'.format(email, user))
        return {
            '_status': 'error',
            'error': {'form': 'out_of_sync'}
        }
    current_app.logger.info('Saved unconfirmed email {!r} '
                            'for user {!r}'.format(email, user))

    send_verification_code(email, user)

    emails = {'emails': user.mail_addresses.to_list_of_dicts()}
    return EmailListPayload().dump(emails).data


@email_views.route('/primary', methods=['POST'])
@UnmarshalWith(SimpleEmailSchema)
@MarshalWith(EmailResponseSchema)
@require_dashboard_user
def post_primary(user, email, csrf_token):
<<<<<<< HEAD
    if session.get_csrf_token() != csrf_token:
        abort(400)

=======
    """
    """
    if session.get_csrf_token() != csrf_token:
        abort(400)
    current_app.logger.debug('Trying to save email address {!r} as primary '
                             'for user {!r}'.format(email, user))
>>>>>>> 5726a4c9
    try:
        mail = user.mail_addresses.find(email)
    except IndexError:
        current_app.logger.debug('Couldnt save email {!r} as primary for user'
                                 ' {!r}, data out of sync'.format(email, user))
        return {
            '_status': 'error',
            'error': {'form': 'out_of_sync'}
        }

    if not mail.is_verified:
        current_app.logger.debug('Couldnt save email {!r} as primary for user'
                                ' {!r}, email unconfirmed'.format(email, user))
        return {
            '_status': 'error',
            'error': {'form': 'emails.unconfirmed_address_not_primary'}
        }

    user.mail_addresses.primary = mail.email
    try:
        save_dashboard_user(user)
    except UserOutOfSync:
        current_app.logger.debug('Couldnt save email {!r} as primary for user'
                                 ' {!r}, data out of sync'.format(email, user))
        return {
            '_status': 'error',
            'error': {'form': 'out_of_sync'}
        }
<<<<<<< HEAD
=======
    current_app.logger.info('Email address {!r} made primary '
                            'for user {!r}'.format(email, user))
>>>>>>> 5726a4c9
    emails = {'emails': user.mail_addresses.to_list_of_dicts()}
    return EmailListPayload().dump(emails).data


def _steal_mail(email):
    other = current_app.dashboard_userdb.get_user_by_mail(email,
                                                     include_unconfirmed=True)
    if other and other.mail_addresses.primary and \
            other.mail_addresses.primary.email == email:
        # Promote some other verified e-mail address to primary
        for address in other.mail_addresses.to_list():
            if address.is_verified and address.email != email:
                other.mail_addresses.primary = address.email
                break
        other.mail_addresses.remove(email)
        save_dashboard_user(other)
        msg = 'Stole email {!r} from user {!r}'.format(email, other)
        current_app.logger.info(msg)


@email_views.route('/verify', methods=['POST'])
@UnmarshalWith(VerificationCodeSchema)
@MarshalWith(EmailResponseSchema)
@require_dashboard_user
def verify(user, code, email, csrf_token):
    """
    """
    if session.get_csrf_token() != csrf_token:
        abort(400)
<<<<<<< HEAD

    db = current_app.verifications_db
    state = db.get_state_by_eppn_and_code(user.eppn, code)

    timeout = current_app.config.get('EMAIL_VERIFICATION_TIMEOUT', 24)
    if state.is_expired(timeout):
        msg = "Verification code is expired: {!r}".format(state.verification)
=======
    current_app.logger.debug('Trying to save email address {!r} as verified '
                             'for user {!r}'.format(email, user))
    db = current_app.verifications_db
    state = db.get_state_by_eppn_and_email(user.eppn, email)

    timeout = current_app.config.get('EMAIL_VERIFICATION_TIMEOUT', 24)
    if state.is_expired(timeout):
        msg = "Verification code is expired: {!r}. Sending new code".format(
                state.verification)
>>>>>>> 5726a4c9
        current_app.logger.debug(msg)

        send_verification_code(email, user)
        return {
            '_status': 'error',
            'error': {'form': 'emails.code_expired_send_new'}
        }

<<<<<<< HEAD
    if email != state.verification.email:
=======
    if code != state.verification.verification_code:
>>>>>>> 5726a4c9
        msg = "Invalid verification code: {!r}".format(state.verification)
        current_app.logger.debug(msg)
        return {
            '_status': 'error',
            'error': {'form': 'emails.code_invalid'}
        }

<<<<<<< HEAD
    state.verification.is_verified = True
    state.verification.verified_ts = datetime.datetime.now()

    state.verification.verified_by = user.eppn

    current_app.verifications_db.save(state)

    other = current_app.dashboard_userdb.get_user_by_mail(email, include_unconfirmed=True)
    if other and other.mail_addresses.primary and \
            other.mail_addresses.primary.email == email:
        # Promote some other verified e-mail address to primary
        for address in other.mail_addresses.to_list():
            if address.is_verified and address.email != email:
                other.mail_addresses.primary = address.email
                break
        other.mail_addresses.remove(email)
        save_dashboard_user(other, dbattr_name='dashboard_userdb')
=======
    current_app.verifications_db.remove_state(state)
    msg = 'Removed verification code: {!r} '.format(state.verification)
    current_app.logger.debug(msg)

    _steal_mail(email)
>>>>>>> 5726a4c9

    new_email = MailAddress(email = email, application = 'dashboard',
                            verified = True, primary = False)

    if user.mail_addresses.primary is None:
        new_email.is_primary = True
    try:
        user.mail_addresses.add(new_email)
    except DuplicateElementViolation:
        user.mail_addresses.find(email).is_verified = True
        if user.mail_addresses.primary is None:
            user.maild_addresses.find(email).is_primary = True

    try:
        save_dashboard_user(user)
    except UserOutOfSync:
        current_app.logger.debug('Couldnt confirm email {!r} for user'
                                 ' {!r}, data out of sync'.format(email, user))
        return {
            '_status': 'error',
            'error': {'form': 'out_of_sync'}
        }
<<<<<<< HEAD
    emails = {'emails': user.mail_addresses.to_list_of_dicts()}

=======
    current_app.logger.info('Email address {!r} confirmed '
                            'for user {!r}'.format(email, user))

    emails = {'emails': user.mail_addresses.to_list_of_dicts()}
>>>>>>> 5726a4c9
    return EmailListPayload().dump(emails).data


@email_views.route('/remove', methods=['POST'])
@UnmarshalWith(SimpleEmailSchema)
@MarshalWith(EmailResponseSchema)
@require_dashboard_user
def post_remove(user, email, csrf_token):
    if session.get_csrf_token() != csrf_token:
        abort(400)
<<<<<<< HEAD

=======
    current_app.logger.debug('Trying to remove email address {!r} '
                             'from user {!r}'.format(email, user))
>>>>>>> 5726a4c9
    emails = user.mail_addresses.to_list()
    if len(emails) == 1:
        msg = "Cannot remove unique address: {!r}".format(email)
        current_app.logger.debug(msg)
        return {
            '_status': 'error',
            'error': {'form': 'emails.cannot_remove_unique'}
        }

    try:
        user.mail_addresses.remove(email)
    except PrimaryElementViolation:
        new_index = 1 if emails[0].email == email else 0
        user.mail_addresses.primary = emails[new_index].email
        user.mail_addresses.remove(email)

    try:
        save_dashboard_user(user)
    except UserOutOfSync:
        current_app.logger.debug('Couldnt remove email {!r} for user'
                                 ' {!r}, data out of sync'.format(email, user))
        return {
            '_status': 'error',
            'error': {'form': 'out_of_sync'}
        }
    except PrimaryElementViolation:
        return {
            '_status': 'error',
            'error': {'form': 'emails.cannot_remove_primary'}
        }
<<<<<<< HEAD
=======
    current_app.logger.info('Email address {!r} removed '
                            'for user {!r}'.format(email, user))
>>>>>>> 5726a4c9

    emails = {'emails': user.mail_addresses.to_list_of_dicts()}
    return EmailListPayload().dump(emails).data


@email_views.route('/resend-code', methods=['POST'])
@UnmarshalWith(EmailSchema)
@MarshalWith(EmailResponseSchema)
@require_dashboard_user
def resend_code(user, email, csrf_token):
    if session.get_csrf_token() != csrf_token:
        abort(400)
<<<<<<< HEAD

=======
    current_app.logger.debug('Trying to send new verification code for email '
                             'address {!r} for user {!r}'.format(email, user))
>>>>>>> 5726a4c9
    if not user.mail_addresses.find(email):
        current_app.logger.debug('Unknown email {!r} in resend_code_action,'
                                 ' user {!s}'.format(email, user))
        return {
            '_status': 'error',
            'error': {'form': 'out_of_sync'}
        }
    
    send_verification_code(email, user)

    emails = {'emails': user.mail_addresses.to_list_of_dicts()}
    return EmailListPayload().dump(emails).data<|MERGE_RESOLUTION|>--- conflicted
+++ resolved
@@ -32,15 +32,11 @@
 #
 from __future__ import absolute_import
 
-<<<<<<< HEAD
 from flask import Blueprint, session, abort
 import datetime
 
-=======
-import datetime
-
 from flask import Blueprint, session, abort
->>>>>>> 5726a4c9
+
 from flask import render_template, current_app
 
 from eduid_userdb.element import PrimaryElementViolation, DuplicateElementViolation
@@ -70,13 +66,16 @@
 @MarshalWith(EmailResponseSchema)
 @require_dashboard_user
 def post_email(user, email, verified, primary, csrf_token):
-<<<<<<< HEAD
-
-    if session.get_csrf_token() != csrf_token:
-        abort(400)
+
+    if session.get_csrf_token() != csrf_token:
+        abort(400)
+
+    current_app.logger.debug('Trying to save unconfirmed email {!r} '
+                            'for user {!r}'.format(email, user))
 
     new_mail = MailAddress(email=email, application='dashboard',
                            verified=False, primary=False)
+
     try:
         user.mail_addresses.add(new_mail)
     except DuplicateElementViolation:
@@ -84,22 +83,7 @@
             '_status': 'error',
             'error': {'form': 'mail_duplicated'}
         }
-=======
-    if session.get_csrf_token() != csrf_token:
-        abort(400)
-
-    current_app.logger.debug('Trying to save unconfirmed email {!r} '
-                            'for user {!r}'.format(email, user))
-    new_mail = MailAddress(email=email, application='dashboard',
-                           verified=False, primary=False)
->>>>>>> 5726a4c9
-    try:
-        user.mail_addresses.add(new_mail)
-    except DuplicateElementViolation:
-        return {
-            '_status': 'error',
-            'error': {'form': 'mail_duplicated'}
-        }
+
     try:
         save_dashboard_user(user)
     except UserOutOfSync:
@@ -123,18 +107,11 @@
 @MarshalWith(EmailResponseSchema)
 @require_dashboard_user
 def post_primary(user, email, csrf_token):
-<<<<<<< HEAD
-    if session.get_csrf_token() != csrf_token:
-        abort(400)
-
-=======
-    """
-    """
     if session.get_csrf_token() != csrf_token:
         abort(400)
     current_app.logger.debug('Trying to save email address {!r} as primary '
                              'for user {!r}'.format(email, user))
->>>>>>> 5726a4c9
+
     try:
         mail = user.mail_addresses.find(email)
     except IndexError:
@@ -163,11 +140,8 @@
             '_status': 'error',
             'error': {'form': 'out_of_sync'}
         }
-<<<<<<< HEAD
-=======
     current_app.logger.info('Email address {!r} made primary '
                             'for user {!r}'.format(email, user))
->>>>>>> 5726a4c9
     emails = {'emails': user.mail_addresses.to_list_of_dicts()}
     return EmailListPayload().dump(emails).data
 
@@ -197,17 +171,9 @@
     """
     if session.get_csrf_token() != csrf_token:
         abort(400)
-<<<<<<< HEAD
-
-    db = current_app.verifications_db
-    state = db.get_state_by_eppn_and_code(user.eppn, code)
-
-    timeout = current_app.config.get('EMAIL_VERIFICATION_TIMEOUT', 24)
-    if state.is_expired(timeout):
-        msg = "Verification code is expired: {!r}".format(state.verification)
-=======
     current_app.logger.debug('Trying to save email address {!r} as verified '
                              'for user {!r}'.format(email, user))
+
     db = current_app.verifications_db
     state = db.get_state_by_eppn_and_email(user.eppn, email)
 
@@ -215,7 +181,6 @@
     if state.is_expired(timeout):
         msg = "Verification code is expired: {!r}. Sending new code".format(
                 state.verification)
->>>>>>> 5726a4c9
         current_app.logger.debug(msg)
 
         send_verification_code(email, user)
@@ -224,11 +189,7 @@
             'error': {'form': 'emails.code_expired_send_new'}
         }
 
-<<<<<<< HEAD
-    if email != state.verification.email:
-=======
     if code != state.verification.verification_code:
->>>>>>> 5726a4c9
         msg = "Invalid verification code: {!r}".format(state.verification)
         current_app.logger.debug(msg)
         return {
@@ -236,31 +197,11 @@
             'error': {'form': 'emails.code_invalid'}
         }
 
-<<<<<<< HEAD
-    state.verification.is_verified = True
-    state.verification.verified_ts = datetime.datetime.now()
-
-    state.verification.verified_by = user.eppn
-
-    current_app.verifications_db.save(state)
-
-    other = current_app.dashboard_userdb.get_user_by_mail(email, include_unconfirmed=True)
-    if other and other.mail_addresses.primary and \
-            other.mail_addresses.primary.email == email:
-        # Promote some other verified e-mail address to primary
-        for address in other.mail_addresses.to_list():
-            if address.is_verified and address.email != email:
-                other.mail_addresses.primary = address.email
-                break
-        other.mail_addresses.remove(email)
-        save_dashboard_user(other, dbattr_name='dashboard_userdb')
-=======
     current_app.verifications_db.remove_state(state)
     msg = 'Removed verification code: {!r} '.format(state.verification)
     current_app.logger.debug(msg)
 
     _steal_mail(email)
->>>>>>> 5726a4c9
 
     new_email = MailAddress(email = email, application = 'dashboard',
                             verified = True, primary = False)
@@ -272,7 +213,7 @@
     except DuplicateElementViolation:
         user.mail_addresses.find(email).is_verified = True
         if user.mail_addresses.primary is None:
-            user.maild_addresses.find(email).is_primary = True
+            user.mail_addresses.find(email).is_primary = True
 
     try:
         save_dashboard_user(user)
@@ -283,15 +224,10 @@
             '_status': 'error',
             'error': {'form': 'out_of_sync'}
         }
-<<<<<<< HEAD
-    emails = {'emails': user.mail_addresses.to_list_of_dicts()}
-
-=======
     current_app.logger.info('Email address {!r} confirmed '
                             'for user {!r}'.format(email, user))
 
     emails = {'emails': user.mail_addresses.to_list_of_dicts()}
->>>>>>> 5726a4c9
     return EmailListPayload().dump(emails).data
 
 
@@ -302,12 +238,9 @@
 def post_remove(user, email, csrf_token):
     if session.get_csrf_token() != csrf_token:
         abort(400)
-<<<<<<< HEAD
-
-=======
     current_app.logger.debug('Trying to remove email address {!r} '
                              'from user {!r}'.format(email, user))
->>>>>>> 5726a4c9
+
     emails = user.mail_addresses.to_list()
     if len(emails) == 1:
         msg = "Cannot remove unique address: {!r}".format(email)
@@ -333,16 +266,15 @@
             '_status': 'error',
             'error': {'form': 'out_of_sync'}
         }
+
     except PrimaryElementViolation:
         return {
             '_status': 'error',
             'error': {'form': 'emails.cannot_remove_primary'}
         }
-<<<<<<< HEAD
-=======
+
     current_app.logger.info('Email address {!r} removed '
                             'for user {!r}'.format(email, user))
->>>>>>> 5726a4c9
 
     emails = {'emails': user.mail_addresses.to_list_of_dicts()}
     return EmailListPayload().dump(emails).data
@@ -355,12 +287,10 @@
 def resend_code(user, email, csrf_token):
     if session.get_csrf_token() != csrf_token:
         abort(400)
-<<<<<<< HEAD
-
-=======
+
     current_app.logger.debug('Trying to send new verification code for email '
                              'address {!r} for user {!r}'.format(email, user))
->>>>>>> 5726a4c9
+
     if not user.mail_addresses.find(email):
         current_app.logger.debug('Unknown email {!r} in resend_code_action,'
                                  ' user {!s}'.format(email, user))
