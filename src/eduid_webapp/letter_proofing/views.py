--- conflicted
+++ resolved
@@ -154,12 +154,7 @@
             state = current_app.proofing_statedb.get_state_by_eppn(user.eppn)
             return state.nin.verification_code
     except Exception:
-<<<<<<< HEAD
         current_app.logger.exception(
             f"{user} tried to use the backdoor to get the letter verification code for a NIN"
         )
-=======
-        current_app.logger.exception(f"{user} tried to use the backdoor to get the letter verification code for a NIN")
->>>>>>> 89f5eb88
-
     abort(400)