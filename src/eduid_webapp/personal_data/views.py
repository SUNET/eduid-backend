# -*- coding: utf-8 -*-
#
# Copyright (c) 2016 NORDUnet A/S
# All rights reserved.
#
#   Redistribution and use in source and binary forms, with or
#   without modification, are permitted provided that the following
#   conditions are met:
#
#     1. Redistributions of source code must retain the above copyright
#        notice, this list of conditions and the following disclaimer.
#     2. Redistributions in binary form must reproduce the above
#        copyright notice, this list of conditions and the following
#        disclaimer in the documentation and/or other materials provided
#        with the distribution.
#     3. Neither the name of the NORDUnet nor the names of its
#        contributors may be used to endorse or promote products derived
#        from this software without specific prior written permission.
#
# THIS SOFTWARE IS PROVIDED BY THE COPYRIGHT HOLDERS AND CONTRIBUTORS
# "AS IS" AND ANY EXPRESS OR IMPLIED WARRANTIES, INCLUDING, BUT NOT
# LIMITED TO, THE IMPLIED WARRANTIES OF MERCHANTABILITY AND FITNESS
# FOR A PARTICULAR PURPOSE ARE DISCLAIMED. IN NO EVENT SHALL THE
# COPYRIGHT HOLDER OR CONTRIBUTORS BE LIABLE FOR ANY DIRECT, INDIRECT,
# INCIDENTAL, SPECIAL, EXEMPLARY, OR CONSEQUENTIAL DAMAGES (INCLUDING,
# BUT NOT LIMITED TO, PROCUREMENT OF SUBSTITUTE GOODS OR SERVICES;
# LOSS OF USE, DATA, OR PROFITS; OR BUSINESS INTERRUPTION) HOWEVER
# CAUSED AND ON ANY THEORY OF LIABILITY, WHETHER IN CONTRACT, STRICT
# LIABILITY, OR TORT (INCLUDING NEGLIGENCE OR OTHERWISE) ARISING IN
# ANY WAY OUT OF THE USE OF THIS SOFTWARE, EVEN IF ADVISED OF THE
# POSSIBILITY OF SUCH DAMAGE.
#

from __future__ import absolute_import

from flask import Blueprint, current_app

from eduid_userdb.exceptions import UserOutOfSync
from eduid_userdb.personal_data import PersonalDataUser
from eduid_common.api.decorators import MarshalWith, UnmarshalWith, require_user
from eduid_common.api.utils import save_and_sync_user
from eduid_webapp.personal_data.schemas import PersonalDataResponseSchema
from eduid_webapp.personal_data.schemas import PersonalDataRequestSchema
from eduid_webapp.personal_data.schemas import PersonalDataSchema
from eduid_webapp.personal_data.schemas import NinListSchema, NinsResponseSchema
from eduid_webapp.personal_data.schemas import AllDataResponseSchema, AllDataSchema

pd_views = Blueprint('personal_data', __name__, url_prefix='')


@pd_views.route('/all-user-data', methods=['GET'])
@MarshalWith(AllDataResponseSchema)
@require_user
def get_all_data(user):
    return AllDataSchema().dump(user.to_dict()).data


@pd_views.route('/user', methods=['GET'])
@MarshalWith(PersonalDataResponseSchema)
@require_user
def get_user(user):

    data = {
        'given_name': user.given_name,
        'surname': user.surname,
        'display_name': user.display_name,
        'language': user.language
    }

    return PersonalDataRequestSchema().dump(data).data


@pd_views.route('/user', methods=['POST'])
@UnmarshalWith(PersonalDataRequestSchema)
@MarshalWith(PersonalDataResponseSchema)
@require_user
def post_user(user, given_name, surname, display_name, language):
    personal_data_user = PersonalDataUser(data=user.to_dict())
    current_app.logger.debug('Trying to save user {!r}'.format(user))

    personal_data_user.given_name = given_name
    personal_data_user.surname = surname
    personal_data_user.display_name = display_name
    personal_data_user.language = language
    try:
        save_and_sync_user(personal_data_user)
    except UserOutOfSync:
        return {
            '_status': 'error',
            'message': 'user-out-of-sync'
        }
    current_app.stats.count(name='personal_data_saved', value=1)
    current_app.logger.info('Saved personal data for user {!r}'.format(personal_data_user))

<<<<<<< HEAD
    data = personal_data_user.to_dict()
    data['message'] = 'pd.save-success'
    return PersonalDataSchema().dump(data).data
=======
    personal_data = personal_data_user.to_dict()
    personal_data['message'] = 'pd.save-success'
    return PersonalDataSchema().dump(personal_data).data
>>>>>>> b7146088


@pd_views.route('/nins', methods=['GET'])
@MarshalWith(NinsResponseSchema)
@require_user
def get_nins(user):

    data = {
        'nins': user.nins.to_list_of_dicts()
    }

    return NinListSchema().dump(data).data<|MERGE_RESOLUTION|>--- conflicted
+++ resolved
@@ -92,15 +92,9 @@
     current_app.stats.count(name='personal_data_saved', value=1)
     current_app.logger.info('Saved personal data for user {!r}'.format(personal_data_user))
 
-<<<<<<< HEAD
-    data = personal_data_user.to_dict()
-    data['message'] = 'pd.save-success'
-    return PersonalDataSchema().dump(data).data
-=======
     personal_data = personal_data_user.to_dict()
     personal_data['message'] = 'pd.save-success'
     return PersonalDataSchema().dump(personal_data).data
->>>>>>> b7146088
 
 
 @pd_views.route('/nins', methods=['GET'])
