--- conflicted
+++ resolved
@@ -30,25 +30,19 @@
 # ANY WAY OUT OF THE USE OF THIS SOFTWARE, EVEN IF ADVISED OF THE
 # POSSIBILITY OF SUCH DAMAGE.
 #
-<<<<<<< HEAD
-=======
 from typing import Dict, List
->>>>>>> 9e46c906
 from uuid import UUID
 
-from eduid_graphdb.groupdb import User as GraphUser
 from flask import Blueprint
 
 from eduid_common.api.decorators import MarshalWith, UnmarshalWith, require_user
 from eduid_common.api.messages import CommonMsg, FluxData, error_response, success_response
-<<<<<<< HEAD
-=======
 from eduid_graphdb.groupdb import User as GraphUser
->>>>>>> 9e46c906
 from eduid_scimapi.groupdb import ScimApiGroup
 from eduid_userdb import User
 from eduid_userdb.exceptions import EduIDDBError
 from eduid_userdb.group_management import GroupRole
+
 from eduid_webapp.group_management.app import current_group_management_app as current_app
 from eduid_webapp.group_management.helpers import (
     GroupManagementMsg,
@@ -73,7 +67,6 @@
 group_management_views = Blueprint('group_management', __name__, url_prefix='', template_folder='templates')
 
 
-<<<<<<< HEAD
 @group_management_views.route('/all-data', methods=['GET'])
 @MarshalWith(GroupManagementAllDataResponseSchema)
 @require_user
@@ -86,22 +79,6 @@
     # Update payload with incoming and outgoing invites
     payload.update({'incoming': get_incoming_invites(user), 'outgoing': get_outgoing_invites(user)})
     return success_response(payload=payload)
-=======
-def _list_of_group_data(group_list: List[ScimApiGroup]) -> List[Dict]:
-    ret = []
-    for group in group_list:
-        members = [{'identifier': member.identifier, 'display_name': member.display_name} for member in group.members]
-        owners = [{'identifier': owner.identifier, 'display_name': owner.display_name} for owner in group.owners]
-        group_data = {
-            'identifier': group.scim_id,
-            'display_name': group.display_name,
-            'members': members,
-            'owners': owners,
-        }
-        current_app.logger.debug(f'Group data: {group_data}')
-        ret.append(group_data)
-    return ret
->>>>>>> 9e46c906
 
 
 @group_management_views.route('/groups', methods=['GET'])
