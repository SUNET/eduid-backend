--- conflicted
+++ resolved
@@ -6,11 +6,6 @@
 
 from dateutil.parser import parse as dt_parse
 from dateutil.tz import tzutc
-<<<<<<< HEAD
-from flask import current_app
-=======
-from flask import redirect
->>>>>>> 40defcab
 from saml2 import BINDING_HTTP_POST, BINDING_HTTP_REDIRECT
 from saml2.client import Saml2Client
 from saml2.metadata import entity_descriptor
@@ -23,10 +18,7 @@
 from eduid_common.authn.eduid_saml2 import BadSAMLResponse, get_authn_ctx
 from eduid_common.session import session
 
-<<<<<<< HEAD
-=======
 from eduid_webapp.eidas.app import current_eidas_app as current_app
->>>>>>> 40defcab
 
 __author__ = 'lundberg'
 
