--- conflicted
+++ resolved
@@ -1,10 +1,8 @@
 from datetime import datetime
-from typing import Any, Dict, List, Optional, Sequence, Tuple
-
+from eduid_groupdb import User as GroupUser
 from falcon import Request, Response
 from marshmallow import ValidationError
-
-from eduid_groupdb import User as GroupUser
+from typing import Any, Dict, List, Optional, Sequence, Tuple
 
 from eduid_scimapi.exceptions import BadRequest, NotFound
 from eduid_scimapi.middleware import ctx_groupdb, ctx_userdb
@@ -39,11 +37,7 @@
     def _get_user_groups(self, req: Request, db_user: ScimApiUser) -> List[Group]:
         """ Return the groups for a user formatted as SCIM search sub-resources """
         group_user = GroupUser(identifier=str(db_user.scim_id))
-<<<<<<< HEAD
-        user_groups = ctx_groupdb(req).get_groups_for_user(group_user)
-=======
-        user_groups = req.context['groupdb'].get_groups_for_member(group_user)
->>>>>>> 4e66c7ec
+        user_groups = ctx_groupdb(req).get_groups_for_member(group_user)
         groups = []
         for group in user_groups:
             ref = self.url_for("Groups", group.scim_id)
