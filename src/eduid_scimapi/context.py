import logging
import logging.config
import sys
from typing import Dict, Optional

<<<<<<< HEAD
from neobolt.addressing import AddressError

from eduid_scimapi.config import ScimApiConfig
=======
from eduid_userdb import UserDB

from eduid_scimapi.config import load_config
>>>>>>> 79e8b8e7
from eduid_scimapi.userdb import ScimApiUserDB
from eduid_scimapi.groupdb import ScimApiGroupDB
from eduid_scimapi.utils import urlappend


class Context(object):
<<<<<<< HEAD

    def __init__(self, config: ScimApiConfig):
        self.config = config
=======
    def __init__(self, config: Dict, testing: bool = False):
        self.config = load_config(config, testing=testing)

        if not testing:
            # TODO: need temporary etcd and mongodb instances for running tests soon
            self.eduid_userdb = UserDB(db_uri=self.config.mongo_uri, db_name='eduid_am')
            self.userdb = ScimApiUserDB(db_uri=self.config.mongo_uri)
>>>>>>> 79e8b8e7

        # Setup logging
        if self.config.logging_config:
            logging.config.dictConfig(self.config.logging_config)
            self.logger = logging.getLogger('eduid_scimapi')
        else:
            self.logger = logging.getLogger('eduid_scimapi')
            sh = logging.StreamHandler(sys.stdout)
            formatter = logging.Formatter(self.config.log_format)
            sh.setFormatter(formatter)
            self.logger.addHandler(sh)
            self.logger.setLevel(self.config.log_level)

        # Setup databases
        self.eduid_userdb = UserDB(db_uri=self.config.mongo_uri, db_name='eduid_am')
        self.userdb = ScimApiUserDB(db_uri=self.config.mongo_uri)
        try:
            self.groupdb = ScimApiGroupDB(db_uri=self.config.neo4j_uri, config=self.config.neo4j_config)
        except AddressError as e:
            self.groupdb = None  # type: ignore
            # Temporarily don't care about neo4jdb
            self.logger.info(f'Starting without neo4jdb: {e}')

    @property
    def base_url(self) -> str:
        base_url = f'{self.config.schema}://{self.config.server_name}'
        if self.config.application_root:
            return urlappend(base_url, self.config.application_root)
        return base_url<|MERGE_RESOLUTION|>--- conflicted
+++ resolved
@@ -3,34 +3,21 @@
 import sys
 from typing import Dict, Optional
 
-<<<<<<< HEAD
+from eduid_userdb import UserDB
+
 from neobolt.addressing import AddressError
 
 from eduid_scimapi.config import ScimApiConfig
-=======
-from eduid_userdb import UserDB
-
-from eduid_scimapi.config import load_config
->>>>>>> 79e8b8e7
 from eduid_scimapi.userdb import ScimApiUserDB
 from eduid_scimapi.groupdb import ScimApiGroupDB
 from eduid_scimapi.utils import urlappend
+from eduid_userdb import UserDB
 
 
 class Context(object):
-<<<<<<< HEAD
 
     def __init__(self, config: ScimApiConfig):
         self.config = config
-=======
-    def __init__(self, config: Dict, testing: bool = False):
-        self.config = load_config(config, testing=testing)
-
-        if not testing:
-            # TODO: need temporary etcd and mongodb instances for running tests soon
-            self.eduid_userdb = UserDB(db_uri=self.config.mongo_uri, db_name='eduid_am')
-            self.userdb = ScimApiUserDB(db_uri=self.config.mongo_uri)
->>>>>>> 79e8b8e7
 
         # Setup logging
         if self.config.logging_config:
