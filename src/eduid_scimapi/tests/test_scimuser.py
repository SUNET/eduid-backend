--- conflicted
+++ resolved
@@ -8,12 +8,8 @@
 from eduid_scimapi.user import ScimApiUser
 
 
-<<<<<<< HEAD
 class TestScimUser(unittest.TestCase):
 
-=======
-class MyTestCase(unittest.TestCase):
->>>>>>> 79e8b8e7
     def setUp(self) -> None:
         self.user_doc1 = {
             "_id": ObjectId("5e5542db34a4cf8015e62ac8"),
