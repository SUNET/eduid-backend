--- conflicted
+++ resolved
@@ -125,11 +125,7 @@
         }
 
     def add_user(
-<<<<<<< HEAD
-        self, identifier: str, external_id: Optional[str] = None, profiles: Optional[Dict[str, Profile]] = None
-=======
-        self, identifier: str, external_id: str, profiles: Optional[Dict[str, ScimApiProfile]] = None
->>>>>>> f480c03e
+        self, identifier: str, external_id: Optional[str] = None, profiles: Optional[Dict[str, ScimApiProfile]] = None
     ) -> Optional[ScimApiUser]:
         user = ScimApiUser(user_id=ObjectId(), scim_id=uuid.UUID(identifier), external_id=external_id)
         if profiles:
@@ -210,50 +206,4 @@
         self.assertEqual(expected_location, meta.get('location'), 'Unexpected group resource location')
         self.assertEqual(
             expected_resource_type, meta.get('resourceType'), f'meta.resourceType is not {expected_resource_type}'
-        )
-
-
-@deprecated('Moved to eduid_userdb.testing')
-def normalised_data(
-    data: Union[Mapping[str, Any], Sequence[Mapping[str, Any]]]
-) -> Union[Dict[str, Any], List[Dict[str, Any]]]:
-    """ Utility function for normalising dicts (or list of dicts) before comparisons in test cases. """
-    if isinstance(data, list):
-        # Recurse into lists of dicts. mypy (correctly) says this recursion can in fact happen
-        # more than once, so the result can be a list of list of dicts or whatever, but the return
-        # type becomes too bloated with that in mind and the code becomes too inelegant when unrolling
-        # this list comprehension into a for-loop checking types for something only intended to be used in test cases.
-        # Hence the type: ignore.
-        return sorted([_normalise_value(x) for x in data], key=_any_key)  # type: ignore
-    elif isinstance(data, dict):
-        # normalise all values found in the dict, returning a new dict (to not modify callers data)
-        return {k: _normalise_value(v) for k, v in data.items()}
-    raise TypeError('normalised_data not called on dict (or list of dicts)')
-
-
-class SortEncoder(json.JSONEncoder):
-    def default(self, obj):
-        if isinstance(obj, datetime):
-            return str(_normalise_value(obj))
-        if isinstance(obj, Enum):
-            return _normalise_value(obj)
-        if isinstance(obj, uuid.UUID):
-            return str(obj)
-        return json.JSONEncoder.default(self, obj)
-
-
-def _any_key(value: Any):
-    """ Helper function to be able to use sorted with key argument for everything """
-    if isinstance(value, dict):
-        return json.dumps(value, sort_keys=True, cls=SortEncoder)  # Turn dict in to a string for sorting
-    return value
-
-
-def _normalise_value(data: Any) -> Any:
-    if isinstance(data, dict) or isinstance(data, list):
-        return normalised_data(data)
-    elif isinstance(data, datetime):
-        return data.replace(microsecond=0)
-    if isinstance(data, Enum):
-        return f'{repr(data)}'
-    return data+        )