# -*- coding: utf-8 -*-
import asyncio
from datetime import timedelta
from os import environ

from eduid_common.config.parsers import load_config
from eduid_userdb.util import utc_now

from eduid_queue.config import QueueWorkerConfig
from eduid_queue.db import QueueItem, TestPayload
from eduid_queue.testing import QueueAsyncioTest
from eduid_queue.workers.base import QueueWorker

__author__ = 'lundberg'


class QueueTestWorker(QueueWorker):
    async def handle_expired_item(self, queue_item: QueueItem) -> None:
        if not isinstance(queue_item.payload, TestPayload):
            raise Exception(f'queue_item.payload type {type(queue_item.payload)} not TestPayload')
        assert queue_item.payload.message == 'Expired item'
        await self.item_successfully_handled(queue_item)

    async def handle_new_item(self, queue_item: QueueItem) -> None:
        if not isinstance(queue_item.payload, TestPayload):
            raise Exception(f'queue_item.payload type {type(queue_item.payload)} not TestPayload')
        assert queue_item.payload.message == 'New item'
        await self.item_successfully_handled(queue_item)


class TestBaseWorker(QueueAsyncioTest):
    @classmethod
    def setUpClass(cls) -> None:
        super().setUpClass()
        environ['WORKER_NAME'] = 'Test Worker 1'

    def setUp(self) -> None:
        super().setUp()
<<<<<<< HEAD
        self.config = QueueWorkerConfig(
            app_name='testing',
            testing=True,
            mongo_uri=self.mongo_uri,
            mongo_collection=self.mongo_collection,
            periodic_min_retry_wait_in_seconds=1,
        )
=======
        self.test_config = {
            'testing': True,
            'mongo_uri': self.mongo_uri,
            'mongo_collection': self.mongo_collection,
            'periodic_min_retry_wait_in_seconds': 1,
        }
        self.config = load_config(typ=QueueWorkerConfig, app_name='test', ns='queue', test_config=self.test_config)

>>>>>>> e7119b3d
        self.db.register_handler(TestPayload)

    async def asyncSetUp(self) -> None:
        await super().asyncSetUp()
        await asyncio.sleep(0.5)  # wait for db
        self.worker = QueueTestWorker(config=self.config, handle_payloads=[TestPayload])
        self.tasks = [asyncio.create_task(self.worker.run())]
        await asyncio.sleep(0.5)  # wait for worker to initialize

    async def asyncTearDown(self) -> None:
        await super().asyncTearDown()

    async def test_worker_item_from_stream(self):
        """
        Test that saved queue items are handled by the handle_new_item method
        """
        expires_at = utc_now() + timedelta(minutes=5)
        discard_at = expires_at + timedelta(minutes=5)
        payload = TestPayload(message='New item')
        queue_item = self.create_queue_item(expires_at, discard_at, payload)
        # Client saves new queue item
        self.db.save(queue_item)
        await asyncio.sleep(0.5)  # Allow worker to run
        assert self.db.get_item_by_id(queue_item.item_id, raise_on_missing=False) is None

    async def test_worker_expired_item(self):
        """
        Test that expired queue items are handled by the handle_expired_item method
        """
        # Stop running worker
        for task in self.tasks:
            task.cancel()
        expires_at = utc_now() - timedelta(minutes=5)
        discard_at = expires_at + timedelta(minutes=10)
        payload = TestPayload(message='Expired item')
        queue_item = self.create_queue_item(expires_at, discard_at, payload)
        # Fake that a client have saved queue item in the past
        self.db.save(queue_item)
        # Start worker after save to fake that the item has expired unhandled in the queue
        self.tasks = [asyncio.create_task(self.worker.run())]
        await asyncio.sleep(0.5)  # Allow worker to run
        assert self.db.get_item_by_id(queue_item.item_id, raise_on_missing=False) is None<|MERGE_RESOLUTION|>--- conflicted
+++ resolved
@@ -36,15 +36,6 @@
 
     def setUp(self) -> None:
         super().setUp()
-<<<<<<< HEAD
-        self.config = QueueWorkerConfig(
-            app_name='testing',
-            testing=True,
-            mongo_uri=self.mongo_uri,
-            mongo_collection=self.mongo_collection,
-            periodic_min_retry_wait_in_seconds=1,
-        )
-=======
         self.test_config = {
             'testing': True,
             'mongo_uri': self.mongo_uri,
@@ -53,7 +44,6 @@
         }
         self.config = load_config(typ=QueueWorkerConfig, app_name='test', ns='queue', test_config=self.test_config)
 
->>>>>>> e7119b3d
         self.db.register_handler(TestPayload)
 
     async def asyncSetUp(self) -> None:
