--- conflicted
+++ resolved
@@ -157,22 +157,6 @@
                 self.test_users[mail].update(user)
                 logger.debug("New MockedUser {!r}:\n{!s}".format(mail, pprint.pformat(self.test_users[mail])))
 
-<<<<<<< HEAD
-=======
-    def get_user(self, userid):
-        if userid not in self.test_users:
-            raise self.UserDoesNotExist
-        return User.from_dict(deepcopy(self.test_users.get(userid)))
-
-    def all_users(self):
-        for user in self.test_users.values():
-            yield User.from_dict(deepcopy(user))
-
-    def all_userdocs(self):
-        for user in self.test_users.values():
-            yield deepcopy(user)
-
->>>>>>> 15c0133a
 
 class MongoTemporaryInstance(object):
     """Singleton to manage a temporary MongoDB instance
@@ -258,11 +242,8 @@
 
     MockedUserDB: Type[AbstractMockedUserDB] = MockedUserDB
 
-<<<<<<< HEAD
-    user: Optional[User] = User(data=MOCKED_USER_STANDARD)
-=======
     user = User.from_dict(data=MOCKED_USER_STANDARD)
->>>>>>> 15c0133a
+
     mock_users_patches: list = []
 
     def setUp(self, init_am=False, userdb_use_old_format=False, am_settings=None):
