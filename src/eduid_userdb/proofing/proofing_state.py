# -*- coding: utf-8 -*-
#
# Copyright (c) 2015 NORDUnet A/S
# All rights reserved.
#
#   Redistribution and use in source and binary forms, with or
#   without modification, are permitted provided that the following
#   conditions are met:
#
#     1. Redistributions of source code must retain the above copyright
#        notice, this list of conditions and the following disclaimer.
#     2. Redistributions in binary form must reproduce the above
#        copyright notice, this list of conditions and the following
#        disclaimer in the documentation and/or other materials provided
#        with the distribution.
#     3. Neither the name of the NORDUnet nor the names of its
#        contributors may be used to endorse or promote products derived
#        from this software without specific prior written permission.
#
# THIS SOFTWARE IS PROVIDED BY THE COPYRIGHT HOLDERS AND CONTRIBUTORS
# "AS IS" AND ANY EXPRESS OR IMPLIED WARRANTIES, INCLUDING, BUT NOT
# LIMITED TO, THE IMPLIED WARRANTIES OF MERCHANTABILITY AND FITNESS
# FOR A PARTICULAR PURPOSE ARE DISCLAIMED. IN NO EVENT SHALL THE
# COPYRIGHT HOLDER OR CONTRIBUTORS BE LIABLE FOR ANY DIRECT, INDIRECT,
# INCIDENTAL, SPECIAL, EXEMPLARY, OR CONSEQUENTIAL DAMAGES (INCLUDING,
# BUT NOT LIMITED TO, PROCUREMENT OF SUBSTITUTE GOODS OR SERVICES;
# LOSS OF USE, DATA, OR PROFITS; OR BUSINESS INTERRUPTION) HOWEVER
# CAUSED AND ON ANY THEORY OF LIABILITY, WHETHER IN CONTRACT, STRICT
# LIABILITY, OR TORT (INCLUDING NEGLIGENCE OR OTHERWISE) ARISING IN
# ANY WAY OUT OF THE USE OF THIS SOFTWARE, EVEN IF ADVISED OF THE
# POSSIBILITY OF SUCH DAMAGE.
#

import bson
import copy
import datetime

from .proofing_element import NinProofingElement, SentLetterElement
from .proofing_element import EmailProofingElement, SentEmailElement
from eduid_userdb.exceptions import UserHasUnknownData

__author__ = 'lundberg'


class ProofingState(object):
    def __init__(self, data, raise_on_unknown=True):
        self._data_in = copy.deepcopy(data)  # to not modify callers data
        self._data = dict()

        # things without setters
        # _id
        _id = self._data_in.pop('_id', None)
        if _id is None:
            _id = bson.ObjectId()
        if not isinstance(_id, bson.ObjectId):
            _id = bson.ObjectId(_id)
        self._data['_id'] = _id
        # eppn
        eppn = self._data_in.pop('eduPersonPrincipalName')
        self._data['eduPersonPrincipalName'] = eppn

        self.modified_ts = self._data_in.pop('modified_ts', None)

        if len(self._data_in) > 0:
            if raise_on_unknown:
                raise UserHasUnknownData('User {!s} unknown data: {!r}'.format(
                    self.eppn, self._data_in.keys()
                ))
            # Just keep everything that is left as-is
            self._data.update(self._data_in)

    def __repr__(self):
        return '<eduID {!s}: {!s}>'.format(self.__class__.__name__, self.eppn)

    @property
    def eppn(self):
        """
        Get the user's eppn

        :rtype: str | unicode
        """
        return self._data['eduPersonPrincipalName']

    @property
    def modified_ts(self):
        """
        :return: Timestamp of last modification in the database.
                 None if User has never been written to the database.
        :rtype: datetime.datetime | None
        """
        return self._data.get('modified_ts')

    @modified_ts.setter
    def modified_ts(self, value):
        """
        :param value: Timestamp of modification.
                      Value None is ignored, True is short for datetime.utcnow().
        :type value: datetime.datetime | True | None
        """
        if value is None:
            return
        if value is True:
            value = datetime.datetime.utcnow()
        self._data['modified_ts'] = value

    def to_dict(self):
        res = copy.copy(self._data)  # avoid caller messing with our _data
        return res

    def is_expired(self, timeout):
        """
        Check whether the verification code is expired.

        :param timeout: the number of hours a verification code is valid
        :type timeout: int

        :rtype: bool
        """
        modified = self.modified_ts
        delta = datetime.timedelta(hours=timeout)
        expiry_date = modified + delta
        now = datetime.datetime.now()
        return expiry_date < now


class NinProofingState(ProofingState):
    def __init__(self, data, raise_on_unknown=True):
        self._data_in = copy.deepcopy(data)  # to not modify callers data
        _nin = NinProofingElement(data=self._data_in.pop('nin'))

        ProofingState.__init__(self, self._data_in, raise_on_unknown)
        self._data['nin'] = _nin

    @property
    def nin(self):
        """
        :rtype: NinProofingElement
        """
        return self._data['nin']

    def to_dict(self):
        res = super(NinProofingState, self).to_dict()
        res['nin'] = self.nin.to_dict()
        return res


class LetterProofingState(NinProofingState):
    def __init__(self, data, raise_on_unknown=True):
        self._data_in = copy.deepcopy(data)  # to not modify callers data
        _proofing_letter = SentLetterElement(self._data_in.pop('proofing_letter', {}))

        super(LetterProofingState, self).__init__(self._data_in, raise_on_unknown)
        self._data['proofing_letter'] = _proofing_letter

    @property
    def proofing_letter(self):
        """
        :rtype: ProofingLetterElement
        """
        return self._data['proofing_letter']

    def to_dict(self):
        res = super(LetterProofingState, self).to_dict()
        res['proofing_letter'] = self.proofing_letter.to_dict()
        return res


<<<<<<< HEAD
class EmailProofingState(ProofingState):
    def __init__(self, data, raise_on_unknown=True):
        self._data_in = copy.deepcopy(data)  # to not modify callers data
        _verif = EmailProofingElement(data=self._data_in.pop('verification'))

        ProofingState.__init__(self, self._data_in, raise_on_unknown)
        self._data['verification'] = _verif

    @property
    def verification(self):
        """
        :rtype: EmailProofingElement
        """
        return self._data['verification']

    def to_dict(self):
        res = super(EmailProofingState, self).to_dict()
        res['verification'] = self.verification.to_dict()
        return res


class OidcProofingState(ProofingState):
=======
class OidcProofingState(NinProofingState):
>>>>>>> 86ba52a9
    def __init__(self, data, raise_on_unknown=True):
        self._data_in = copy.deepcopy(data)  # to not modify callers data
        # Remove from _data_in before init super class
        state = self._data_in.pop('state')
        nonce = self._data_in.pop('nonce')
        token = self._data_in.pop('token')

        super(OidcProofingState, self).__init__(self._data_in, raise_on_unknown)

        self._data['state'] = state
        self._data['nonce'] = nonce
        self._data['token'] = token

    @property
    def state(self):
        """
        :rtype: str | unicode
        """
        return self._data['state']

    @property
    def nonce(self):
        """
        :rtype: str | unicode
        """
        return self._data['nonce']

    @property
    def token(self):
        """
        :rtype: str | unicode
        """
        return self._data['token']<|MERGE_RESOLUTION|>--- conflicted
+++ resolved
@@ -165,7 +165,6 @@
         return res
 
 
-<<<<<<< HEAD
 class EmailProofingState(ProofingState):
     def __init__(self, data, raise_on_unknown=True):
         self._data_in = copy.deepcopy(data)  # to not modify callers data
@@ -188,9 +187,6 @@
 
 
 class OidcProofingState(ProofingState):
-=======
-class OidcProofingState(NinProofingState):
->>>>>>> 86ba52a9
     def __init__(self, data, raise_on_unknown=True):
         self._data_in = copy.deepcopy(data)  # to not modify callers data
         # Remove from _data_in before init super class
