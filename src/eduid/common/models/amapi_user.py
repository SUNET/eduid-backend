from datetime import datetime
from enum import Enum
from typing import Dict, List, Optional

from pydantic import BaseModel, Field
<<<<<<< HEAD
from eduid.common.misc.timeutil import utc_now

=======

from eduid.common.misc.timeutil import utc_now
>>>>>>> f48cc4bd
from eduid.userdb import MailAddress, PhoneNumber
from eduid.userdb.meta import CleanerType, Meta

__author__ = "masv"


class Reason(str, Enum):
    USER_DECEASED = "user_deceased"
    NAME_CHANGED = "name_changed"
    CAREGIVER_CHANGED = "caregiver_changed"
    READ_USER = "read_user"
    TEST = "test"


class Source(str, Enum):
    SKV_NAVET_V2 = "swedish_tax_agency_navet_v2"
    NO_SOURCE = "no_source"
    TEST = "test"


class UserBaseRequest(BaseModel):
    reason: Reason
    source: Source


class UserUpdateResponse(BaseModel):
    status: bool
    diff: Optional[str] = None


class UserUpdateNameRequest(UserBaseRequest):
    given_name: Optional[str] = None
    display_name: Optional[str] = None
    surname: Optional[str] = None


class UserUpdateMetaRequest(UserBaseRequest):
    meta: Meta


class UserUpdateEmailRequest(UserBaseRequest):
    mail_addresses: List[MailAddress] = Field(default_factory=list)


class UserUpdatePhoneRequest(UserBaseRequest):
    phone_numbers: List[PhoneNumber] = Field(default_factory=list)


class UserUpdateLanguageRequest(UserBaseRequest):
    language: Optional[str] = None

class UserUpdateMetaCleanedRequest(UserBaseRequest):
    type: CleanerType
    ts: datetime = Field(default_factory=utc_now)

class UserUpdateTerminateRequest(UserBaseRequest):
    pass<|MERGE_RESOLUTION|>--- conflicted
+++ resolved
@@ -1,15 +1,10 @@
 from datetime import datetime
 from enum import Enum
-from typing import Dict, List, Optional
+from typing import List, Optional
 
 from pydantic import BaseModel, Field
-<<<<<<< HEAD
-from eduid.common.misc.timeutil import utc_now
-
-=======
 
 from eduid.common.misc.timeutil import utc_now
->>>>>>> f48cc4bd
 from eduid.userdb import MailAddress, PhoneNumber
 from eduid.userdb.meta import CleanerType, Meta
 
@@ -61,9 +56,11 @@
 class UserUpdateLanguageRequest(UserBaseRequest):
     language: Optional[str] = None
 
+
 class UserUpdateMetaCleanedRequest(UserBaseRequest):
     type: CleanerType
     ts: datetime = Field(default_factory=utc_now)
 
+
 class UserUpdateTerminateRequest(UserBaseRequest):
     pass