--- conflicted
+++ resolved
@@ -73,10 +73,7 @@
         logging.config.dictConfig(logging_config)
 
 
-<<<<<<< HEAD
-=======
 # This is the normalised_data that should be used
->>>>>>> 786d2efb
 def normalised_data(
     data: Union[Mapping[str, Any], Sequence[Mapping[str, Any]]], replace_datetime: Any = None
 ) -> Union[Dict[str, Any], List[Dict[str, Any]]]:
