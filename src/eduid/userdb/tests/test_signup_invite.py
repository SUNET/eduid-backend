from datetime import datetime, timedelta
from unittest import TestCase
from uuid import uuid4

from eduid.userdb.signup import Invite, InviteMailAddress, InvitePhoneNumber, InviteType, SCIMReference


class TestSignupInvite(TestCase):
    def test_scim_invite(self):
        invite = Invite(
            invite_type=InviteType.SCIM,
<<<<<<< HEAD
            invite_reference=SCIMReference(data_owner='test_data_owner', scim_id=uuid4()),
            invite_code='test_invite_code',
            inviter_name='Test Inviter',
            given_name='Testaren',
            surname='Testsson',
            mail_addresses=[InviteMailAddress(email='johnsmith@example.com', primary=True)],
            phone_numbers=[InvitePhoneNumber(number='+46071234567', primary=True)],
            nin='190102031234',
=======
            invite_reference=SCIMReference(data_owner="test_data_owner", scim_id=uuid4()),
            invite_code="test_invite_code",
            inviter_name="Test Inviter",
            display_name="Testaren Test Testsson",
            given_name="Testaren",
            surname="Testsson",
            mail_addresses=[InviteMailAddress(email="johnsmith@example.com", primary=True)],
            phone_numbers=[InvitePhoneNumber(number="+46071234567", primary=True)],
            nin="190102031234",
>>>>>>> 627d073c
            send_email=True,
            finish_url="https://example.com/finish",
            completed_ts=None,
            expires_at=datetime.utcnow() + timedelta(days=180),
        )
        invite_dict = invite.to_dict()
        assert invite == Invite.from_dict(invite_dict)<|MERGE_RESOLUTION|>--- conflicted
+++ resolved
@@ -9,7 +9,6 @@
     def test_scim_invite(self):
         invite = Invite(
             invite_type=InviteType.SCIM,
-<<<<<<< HEAD
             invite_reference=SCIMReference(data_owner='test_data_owner', scim_id=uuid4()),
             invite_code='test_invite_code',
             inviter_name='Test Inviter',
@@ -18,17 +17,6 @@
             mail_addresses=[InviteMailAddress(email='johnsmith@example.com', primary=True)],
             phone_numbers=[InvitePhoneNumber(number='+46071234567', primary=True)],
             nin='190102031234',
-=======
-            invite_reference=SCIMReference(data_owner="test_data_owner", scim_id=uuid4()),
-            invite_code="test_invite_code",
-            inviter_name="Test Inviter",
-            display_name="Testaren Test Testsson",
-            given_name="Testaren",
-            surname="Testsson",
-            mail_addresses=[InviteMailAddress(email="johnsmith@example.com", primary=True)],
-            phone_numbers=[InvitePhoneNumber(number="+46071234567", primary=True)],
-            nin="190102031234",
->>>>>>> 627d073c
             send_email=True,
             finish_url="https://example.com/finish",
             completed_ts=None,
