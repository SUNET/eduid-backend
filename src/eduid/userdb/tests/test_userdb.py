#
# Copyright (c) 2015 NORDUnet A/S
# All rights reserved.
#
#   Redistribution and use in source and binary forms, with or
#   without modification, are permitted provided that the following
#   conditions are met:
#
#     1. Redistributions of source code must retain the above copyright
#        notice, this list of conditions and the following disclaimer.
#     2. Redistributions in binary form must reproduce the above
#        copyright notice, this list of conditions and the following
#        disclaimer in the documentation and/or other materials provided
#        with the distribution.
#     3. Neither the name of the NORDUnet nor the names of its
#        contributors may be used to endorse or promote products derived
#        from this software without specific prior written permission.
#
# THIS SOFTWARE IS PROVIDED BY THE COPYRIGHT HOLDERS AND CONTRIBUTORS
# "AS IS" AND ANY EXPRESS OR IMPLIED WARRANTIES, INCLUDING, BUT NOT
# LIMITED TO, THE IMPLIED WARRANTIES OF MERCHANTABILITY AND FITNESS
# FOR A PARTICULAR PURPOSE ARE DISCLAIMED. IN NO EVENT SHALL THE
# COPYRIGHT HOLDER OR CONTRIBUTORS BE LIABLE FOR ANY DIRECT, INDIRECT,
# INCIDENTAL, SPECIAL, EXEMPLARY, OR CONSEQUENTIAL DAMAGES (INCLUDING,
# BUT NOT LIMITED TO, PROCUREMENT OF SUBSTITUTE GOODS OR SERVICES;
# LOSS OF USE, DATA, OR PROFITS; OR BUSINESS INTERRUPTION) HOWEVER
# CAUSED AND ON ANY THEORY OF LIABILITY, WHETHER IN CONTRACT, STRICT
# LIABILITY, OR TORT (INCLUDING NEGLIGENCE OR OTHERWISE) ARISING IN
# ANY WAY OUT OF THE USE OF THIS SOFTWARE, EVEN IF ADVISED OF THE
# POSSIBILITY OF SUCH DAMAGE.
#
from datetime import timedelta

import bson

from eduid.userdb import User
from eduid.userdb.exceptions import UserOutOfSync
from eduid.userdb.fixtures.passwords import signup_password
<<<<<<< HEAD
from eduid.userdb.fixtures.users import mocked_user_standard, new_user_example
from eduid.userdb.identity import IdentityType
from eduid.userdb.meta import CleanedType
from eduid.userdb.testing import MongoTestCase, normalised_data
=======
from eduid.userdb.fixtures.users import mocked_user_standard, mocked_user_standard_2
from eduid.userdb.testing import MongoTestCase, MongoTestCaseRaw, normalised_data
from eduid.userdb.util import utc_now
>>>>>>> 05b5db1c


class TestUserDB(MongoTestCase):
    def setUp(self, *args, **kwargs):
        self.user = mocked_user_standard
        super().setUp(am_users=[self.user, new_user_example], **kwargs)

    def test_get_user_by_id(self):
        """Test get_user_by_id"""
        res = self.amdb.get_user_by_id(self.user.user_id)
        assert self.user.user_id == res.user_id

        res = self.amdb.get_user_by_id(str(self.user.user_id))
        assert self.user.user_id == res.user_id

        res = self.amdb.get_user_by_id(str(bson.ObjectId()))
        assert res is None

        res = self.amdb.get_user_by_id("not-a-valid-object-id")
        assert res is None

    def test_get_user_by_nin(self):
        """Test get_user_by_nin"""
        test_user = self.amdb.get_user_by_id(self.user.user_id)
        test_user.given_name = "Kalle Anka"
        self.amdb.save(test_user)
        res = self.amdb.get_user_by_nin(test_user.identities.nin.number)
        assert test_user.given_name == res.given_name

    def test_remove_user_by_id(self):
        """Test removing a user from the database

        NOTE: remove_user_by_id() should be moved to SignupUserDb
        """
        test_user = self.amdb.get_user_by_id(self.user.user_id)
        res = self.amdb.get_users_by_nin(test_user.identities.nin.number)
        assert normalised_data(res[0].to_dict()) == normalised_data(test_user.to_dict())
        self.amdb.remove_user_by_id(test_user.user_id)
        res = self.amdb.get_users_by_nin(test_user.identities.nin.number)
        assert res == []

    def test_get_user_by_eppn(self):
        """Test user lookup using eppn"""
        test_user = self.amdb.get_user_by_id(self.user.user_id)
        res = self.amdb.get_user_by_eppn(test_user.eppn)
        assert test_user.user_id == res.user_id

    def test_get_user_by_eppn_not_found(self):
        """Test user lookup using unknown"""
        assert self.amdb.get_user_by_eppn("abc123") is None

    def test_get_uncleaned_users(self):
        docs = self.amdb.get_uncleaned_verified_users(
            cleaned_type=CleanedType.SKV, identity_type=IdentityType.NIN, limit=10
        )
        self.assertEqual(1, len(docs))
        assert len(docs) == 1
        assert docs[0].eppn == "hubba-bubba"


class UpdateUser(MongoTestCaseRaw):
    def setUp(self, *args, **kwargs):
        self.user = mocked_user_standard
        super().setUp(am_users=[self.user, mocked_user_standard_2], **kwargs)

    def test_stale_user__meta_version(self):
        test_user = mocked_user_standard
        test_user.given_name = "new_given_name"
        test_user.meta.new_version()

        with self.assertRaises(UserOutOfSync):
            self.amdb.save(test_user, check_sync=True)

    def test_ok(self):
        test_user = mocked_user_standard
        test_user.given_name = "new_given_name"

        old_meta_version = test_user.meta.version
        old_modified_ts = test_user.modified_ts

        res = self.amdb.save(test_user, check_sync=True)
        assert res is True

        db_user = self.amdb.get_user_by_id(test_user.user_id)
        assert db_user.meta.version != old_meta_version
        assert db_user.modified_ts != old_modified_ts
        assert db_user.given_name == "new_given_name"


class TestUserDB_mail(MongoTestCase):
    def setUp(self, *args, **kwargs):
        super().setUp(*args, **kwargs)
        data1 = {
            "_id": bson.ObjectId(),
            "eduPersonPrincipalName": "mail-test1",
            "mail": "test@gmail.com",
            "mailAliases": [{"email": "test@gmail.com", "verified": True}],
            "passwords": [signup_password.to_dict()],
        }

        data2 = {
            "_id": bson.ObjectId(),
            "eduPersonPrincipalName": "mail-test2",
            "mailAliases": [
                {"email": "test2@gmail.com", "primary": True, "verified": True},
                {"email": "test@gmail.com", "verified": False},
            ],
            "passwords": [signup_password.to_dict()],
        }

        self.user1 = User.from_dict(data1)
        self.user2 = User.from_dict(data2)

        self.amdb.save(self.user1, check_sync=False)
        self.amdb.save(self.user2, check_sync=False)

    def test_get_user_by_mail(self):
        test_user = self.amdb.get_user_by_id(self.user1.user_id)
        res = self.amdb.get_user_by_mail(test_user.mail_addresses.primary.email)
        assert test_user.user_id == res.user_id

    def test_get_user_by_mail_unknown(self):
        """Test searching for unknown e-mail address"""
        assert self.amdb.get_user_by_mail("abc123@example.edu") is None

    def test_get_user_by_mail_multiple(self):
        res = self.amdb.get_users_by_mail("test@gmail.com")
        ids = [x.user_id for x in res]
        assert ids == [self.user1.user_id]

        res = self.amdb.get_users_by_mail("test@gmail.com", include_unconfirmed=True)
        ids = [x.user_id for x in res]
        assert ids == [self.user1.user_id, self.user2.user_id]


class TestUserDB_phone(MongoTestCase):
    def setUp(self, *args, **kwargs):
        super().setUp(*args, **kwargs)
        data1 = {
            "_id": bson.ObjectId(),
            "eduPersonPrincipalName": "phone-test1",
            "mail": "kalle@example.com",
            "phone": [
                {"number": "+11111111111", "primary": True, "verified": True},
                {"number": "+22222222222", "primary": False, "verified": True},
            ],
            "passwords": [signup_password.to_dict()],
        }
        data2 = {
            "_id": bson.ObjectId(),
            "eduPersonPrincipalName": "phone-test2",
            "mail": "anka@example.com",
            "phone": [
                {"number": "+11111111111", "primary": True, "verified": False},
                {"number": "+22222222222", "primary": False, "verified": False},
                {"number": "+33333333333", "primary": False, "verified": False},
            ],
            "passwords": [signup_password.to_dict()],
        }

        self.user1 = User.from_dict(data1)
        self.user2 = User.from_dict(data2)
        self.amdb.save(self.user1)
        self.amdb.save(self.user2)

    def test_get_user_by_phone(self):
        test_user = self.amdb.get_user_by_id(self.user1.user_id)
        res = self.amdb.get_user_by_phone(test_user.phone_numbers.primary.number)
        assert res.user_id == test_user.user_id

        res = self.amdb.get_user_by_phone("+22222222222")
        assert res.user_id == test_user.user_id

        assert self.amdb.get_user_by_phone("+33333333333") is None

        res = self.amdb.get_users_by_phone("+33333333333", include_unconfirmed=True)
        assert [x.user_id for x in res] == [self.user2.user_id]

    def test_get_user_by_phone_unknown(self):
        """Test searching for unknown e-phone address"""
        assert self.amdb.get_user_by_phone("abc123@example.edu") is None

    def test_get_user_by_phone_multiple(self):
        res = self.amdb.get_users_by_phone("+11111111111")
        ids = [x.user_id for x in res]
        assert ids == [self.user1.user_id]

        res = self.amdb.get_users_by_phone("+11111111111", include_unconfirmed=True)
        ids = [x.user_id for x in res]
        assert ids == [self.user1.user_id, self.user2.user_id]


class TestUserDB_nin(MongoTestCase):
    # TODO: Keep for a while to make sure the conversion to identities work as expected
    def setUp(self, *args, **kwargs):
        super().setUp(*args, **kwargs)
        data1 = {
            "_id": bson.ObjectId(),
            "eduPersonPrincipalName": "nin-test1",
            "mail": "kalle@example.com",
            "nins": [
                {"number": "11111111111", "primary": True, "verified": True},
            ],
            "passwords": [signup_password.to_dict()],
        }
        data2 = {
            "_id": bson.ObjectId(),
            "eduPersonPrincipalName": "nin-test2",
            "mail": "anka@example.com",
            "nins": [
                {"number": "22222222222", "primary": True, "verified": True},
            ],
            "passwords": [signup_password.to_dict()],
        }

        data3 = {
            "_id": bson.ObjectId(),
            "eduPersonPrincipalName": "nin-test3",
            "mail": "anka@example.com",
            "nins": [
                {"number": "33333333333", "primary": False, "verified": False},
            ],
            "passwords": [signup_password.to_dict()],
        }

        self.user1 = User.from_dict(data1)
        self.user2 = User.from_dict(data2)
        self.user3 = User.from_dict(data3)

        self.amdb.save(self.user1)
        self.amdb.save(self.user2)
        self.amdb.save(self.user3)

    def test_get_user_by_nin(self):
        test_user = self.amdb.get_user_by_id(self.user1.user_id)
        res = self.amdb.get_user_by_nin(test_user.identities.nin.number)
        assert res.user_id == test_user.user_id, "alpha"

        res = self.amdb.get_user_by_nin("11111111111")
        assert res.user_id == test_user.user_id, "beta"

        res = self.amdb.get_user_by_nin("22222222222")
        assert res.user_id == self.user2.user_id, "gamma"

        assert self.amdb.get_user_by_nin("33333333333") is None, "delta"

        res = self.amdb.get_users_by_nin("33333333333", include_unconfirmed=True)
        assert [x.user_id for x in res] == [self.user3.user_id], "epsilon"

    def test_get_user_by_nin_unknown(self):
        """Test searching for unknown e-nin address"""
        assert self.amdb.get_user_by_nin("77777777777") is None

    def test_get_user_by_nin_multiple(self):
        # create another user with nin 33333333333, this one verified
        data4 = {
            "_id": bson.ObjectId(),
            "eduPersonPrincipalName": "nin-test4",
            "mail": "anka@example.com",
            "nins": [
                {"number": "33333333333", "primary": True, "verified": True},
            ],
            "passwords": [signup_password.to_dict()],
        }
        user4 = User.from_dict(data4)
        self.amdb.save(user4)

        res = self.amdb.get_users_by_nin("33333333333")
        ids = [x.user_id for x in res]
        assert ids == [user4.user_id]

        res = self.amdb.get_users_by_nin("33333333333", include_unconfirmed=True)
        assert [x.user_id for x in res] == [self.user3.user_id, user4.user_id]<|MERGE_RESOLUTION|>--- conflicted
+++ resolved
@@ -36,22 +36,14 @@
 from eduid.userdb import User
 from eduid.userdb.exceptions import UserOutOfSync
 from eduid.userdb.fixtures.passwords import signup_password
-<<<<<<< HEAD
-from eduid.userdb.fixtures.users import mocked_user_standard, new_user_example
-from eduid.userdb.identity import IdentityType
-from eduid.userdb.meta import CleanedType
+from eduid.userdb.fixtures.users import mocked_user_standard
 from eduid.userdb.testing import MongoTestCase, normalised_data
-=======
-from eduid.userdb.fixtures.users import mocked_user_standard, mocked_user_standard_2
-from eduid.userdb.testing import MongoTestCase, MongoTestCaseRaw, normalised_data
-from eduid.userdb.util import utc_now
->>>>>>> 05b5db1c
 
 
 class TestUserDB(MongoTestCase):
     def setUp(self, *args, **kwargs):
         self.user = mocked_user_standard
-        super().setUp(am_users=[self.user, new_user_example], **kwargs)
+        super().setUp(am_users=[self.user], **kwargs)
 
     def test_get_user_by_id(self):
         """Test get_user_by_id"""
@@ -97,14 +89,6 @@
         """Test user lookup using unknown"""
         assert self.amdb.get_user_by_eppn("abc123") is None
 
-    def test_get_uncleaned_users(self):
-        docs = self.amdb.get_uncleaned_verified_users(
-            cleaned_type=CleanedType.SKV, identity_type=IdentityType.NIN, limit=10
-        )
-        self.assertEqual(1, len(docs))
-        assert len(docs) == 1
-        assert docs[0].eppn == "hubba-bubba"
-
 
 class UpdateUser(MongoTestCaseRaw):
     def setUp(self, *args, **kwargs):
