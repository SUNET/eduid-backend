--- conflicted
+++ resolved
@@ -29,11 +29,7 @@
 # ANY WAY OUT OF THE USE OF THIS SOFTWARE, EVEN IF ADVISED OF THE
 # POSSIBILITY OF SUCH DAMAGE.
 #
-<<<<<<< HEAD
-from typing import Any, Dict
-=======
 import logging
->>>>>>> 1a6ed7be
 
 import bson
 import pytest
@@ -103,21 +99,12 @@
             self.amdb.get_user_by_eppn("abc123")
 
 
-<<<<<<< HEAD
-class UserMissingMeta(MongoTestCaseRaw):
-    def setUp(self, *args: Any, **kwargs: Any):
-        self.user = self._raw_user()
-        self.time_now = utc_now()
-        kwargs["raw_users"] = [self.user]
-        super().setUp(*args, **kwargs)
-=======
 class UserMissingMeta(MongoTestCase):
     user: User
 
     def setUp(self, *args, **kwargs):
         self.user = UserFixtures().mocked_user_standard
         super().setUp(*args, am_users=[self.user], **kwargs)
->>>>>>> 1a6ed7be
 
         self._remove_meta_from_user_in_db(self.user)
 
