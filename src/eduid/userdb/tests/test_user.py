import unittest
from datetime import datetime
from hashlib import sha256

import pytest
from bson import ObjectId
from pydantic import ValidationError

from eduid.userdb import NinIdentity, OidcAuthorization, OidcIdToken, Orcid
from eduid.userdb.credentials import U2F, CredentialList, CredentialProofingMethod, Password
from eduid.userdb.exceptions import EduIDUserDBError, UserHasNotCompletedSignup, UserIsRevoked
from eduid.userdb.fixtures.identity import verified_nin_identity
from eduid.userdb.fixtures.users import mocked_user_standard
from eduid.userdb.identity import IdentityList, IdentityType
from eduid.userdb.mail import MailAddress, MailAddressList
from eduid.userdb.phone import PhoneNumber, PhoneNumberList
from eduid.userdb.profile import Profile, ProfileList
from eduid.userdb.tou import ToUList
from eduid.userdb.user import SubjectType, User
from eduid.userdb.util import utc_now

__author__ = 'ft'


def _keyid(kh):
    return 'sha256:' + sha256(kh.encode('utf-8')).hexdigest()


class TestNewUser(unittest.TestCase):
    def setUp(self):
        self.data1 = {
            u'_id': ObjectId('547357c3d00690878ae9b620'),
            u'eduPersonPrincipalName': u'guvat-nalif',
            u'mail': u'user@example.net',
            u'mailAliases': [
                {
                    u'added_timestamp': datetime.fromisoformat('2014-12-18T11:25:19.804000'),
                    u'email': u'user@example.net',
                    u'verified': True,
                    u'primary': True,
                }
            ],
            u'passwords': [
                {
                    u'created_ts': datetime.fromisoformat('2014-11-24T16:22:49.188000'),
                    u'credential_id': '54735b588a7d2a2c4ec3e7d0',
                    u'salt': u'$NDNv1H1$315d7$32$32$',
                    u'created_by': u'dashboard',
                    u'is_generated': False,
                }
            ],
            u'identities': [verified_nin_identity.to_dict()],
            u'subject': u'physical person',
            u'eduPersonEntitlement': [u'http://foo.example.org'],
            u'preferredLanguage': u'en',
        }

        self.data2 = {
            u'_id': ObjectId('549190b5d00690878ae9b622'),
            u'displayName': u'Some \xf6ne',
            u'eduPersonPrincipalName': u'birub-gagoz',
            u'givenName': u'Some',
            u'mail': u'some.one@gmail.com',
            u'mailAliases': [
                {u'email': u'someone+test1@gmail.com', u'verified': True},
                {
                    u'added_timestamp': datetime.fromisoformat('2014-12-17T14:35:14.728000'),
                    u'email': u'some.one@gmail.com',
                    u'verified': True,
                },
            ],
            u'phone': [
                {
                    u'created_ts': datetime.fromisoformat('2014-12-18T09:11:35.078000'),
                    u'number': u'+46702222222',
                    u'primary': True,
                    u'verified': True,
                }
            ],
            u'passwords': [
                {
                    u'created_ts': datetime.fromisoformat('2015-02-11T13:58:42.327000'),
                    u'id': ObjectId('54db60128a7d2a26e8690cda'),
                    u'salt': u'$NDNv1H1$db011fc$32$32$',
                    u'is_generated': False,
                    u'source': u'dashboard',
                },
                {
                    'version': 'U2F_V2',
                    'app_id': 'unit test',
                    'keyhandle': 'U2F SWAMID AL2',
                    'public_key': 'foo',
                    'verified': True,
                    'proofing_method': CredentialProofingMethod.SWAMID_AL2_MFA,
                    'proofing_version': 'testing',
                },
            ],
            u'profiles': [
                {
                    'created_by': 'test application',
                    'created_ts': datetime.fromisoformat('2020-02-04T17:42:33.696751'),
                    'owner': 'test owner 1',
                    'schema': 'test schema',
                    'profile_data': {
                        'a_string': 'I am a string',
                        'an_int': 3,
                        'a_list': ['eins', 2, 'drei'],
                        'a_map': {'some': 'data'},
                    },
                }
            ],
            u'preferredLanguage': u'sv',
            u'surname': u'\xf6ne',
            u'subject': u'physical person',
        }

        self._setup_user1()
        self._setup_user2()

    def _setup_user1(self):
        mailAliases_list = [
            MailAddress(
                created_ts=datetime.fromisoformat('2014-12-18T11:25:19.804000'),
                email='user@example.net',
                is_verified=True,
                is_primary=True,
            )
        ]
        password_list = [
            Password(
                created_ts=datetime.fromisoformat('2014-11-24T16:22:49.188000'),
                credential_id='54735b588a7d2a2c4ec3e7d0',
                salt='$NDNv1H1$315d7$32$32$',
                created_by='dashboard',
                is_generated=False,
            )
        ]

        identity_list = [
            NinIdentity(
                number='197801012345',
                created_ts=datetime.fromisoformat('2014-11-24T16:22:49.188000'),
                is_verified=True,
                created_by='dashboard',
            )
        ]
        self.user1 = User(
            user_id=ObjectId('547357c3d00690878ae9b620'),
            eppn='guvat-nalif',
            mail_addresses=MailAddressList(elements=mailAliases_list),
            credentials=CredentialList(elements=password_list),
            identities=IdentityList(elements=identity_list),
            subject=SubjectType('physical person'),
            entitlements=[u'http://foo.example.org'],
            language='en',
        )

    def _setup_user2(self):
        mailAliases_list = [
            MailAddress(email='someone+test1@gmail.com', is_verified=True),
            MailAddress(
                email='some.one@gmail.com',
                created_ts=datetime.fromisoformat('2014-12-17T14:35:14.728000'),
                is_verified=True,
                is_primary=True,
            ),
        ]
        phone_list = [
            PhoneNumber(
                number='+46702222222',
                created_ts=datetime.fromisoformat('2014-12-18T09:11:35.078000'),
                is_primary=True,
                is_verified=True,
            )
        ]
        credential_list = [
            Password(
                created_ts=datetime.fromisoformat('2015-02-11T13:58:42.327000'),
                credential_id='54db60128a7d2a26e8690cda',
                salt='$NDNv1H1$db011fc$32$32$',
                is_generated=False,
                created_by='dashboard',
            ),
            U2F(
                version='U2F_V2',
                app_id='unit test',
                keyhandle='U2F SWAMID AL2',
                public_key='foo',
                is_verified=True,
                proofing_method=CredentialProofingMethod.SWAMID_AL2_MFA,
                proofing_version='testing',
            ),
        ]
        profile = Profile(
            created_by='test application',
            created_ts=datetime.fromisoformat('2020-02-04T17:42:33.696751'),
            owner='test owner 1',
            profile_schema='test schema',
            profile_data={
                'a_string': 'I am a string',
                'an_int': 3,
                'a_list': ['eins', 2, 'drei'],
                'a_map': {'some': 'data'},
            },
        )

        self.user2 = User(
            user_id=ObjectId('549190b5d00690878ae9b622'),
            eppn='birub-gagoz',
            display_name='Some \xf6ne',
            given_name='Some',
            mail_addresses=MailAddressList(elements=mailAliases_list),
            phone_numbers=PhoneNumberList(elements=phone_list),
            credentials=CredentialList(elements=credential_list),
            profiles=ProfileList(elements=[profile]),
            language='sv',
            surname='\xf6ne',
            subject=SubjectType('physical person'),
        )

    def test_user_id(self):
        self.assertEqual(self.user1.user_id, self.data1['_id'])

    def test_eppn(self):
        self.assertEqual(self.user1.eppn, self.data1['eduPersonPrincipalName'])

    def test_given_name(self):
        self.assertEqual(self.user2.given_name, self.data2['givenName'])

    def test_display_name(self):
        self.assertEqual(self.user2.display_name, self.data2['displayName'])

    def test_surname(self):
        self.assertEqual(self.user2.surname, self.data2['surname'])

    def test_mail_addresses(self):
        self.assertEqual(self.user1.mail_addresses.primary.email, self.data1['mailAliases'][0]['email'])

    def test_passwords(self):
        """
        Test that we get back a dict identical to the one we put in for old-style userdb data.
        """
        expected = self.data1['passwords']
        obtained = self.user1.credentials.to_list_of_dicts()

        # modified_ts is added when not present, verify it is current
        modified_ts = obtained[0].pop('modified_ts')
        now = utc_now()
        assert (now - modified_ts).total_seconds() < 2

        assert obtained == expected

    def test_unknown_attributes(self):
        """
        Test parsing a document with unknown data in it.
        """
        data = self.data1
        data['unknown_attribute'] = 'something'

        with self.assertRaises(ValidationError):
            User.from_dict(data)

    def test_incomplete_signup_user(self):
        """
        Test parsing the incomplete documents left in the central userdb by older Signup application.
        """
        data = {
            u'_id': ObjectId(),
            u'eduPersonPrincipalName': u'vohon-mufus',
            u'mail': u'olle@example.org',
            u'mailAliases': [{u'email': u'olle@example.org', u'verified': False}],
        }
        with self.assertRaises(UserHasNotCompletedSignup):
            User.from_dict(data)
        data['subject'] = 'physical person'  # later signup added this attribute
        with self.assertRaises(UserHasNotCompletedSignup):
            User.from_dict(data)
        data[u'mailAliases'][0]['verified'] = True
        data['surname'] = 'not signup-incomplete anymore'
        data['passwords'] = [
            {
                u'created_ts': datetime.fromisoformat('2014-09-04T08:57:07.362000'),
                u'credential_id': str(ObjectId()),
                u'salt': u'salt',
                u'created_by': u'dashboard',
                u'is_generated': False,
            }
        ]
        user = User.from_dict(data)
        self.assertEqual(user.surname, data['surname'])

        expected = data['passwords']
        obtained = user.credentials.to_list_of_dicts()

        assert obtained == expected

    def test_revoked_user(self):
        """
        Test ability to identify revoked users.
        """
        data = {
            '_id': ObjectId(),
            'eduPersonPrincipalName': 'binib-mufus',
            'revoked_ts': datetime.fromisoformat('2015-05-26T08:33:56.826000'),
            'passwords': [],
        }
        with self.assertRaises(UserIsRevoked):
            User.from_dict(data)

    def test_user_with_no_primary_mail(self):
        mail = u'yahoo@example.com'
        data = {
            u'_id': ObjectId(),
            u'eduPersonPrincipalName': u'lutol-bafim',
            u'mailAliases': [{u'email': mail, u'verified': True}],
            u'passwords': [
                {
                    u'created_ts': datetime.fromisoformat('2014-09-04T08:57:07.362000'),
                    u'credential_id': str(ObjectId()),
                    u'salt': u'salt',
                    u'source': u'dashboard',
                }
            ],
        }
        user = User.from_dict(data)
        self.assertEqual(mail, user.mail_addresses.primary.email)

    def test_user_with_indirectly_verified_primary_mail(self):
        """
        If a user has passwords set, the 'mail' attribute will be considered indirectly verified.
        """
        mail = u'yahoo@example.com'
        data = {
            u'_id': ObjectId(),
            u'eduPersonPrincipalName': u'lutol-bafim',
            u'mail': mail,
            u'mailAliases': [{u'email': mail, u'verified': False}],
            u'passwords': [
                {
                    u'created_ts': datetime.fromisoformat('2014-09-04T08:57:07.362000'),
                    u'credential_id': str(ObjectId()),
                    u'salt': u'salt',
                    u'source': u'dashboard',
                }
            ],
        }
        user = User.from_dict(data)
        self.assertEqual(mail, user.mail_addresses.primary.email)

    def test_user_with_indirectly_verified_primary_mail_and_explicit_primary_mail(self):
        """
        If a user has manage to verify a mail address in the new style with the same address still
        set in old style mail property. Do not make old mail address primary if a primary all ready exists.
        """
        old_mail = u'yahoo@example.com'
        new_mail = u'not_yahoo@example.com'
        data = {
            u'_id': ObjectId(),
            u'eduPersonPrincipalName': u'lutol-bafim',
            u'mail': old_mail,
            u'mailAliases': [
                {u'email': old_mail, u'verified': True, u'primary': False},
                {u'email': new_mail, u'verified': True, u'primary': True},
            ],
            u'passwords': [
                {
                    u'created_ts': datetime.fromisoformat('2014-09-04T08:57:07.362000'),
                    u'credential_id': str(ObjectId()),
                    u'salt': u'salt',
                    u'source': u'dashboard',
                }
            ],
        }
        user = User.from_dict(data)
        self.assertEqual(new_mail, user.mail_addresses.primary.email)

    def test_user_with_csrf_junk_in_mail_address(self):
        """
        For a long time, Dashboard leaked CSRF tokens into the mail address dicts.
        """
        mail = u'yahoo@example.com'
        data = {
            u'_id': ObjectId(),
            u'eduPersonPrincipalName': u'test-test',
            u'mailAliases': [{u'email': mail, u'verified': True, u'csrf': u'6ae1d4e95305b72318a683883e70e3b8e302cd75'}],
            u'passwords': [
                {
                    u'created_ts': datetime.fromisoformat('2014-09-04T08:57:07.362000'),
                    u'credential_id': str(ObjectId()),
                    u'salt': u'salt',
                    u'source': u'dashboard',
                }
            ],
        }
        user = User.from_dict(data)
        self.assertEqual(mail, user.mail_addresses.primary.email)

    def test_to_dict(self):
        """
        Test that User objects can be recreated.
        """
        d1 = self.user1.to_dict()
        u2 = User.from_dict(d1)
        d2 = u2.to_dict()
        self.assertEqual(d1, d2)

    def test_modified_ts(self):
        """
        Test the modified_ts property.
        """
        _time1 = self.user1.modified_ts
        assert _time1 is None
        # update to current time
        self.user1.modified_ts = datetime.utcnow()
        _time2 = self.user1.modified_ts
        self.assertNotEqual(_time1, _time2)
        # set to a datetime instance
        self.user1.modified_ts = datetime.utcnow()
        self.assertNotEqual(_time2, self.user1.modified_ts)

    def test_two_unverified_non_primary_phones(self):
        """
        Test that the first entry in the `phone' list is chosen as primary when none are verified.
        """
        number1 = u'+9112345678'
        number2 = u'+9123456789'
        data = {
            u'_id': ObjectId(),
            u'displayName': u'xxx yyy',
            u'eduPersonPrincipalName': u'pohig-test',
            u'givenName': u'xxx',
            u'mail': u'test@gmail.com',
            u'mailAliases': [{u'email': u'test@gmail.com', u'verified': True}],
            u'phone': [
                {
                    u'csrf': u'47d42078719b8377db622c3ff85b94840b483c92',
                    u'number': number1,
                    u'primary': False,
                    u'verified': False,
                },
                {
                    u'csrf': u'47d42078719b8377db622c3ff85b94840b483c92',
                    u'number': number2,
                    u'primary': False,
                    u'verified': False,
                },
            ],
            u'passwords': [
                {
                    u'created_ts': datetime.fromisoformat('2014-06-29T17:52:37.830000'),
                    u'credential_id': str(ObjectId()),
                    u'salt': u'$NDNv1H1$foo$32$32$',
                    u'source': u'dashboard',
                }
            ],
            u'preferredLanguage': u'en',
            u'surname': u'yyy',
        }
        user = User.from_dict(data)
        self.assertEqual(user.phone_numbers.primary, None)

    def test_two_non_primary_phones(self):
        """
        Test that the first verified number is chosen as primary, if there is a verified number.
        """
        number1 = u'+9112345678'
        number2 = u'+9123456789'
        data = {
            u'_id': ObjectId(),
            u'displayName': u'xxx yyy',
            u'eduPersonPrincipalName': u'pohig-test',
            u'givenName': u'xxx',
            u'mail': u'test@gmail.com',
            u'mailAliases': [{u'email': u'test@gmail.com', u'verified': True}],
            u'phone': [
                {
                    u'csrf': u'47d42078719b8377db622c3ff85b94840b483c92',
                    u'number': number1,
                    u'primary': False,
                    u'verified': False,
                },
                {
                    u'csrf': u'47d42078719b8377db622c3ff85b94840b483c92',
                    u'number': number2,
                    u'primary': False,
                    u'verified': True,
                },
            ],
            u'passwords': [
                {
                    u'created_ts': datetime.fromisoformat('2014-06-29T17:52:37.830000'),
                    u'credential_id': str(ObjectId()),
                    u'salt': u'$NDNv1H1$foo$32$32$',
                    u'source': u'dashboard',
                }
            ],
            u'preferredLanguage': u'en',
            u'surname': u'yyy',
        }
        user = User.from_dict(data)
        self.assertEqual(user.phone_numbers.primary.number, number2)

    def test_primary_non_verified_phone(self):
        """
        Test that if a non verified phone number is primary, due to earlier error, then that primary flag is removed.
        """
        data = {
            u'_id': ObjectId(),
            u'displayName': u'xxx yyy',
            u'eduPersonPrincipalName': u'pohig-test',
            u'givenName': u'xxx',
            u'mail': u'test@gmail.com',
            u'mailAliases': [{u'email': u'test@gmail.com', u'verified': True}],
            u'phone': [
                {
                    u'csrf': u'47d42078719b8377db622c3ff85b94840b483c92',
                    u'number': u'+9112345678',
                    u'primary': True,
                    u'verified': False,
                }
            ],
            u'passwords': [
                {
                    u'created_ts': datetime.fromisoformat('2014-06-29T17:52:37.830000'),
                    u'credential_id': str(ObjectId()),
                    u'salt': u'$NDNv1H1$foo$32$32$',
                    u'source': u'dashboard',
                }
            ],
            u'preferredLanguage': u'en',
            u'surname': u'yyy',
        }
        user = User.from_dict(data)
        for number in user.phone_numbers.to_list():
            self.assertEqual(number.is_primary, False)

    def test_primary_non_verified_phone2(self):
        """
        Test that if a non verified phone number is primary, due to earlier error, then that primary flag is removed.
        """
        data = {
            u'_id': ObjectId(),
            u'eduPersonPrincipalName': u'pohig-test',
            u'mail': u'test@gmail.com',
            u'mailAliases': [{u'email': u'test@gmail.com', u'verified': True}],
            u'phone': [
                {u'number': u'+11111111111', u'primary': True, u'verified': False},
                {u'number': u'+22222222222', u'primary': False, u'verified': True},
            ],
            u'passwords': [
                {
                    u'created_ts': datetime.fromisoformat('2014-06-29T17:52:37.830000'),
                    u'id': ObjectId(),
                    u'salt': u'$NDNv1H1$foo$32$32$',
                    u'source': u'dashboard',
                }
            ],
        }
        user = User.from_dict(data)
        self.assertEqual(user.phone_numbers.primary.number, u'+22222222222')

    def test_user_tou_no_created_ts(self):
        """
        Basic test for user ToU.
        """
        tou_dict = {
            'event_id': str(ObjectId()),
            'event_type': 'tou_event',
            'version': '1',
            'created_by': 'unit test',
        }
        tou_events = ToUList.from_list_of_dicts([tou_dict])
        data = self.data1
        data.update({'tou': tou_events.to_list_of_dicts()})
        user = User.from_dict(data)
        # If we create the ToU from a dict w/o created_ts key, the created object will carry a _no_created_ts_in_db
        # attr set to True, and therefore the to_dict method will wipe out the created_ts key
        self.assertFalse(user.tou.has_accepted('1', reaccept_interval=94608000))  # reaccept_interval seconds (3 years)

    def test_user_tou(self):
        """
        Basic test for user ToU.
        """
        tou_dict = {
            'event_id': str(ObjectId()),
            'event_type': 'tou_event',
            'version': '1',
            'created_by': 'unit test',
            'created_ts': utc_now(),
        }
        tou_events = ToUList.from_list_of_dicts([tou_dict])
        data = self.data1
        data.update({'tou': tou_events.to_list_of_dicts()})
        user = User.from_dict(data)
        self.assertTrue(user.tou.has_accepted('1', reaccept_interval=94608000))  # reaccept_interval seconds (3 years)
        self.assertFalse(user.tou.has_accepted('2', reaccept_interval=94608000))  # reaccept_interval seconds (3 years)

    def test_locked_identity_load(self):
        created_ts = datetime.fromisoformat("2013-09-02T10:23:25")
        locked_identity = {
            'created_by': 'test',
            'identity_type': IdentityType.NIN.value,
            'number': '197801012345',
            'verified': True,
            'created_ts': str(created_ts),
        }
        data = self.data1
        data['locked_identity'] = [locked_identity]
        user = User.from_dict(data)
        assert user.locked_identity.nin is not None
        assert user.locked_identity.nin.identity_type == IdentityType.NIN.value
        assert user.locked_identity.nin.created_by == 'test'
        assert user.locked_identity.nin.created_ts == created_ts
        assert user.locked_identity.nin.number == '197801012345'
        assert user.locked_identity.nin.is_verified is True

    def test_locked_identity_load_legacy_format(self):
        created_ts = datetime.fromisoformat("2013-09-02T10:23:25")
        locked_identity = {
            'created_by': 'test',
            'identity_type': 'nin',
            'number': '197801012345',
            'created_ts': str(created_ts),
        }
        data = self.data1
        data['locked_identity'] = [locked_identity]
        user = User.from_dict(data)
        assert user.locked_identity.nin is not None
        assert user.locked_identity.nin.identity_type == IdentityType.NIN.value
        assert user.locked_identity.nin.created_by == 'test'
        assert user.locked_identity.nin.created_ts == created_ts
        assert user.locked_identity.nin.number == '197801012345'
        assert user.locked_identity.nin.is_verified is True

    def test_locked_identity_set(self):
        user = User.from_dict(self.data1)
        locked_nin = NinIdentity(
            number='197801012345',
            created_by='test',
            is_verified=True,
        )
        user.locked_identity.add(locked_nin)
        self.assertEqual(user.locked_identity.count, 1)

        assert user.locked_identity.nin is not None
        assert user.locked_identity.nin.identity_type == IdentityType.NIN.value
        assert user.locked_identity.nin.created_by == 'test'
        assert user.locked_identity.nin.number == '197801012345'
        assert user.locked_identity.nin.is_verified is True

    def test_locked_identity_set_not_verified(self):
        locked_identity = {'created_by': 'test', 'identity_type': IdentityType.NIN.value, 'number': '197801012345'}
        user = User.from_dict(self.data1)
        locked_nin = NinIdentity(number=locked_identity['number'], created_by=locked_identity['created_by'])
        with pytest.raises(ValidationError):
            user.locked_identity.add(locked_nin)

    def test_locked_identity_to_dict(self):
        user = User.from_dict(self.data1)
        locked_nin = NinIdentity(
            number='197801012345',
            created_by='test',
            is_verified=True,
        )
        user.locked_identity.add(locked_nin)

        old_user = User.from_dict(user.to_dict())
        assert old_user.locked_identity.nin is not None
        assert old_user.locked_identity.nin.identity_type == IdentityType.NIN.value
        assert old_user.locked_identity.nin.created_by == 'test'
        assert old_user.locked_identity.nin.number == '197801012345'
        assert old_user.locked_identity.nin.is_verified is True

        new_user = User.from_dict(user.to_dict())
        assert new_user.locked_identity.nin is not None
        assert new_user.locked_identity.nin.identity_type == IdentityType.NIN.value
        assert new_user.locked_identity.nin.created_by == 'test'
        assert new_user.locked_identity.nin.number == '197801012345'
        assert new_user.locked_identity.nin.is_verified is True

    def test_locked_identity_remove(self):
        user = User.from_dict(self.data1)
        locked_nin = NinIdentity(
            number='197801012345',
            created_by='test',
            is_verified=True,
        )
        user.locked_identity.add(locked_nin)
        with self.assertRaises(EduIDUserDBError):
            user.locked_identity.remove(locked_nin.key)

    def test_orcid(self):
        id_token = {
            "aud": ["APP_ID"],
            "auth_time": 1526389879,
            "exp": 1526392540,
            "iat": 1526391940,
            "iss": "https://op.example.org",
            "sub": "subject_identifier",
            "nonce": "a_nonce_token",
        }
        oidc_data = {
            "access_token": "b8b8ca5d-b233-4d49-830a-ede934c626d3",
            "expires_in": 631138518,
            "refresh_token": "a110e7d2-4968-42d4-a91d-f379b55a0e60",
            "token_type": "bearer",
        }
        orcid = "user_orcid"
        id_token['created_by'] = 'test'
        oidc_id_token = OidcIdToken.from_dict(id_token)
        oidc_data['created_by'] = 'test'
        oidc_data['id_token'] = oidc_id_token
        oidc_authz = OidcAuthorization.from_dict(oidc_data)
        orcid_element = Orcid.from_dict(dict(id=orcid, oidc_authz=oidc_authz, created_by='test'))

        user = User.from_dict(self.data1)
        user.orcid = orcid_element

        old_user = User.from_dict(user.to_dict())
        self.assertIsNotNone(old_user.orcid)
        self.assertIsInstance(old_user.orcid.created_by, str)
        self.assertIsInstance(old_user.orcid.created_ts, datetime)
        self.assertIsInstance(old_user.orcid.id, str)
        self.assertIsInstance(old_user.orcid.oidc_authz, OidcAuthorization)
        self.assertIsInstance(old_user.orcid.oidc_authz.id_token, OidcIdToken)

        new_user = User.from_dict(user.to_dict())
        self.assertIsNotNone(new_user.orcid)
        self.assertIsInstance(new_user.orcid.created_by, str)
        self.assertIsInstance(new_user.orcid.created_ts, datetime)
        self.assertIsInstance(new_user.orcid.id, str)
        self.assertIsInstance(new_user.orcid.oidc_authz, OidcAuthorization)
        self.assertIsInstance(new_user.orcid.oidc_authz.id_token, OidcIdToken)

    def test_profiles(self):
        self.assertIsNotNone(self.user1.profiles)
        self.assertEqual(self.user1.profiles.count, 0)
        self.assertIsNotNone(self.user2.profiles)
        self.assertEqual(self.user2.profiles.count, 1)

    def test_user_verified_credentials(self):
        ver = [x for x in self.user2.credentials.to_list() if x.is_verified]
        keys = [x.key for x in ver]
        self.assertEqual(keys, [_keyid('U2F SWAMID AL2' + 'foo')])

    def test_user_unverified_credential(self):
        cred = [x for x in self.user2.credentials.to_list() if x.is_verified][0]
        self.assertEqual(cred.proofing_method, CredentialProofingMethod.SWAMID_AL2_MFA)
        _dict1 = cred.to_dict()
        self.assertEqual(_dict1['verified'], True)
        self.assertEqual(_dict1['proofing_method'], CredentialProofingMethod.SWAMID_AL2_MFA)
        self.assertEqual(_dict1['proofing_version'], 'testing')
        cred.is_verified = False
        _dict2 = cred.to_dict()
        self.assertFalse('verified' in _dict2)
        self.assertFalse('proofing_method' in _dict2)
        self.assertFalse('proofing_version' in _dict2)

    def test_both_mobile_and_phone(self):
        """Test user that has both 'mobile' and 'phone'"""
        phone = [
            {'number': '+4673123', 'primary': True, 'verified': True},
            {'created_by': 'phone', 'number': '+4670999', 'primary': False, 'verified': False},
        ]
        user = User.from_dict(
            data={
                '_id': ObjectId(),
                'eduPersonPrincipalName': 'test-test',
                'passwords': [],
                'mobile': [{'mobile': '+4673123', 'primary': True, 'verified': True}],
                'phone': phone,
            }
        )
        out = user.to_dict()['phone']

        assert phone == out, 'The phone objects differ when using both phone and mobile'

    def test_both_sn_and_surname(self):
        """Test user that has both 'sn' and 'surname'"""
        user = User.from_dict(
            data={
                '_id': ObjectId(),
                'eduPersonPrincipalName': 'test-test',
                'passwords': [],
                'surname': 'Right',
                'sn': 'Wrong',
            }
        )
        self.assertEqual('Right', user.to_dict()['surname'])

    def test_rebuild_user1(self):
        data = self.user1.to_dict()
        new_user1 = User.from_dict(data)
        self.assertEqual(new_user1.eppn, 'guvat-nalif')

    def test_rebuild_user2(self):
        data = self.user2.to_dict()
        new_user2 = User.from_dict(data)
        self.assertEqual(new_user2.eppn, 'birub-gagoz')

    def test_mail_addresses_from_dict(self):
        """
        Test that we get back a correct list of dicts for old-style userdb data.
        """
        mailAliases_list = [
            {'email': 'someone+test1@gmail.com', 'verified': True},
            {
                'created_ts': datetime.fromisoformat('2014-12-17T14:35:14.728000'),
                'email': 'some.one@gmail.com',
                'verified': True,
                'primary': True,
            },
        ]
        mail_addresses = MailAddressList.from_list_of_dicts(mailAliases_list)

        to_dict_output = mail_addresses.to_list_of_dicts()

        # The {'email': 'someone+test1@gmail.com', 'verified': True} should've beem flagged as primary: False
        found = False
        for this in to_dict_output:
            if this['email'] == 'someone+test1@gmail.com':
                assert this['primary'] is False
                # now delete the marking from the to_list_of_dicts output to be able to compare it to the input below
                del this['primary']
                found = True
        assert found is True, 'The non-primary e-mail in the input dict was not marked as non-primary'

        assert to_dict_output == mailAliases_list

    def test_phone_numbers_from_dict(self):
        """
        Test that we get back a dict identical to the one we put in for old-style userdb data.
        """
        phone_list = [
            {
                'created_ts': datetime.fromisoformat('2014-12-18T09:11:35.078000'),
                'number': '+46702222222',
                'primary': True,
                'verified': True,
            }
        ]
        phone_numbers = PhoneNumberList.from_list_of_dicts(phone_list)
        to_dict_result = phone_numbers.to_list_of_dicts()
        assert to_dict_result == phone_list

    def test_passwords_from_dict(self):
        """
        Test that we get back a dict identical to the one we put in for old-style userdb data.
        """
        first = {
            'created_ts': datetime.fromisoformat('2015-02-11T13:58:42.327000'),
            'id': ObjectId('54db60128a7d2a26e8690cda'),
            'salt': '$NDNv1H1$db011fc$32$32$',
            'is_generated': False,
            'source': 'dashboard',
        }
        second = {
            'version': 'U2F_V2',
            'app_id': 'unit test',
            'keyhandle': 'U2F SWAMID AL2',
            'public_key': 'foo',
            'verified': True,
            'proofing_method': CredentialProofingMethod.SWAMID_AL2_MFA,
            'proofing_version': 'testing',
        }

        password_list = [first, second]
        passwords = CredentialList.from_list_of_dicts(password_list)

        to_dict_result = passwords.to_list_of_dicts()

        # adjust for expected changes
        first['created_by'] = first.pop('source')
        first['credential_id'] = str(first.pop('id'))
        second['description'] = ''

        expected = [first, second]

        assert to_dict_result == expected

    def test_phone_numbers(self):
        """
        Test that we get back a dict identical to the one we put in for old-style userdb data.
        """
        to_dict_result = self.user2.phone_numbers.to_list_of_dicts()

        expected = self.data2['phone']
        obtained = to_dict_result

        # modified_ts is added when not present, verify it is current
        modified_ts = obtained[0].pop('modified_ts')
        now = utc_now()
        assert (now - modified_ts).total_seconds() < 2

        assert obtained == expected

<<<<<<< HEAD
    def test_user_meta(self):
        version = ObjectId()
        modified_ts = utc_now()
        user_dict = self.user1.to_dict()
        user_dict['meta'] = {}
        user_dict['meta']['version'] = version
        user_dict['meta']['modified_ts'] = modified_ts
        user = User.from_dict(user_dict)
        assert user.meta.version == version
        assert user.meta.modified_ts == modified_ts
        user_dict2 = user.to_dict()
        expected = {
            'version': version,
            'modified_ts': modified_ts,
        }
        assert user_dict2['meta'] == expected

    def test_user_meta_version(self):
        assert isinstance(self.user1.meta.version, ObjectId) is True

    def test_user_meta_modified_ts(self):
        assert isinstance(self.user1.meta.modified_ts, datetime) is True
        # TODO: remove below check when removing user.modified_ts
        # verify that user.modified_ts is synced with meta.modified_ts
        self.user1.modified_ts = utc_now()
        assert self.user1.meta.modified_ts == self.user1.modified_ts
=======
    def test_letter_proofing_data_to_list(self):
        letter_proofing = {
            'created_by': 'eduid-idproofing-letter',
            'created_ts': datetime(2015, 12, 18, 12, 0, 46),
            'number': '198311220134',
            'official_address': {
                'Name': {
                    'GivenName': 'Test Testaren',
                    'GivenNameMarking': '10',
                    'MiddleName': 'Testare',
                    'Surname': 'Testsson',
                },
                'OfficialAddress': {
                    'Address2': 'VÄGEN 16',
                    'City': 'STADEN',
                    'PostalCode': '12345',
                },
            },
            'transaction_id': '0000000-0000-0000-0000-00000000',
            'verification_code': 'xxxxxxxxxx',
            'verified': True,
            'verified_by': 'eduid-idproofing-letter',
            'verified_ts': datetime(2015, 12, 18, 12, 3, 20),
        }
        user_dict = mocked_user_standard.to_dict()
        user_dict['letter_proofing_data'] = letter_proofing
        user = User.from_dict(user_dict)
        assert user.to_dict()['letter_proofing_data'] == [letter_proofing]

    def test_nins_and_identities_on_user(self):
        user_dict = mocked_user_standard.to_dict()
        user = User.from_dict(user_dict)
        user_dict['nins'] = [user.identities.nin.to_old_nin()]
        assert user_dict['identities'] != []
        assert user_dict['nins'] != []
        user_dict = User.from_dict(user_dict).to_dict()
        assert user_dict.get('nins') is None
        assert user_dict.get('identities') is not None

    def test_empty_nins_list(self):
        user_dict = mocked_user_standard.to_dict()
        del user_dict['identities']
        user_dict['nins'] = []
        user = User.from_dict(user_dict)
        assert len(user.identities.to_list()) == 0
>>>>>>> 592b820c
<|MERGE_RESOLUTION|>--- conflicted
+++ resolved
@@ -894,7 +894,6 @@
 
         assert obtained == expected
 
-<<<<<<< HEAD
     def test_user_meta(self):
         version = ObjectId()
         modified_ts = utc_now()
@@ -921,7 +920,7 @@
         # verify that user.modified_ts is synced with meta.modified_ts
         self.user1.modified_ts = utc_now()
         assert self.user1.meta.modified_ts == self.user1.modified_ts
-=======
+
     def test_letter_proofing_data_to_list(self):
         letter_proofing = {
             'created_by': 'eduid-idproofing-letter',
@@ -966,5 +965,4 @@
         del user_dict['identities']
         user_dict['nins'] = []
         user = User.from_dict(user_dict)
-        assert len(user.identities.to_list()) == 0
->>>>>>> 592b820c
+        assert len(user.identities.to_list()) == 0