from unittest import TestCase

import pytest
from pydantic import ValidationError

from eduid.common.models.amapi_user import Reason, Source
from eduid.common.rpc.msg_relay import DeregisteredCauseCode, DeregistrationInformation, FullPostalAddress, Name
from eduid.userdb.fixtures.users import UserFixtures
from eduid.userdb.logs.db import ProofingLog, UserChangeLog
from eduid.userdb.logs.element import (
    LadokProofing,
    LetterProofing,
    MailAddressProofing,
    NinNavetProofingLogElement,
    PhoneNumberProofing,
    ProofingLogElement,
    SeLegProofing,
    SeLegProofingFrejaEid,
    TeleAdressProofing,
    TeleAdressProofingRelation,
    UserChangeLogElement,
)
from eduid.userdb.testing import MongoTemporaryInstance
from eduid.userdb.user import User

__author__ = "lundberg"


class TestProofingLog(TestCase):
    user: User

    def setUp(self):
        self.tmp_db = MongoTemporaryInstance.get_instance()
        self.proofing_log_db = ProofingLog(db_uri=self.tmp_db.uri)
        self.user = UserFixtures().mocked_user_standard

    def tearDown(self):
        self.proofing_log_db._drop_whole_collection()

    def test_id_proofing_data(self):
        proofing_element = ProofingLogElement(
            eppn=self.user.eppn, created_by="test", proofing_method="test", proofing_version="test"
        )
        self.proofing_log_db.save(proofing_element)

        result = list(self.proofing_log_db._coll.find({}))
        self.assertEqual(len(result), 1)
        hit = result[0]
        self.assertEqual(hit["eduPersonPrincipalName"], self.user.eppn)
        self.assertEqual(hit["created_by"], "test")
        self.assertIsNotNone(hit["created_ts"])
        self.assertEqual(hit["proofing_method"], "test")

    def test_teleadress_proofing(self):
        data = {
            "eppn": self.user.eppn,
            "created_by": "test",
            "reason": "matched",
            "nin": "some_nin",
            "mobile_number": "some_mobile_number",
            "user_postal_address": {"name": {}, "official_address": {}},
            "proofing_version": "test",
        }
        proofing_element = TeleAdressProofing(**data)
        for key, value in data.items():
            if key == "eppn":
                continue
            self.assertIn(key, proofing_element.to_dict())
            self.assertEqual(value, proofing_element.to_dict().get(key))

        self.proofing_log_db.save(proofing_element)
        result = list(self.proofing_log_db._coll.find({}))
        self.assertEqual(len(result), 1)
        hit = result[0]
        self.assertEqual(hit["eduPersonPrincipalName"], self.user.eppn)
        self.assertEqual(hit["created_by"], "test")
        self.assertIsNotNone(hit["created_ts"])
        self.assertEqual(hit["reason"], "matched")
        self.assertEqual(hit["proofing_method"], "TeleAdress")
        self.assertEqual(hit["proofing_version"], "test")

    def test_teleadress_proofing_relation(self):
        data = {
            "eppn": self.user.eppn,
            "created_by": "test",
            "reason": "matched_by_navet",
            "nin": "some_nin",
            "mobile_number": "some_mobile_number",
            "user_postal_address": {"name": {}, "official_address": {}},
            "mobile_number_registered_to": "registered_national_identity_number",
            "registered_relation": ["registered_relation_to_user"],
            "registered_postal_address": {"name": {}, "official_address": {}},
            "proofing_version": "test",
        }
        proofing_element = TeleAdressProofingRelation(**data)
        for key, value in data.items():
            if key == "eppn":
                continue
            self.assertIn(key, proofing_element.to_dict())
            self.assertEqual(value, proofing_element.to_dict().get(key))

        self.proofing_log_db.save(proofing_element)
        result = list(self.proofing_log_db._coll.find({}))
        self.assertEqual(len(result), 1)
        hit = result[0]
        self.assertEqual(hit["eduPersonPrincipalName"], self.user.eppn)
        self.assertEqual(hit["created_by"], "test")
        self.assertIsNotNone(hit["created_ts"])
        self.assertEqual(hit["reason"], "matched_by_navet")
        self.assertEqual(hit["proofing_method"], "TeleAdress")
        self.assertEqual(hit["proofing_version"], "test")

    def test_letter_proofing(self):
        data = {
            "eppn": self.user.eppn,
            "created_by": "test",
            "nin": "some_nin",
            "letter_sent_to": {"name": {"some": "data"}, "address": {"some": "data"}},
            "transaction_id": "some transaction id",
            "user_postal_address": {"name": {}, "official_address": {}},
            "proofing_version": "test",
        }
        proofing_element = LetterProofing(**data)
        for key, value in data.items():
            if key == "eppn":
                continue
            self.assertIn(key, proofing_element.to_dict())
            self.assertEqual(value, proofing_element.to_dict().get(key))

        self.proofing_log_db.save(proofing_element)
        result = list(self.proofing_log_db._coll.find({}))
        self.assertEqual(len(result), 1)
        hit = result[0]
        self.assertEqual(hit["eduPersonPrincipalName"], self.user.eppn)
        self.assertEqual(hit["created_by"], "test")
        self.assertIsNotNone(hit["created_ts"])
        self.assertIsNotNone(hit["letter_sent_to"])
        self.assertIsNotNone(hit["transaction_id"])
        self.assertEqual(hit["proofing_method"], "letter")
        self.assertEqual(hit["proofing_version"], "test")

    def test_mail_address_proofing(self):
        data = {
            "eppn": self.user.eppn,
            "created_by": "test",
            "mail_address": "some_mail_address",
            "proofing_version": "test",
            "reference": "reference id",
        }
        proofing_element = MailAddressProofing(**data)
        for key, value in data.items():
            if key == "eppn":
                continue
            self.assertIn(key, proofing_element.to_dict())
            self.assertEqual(value, proofing_element.to_dict().get(key))

        self.proofing_log_db.save(proofing_element)
        result = list(self.proofing_log_db._coll.find({}))
        self.assertEqual(len(result), 1)
        hit = result[0]
        self.assertEqual(hit["eduPersonPrincipalName"], self.user.eppn)
        self.assertEqual(hit["created_by"], "test")
        self.assertIsNotNone(hit["created_ts"])
        self.assertEqual(hit["proofing_method"], "e-mail")
        self.assertEqual(hit["mail_address"], "some_mail_address")

    def test_phone_number_proofing(self):
        data = {
            "eppn": self.user.eppn,
            "created_by": "test",
            "phone_number": "some_phone_number",
            "proofing_version": "test",
            "reference": "reference id",
        }
        proofing_element = PhoneNumberProofing(**data)
        for key, value in data.items():
            if key == "eppn":
                continue
            self.assertIn(key, proofing_element.to_dict())
            self.assertEqual(value, proofing_element.to_dict().get(key))

        self.proofing_log_db.save(proofing_element)
        result = list(self.proofing_log_db._coll.find({}))
        self.assertEqual(len(result), 1)
        hit = result[0]
        self.assertEqual(hit["eduPersonPrincipalName"], self.user.eppn)
        self.assertEqual(hit["created_by"], "test")
        self.assertIsNotNone(hit["created_ts"])
        self.assertEqual(hit["proofing_method"], "sms")
        self.assertEqual(hit["phone_number"], "some_phone_number")
        self.assertEqual(hit["proofing_version"], "test")

    def test_se_leg_proofing(self):
        data = {
            "eppn": self.user.eppn,
            "created_by": "test",
            "proofing_version": "test",
            "nin": "national_identity_number",
            "vetting_by": "provider",
            "transaction_id": "transaction_id",
            "user_postal_address": {"name": {}, "official_address": {}},
        }
        proofing_element = SeLegProofing(**data)
        for key, value in data.items():
            if key == "eppn":
                continue
            self.assertIn(key, proofing_element.to_dict())
            self.assertEqual(value, proofing_element.to_dict().get(key))

        self.proofing_log_db.save(proofing_element)
        result = list(self.proofing_log_db._coll.find({}))
        self.assertEqual(len(result), 1)
        hit = result[0]
        self.assertEqual(hit["eduPersonPrincipalName"], self.user.eppn)
        self.assertEqual(hit["created_by"], "test")
        self.assertIsNotNone(hit["created_ts"])
        self.assertIsNotNone(hit["nin"])
        self.assertIsNotNone(hit["user_postal_address"])
        self.assertEqual(hit["vetting_by"], "provider")
        self.assertEqual(hit["transaction_id"], "transaction_id")
        self.assertEqual(hit["proofing_method"], "se-leg")
        self.assertEqual(hit["proofing_version"], "test")

    def test_se_leg_proofing_freja(self):
        data = {
            "eppn": self.user.eppn,
            "created_by": "test",
            "proofing_version": "test",
            "nin": "national_identity_number",
            "transaction_id": "transaction_id",
            "opaque_data": "some data",
            "user_postal_address": {"name": {}, "official_address": {}},
        }
        proofing_element = SeLegProofingFrejaEid(**data)
        for key, value in data.items():
            if key == "eppn":
                continue
            self.assertIn(key, proofing_element.to_dict())
            self.assertEqual(value, proofing_element.to_dict().get(key))

        self.proofing_log_db.save(proofing_element)
        result = list(self.proofing_log_db._coll.find({}))
        self.assertEqual(len(result), 1)
        hit = result[0]
        self.assertEqual(hit["eduPersonPrincipalName"], self.user.eppn)
        self.assertEqual(hit["created_by"], "test")
        self.assertIsNotNone(hit["created_ts"])
        self.assertIsNotNone(hit["nin"])
        self.assertIsNotNone(hit["user_postal_address"])
        self.assertEqual(hit["vetting_by"], "Freja eID")
        self.assertEqual(hit["transaction_id"], "transaction_id")
        self.assertEqual(hit["opaque_data"], "some data")
        self.assertEqual(hit["proofing_method"], "se-leg")
        self.assertEqual(hit["proofing_version"], "test")

    def test_ladok_proofing(self):
        data = {
            "eppn": self.user.eppn,
            "created_by": "test",
            "nin": "190102031234",
            "external_id": "acf31a30-991a-438b-96ec-a5a4f57bb8c9",
            "ladok_name": "AB",
            "proofing_version": "test",
        }
        proofing_element = LadokProofing(**data)
        for key, value in data.items():
            if key == "eppn":
                continue
            self.assertIn(key, proofing_element.to_dict())
            self.assertEqual(value, proofing_element.to_dict().get(key))

        self.proofing_log_db.save(proofing_element)
        result = list(self.proofing_log_db._coll.find({}))
        self.assertEqual(len(result), 1)
        hit = result[0]
        self.assertEqual(hit["eduPersonPrincipalName"], self.user.eppn)
        self.assertEqual(hit["created_by"], "test")
        self.assertIsNotNone(hit["created_ts"])
        self.assertEqual(hit["proofing_method"], "eduid_ladok")
        self.assertEqual(hit["nin"], "190102031234")
        self.assertEqual(hit["external_id"], "acf31a30-991a-438b-96ec-a5a4f57bb8c9")
        self.assertEqual(hit["ladok_name"], "AB")
        self.assertEqual(hit["proofing_version"], "test")

    def test_blank_string_proofing_data(self):
        data = {
            "eppn": self.user.eppn,
            "created_by": "test",
            "phone_number": "some_phone_number",
            "proofing_version": "test",
            "reference": "reference id",
        }
        proofing_element = PhoneNumberProofing(**data)
        with pytest.raises(ValidationError) as exc_info:
            proofing_element.phone_number = ""

        assert exc_info.value.errors() == [
            {
                "ctx": {"limit_value": 1},
                "loc": ("phone_number",),
                "msg": "ensure this value has at least 1 characters",
                "type": "value_error.any_str.min_length",
            }
        ]

    def test_boolean_false_proofing_data(self):
        data = {
            "eppn": self.user.eppn,
            "created_by": "test",
            "phone_number": "some_phone_number",
            "proofing_version": "test",
            "reference": "reference id",
        }
        proofing_element = PhoneNumberProofing(**data)
        proofing_element.phone_number = 0

        self.assertTrue(self.proofing_log_db.save(proofing_element))

        proofing_element = PhoneNumberProofing(**data)
        proofing_element.phone_number = False

        self.assertTrue(self.proofing_log_db.save(proofing_element))

    def test_deregistered_proofing_data(self):
<<<<<<< HEAD
        proofing_element = NinProofingLogElement(
=======
        proofing_element = NinNavetProofingLogElement(
>>>>>>> 581714bf
            eppn=self.user.eppn,
            created_by="test",
            proofing_method="test",
            proofing_version="test",
            nin="190102031234",
            user_postal_address=FullPostalAddress(name=Name(given_name="Test", surname="Testsson")),
            deregistration_information=DeregistrationInformation(
                date="20220505", cause_code=DeregisteredCauseCode.EMIGRATED
            ),
        )
        self.proofing_log_db.save(proofing_element)

        result = list(self.proofing_log_db._coll.find({}))
        self.assertEqual(len(result), 1)
        hit = result[0]
        assert hit["deregistration_information"] == {"cause_code": "UV", "date": "20220505"}
        assert hit["user_postal_address"] == {
            "name": {"given_name": "Test", "surname": "Testsson"},
            "official_address": {},
        }


class TestUserChangeLog(TestCase):
    def setUp(self):
        self.tmp_db = MongoTemporaryInstance.get_instance()
        self.user_log_db = UserChangeLog(db_uri=self.tmp_db.uri)

    def tearDown(self):
        self.user_log_db._drop_whole_collection()

    def _insert_log_fixtures(self):
        data_1 = UserChangeLogElement(
            eppn="hubba-bubba",
            created_by="test",
            diff="diff",
            reason=Reason.TEST,
            source=Source.TEST,
        )

        data_2 = UserChangeLogElement(
            eppn="hubba-bubba",
            created_by="test",
            diff="diff",
            reason=Reason.TEST,
            source=Source.TEST,
        )

        self.user_log_db.save(data_1)
        self.user_log_db.save(data_2)

        res = list(self.user_log_db._coll.find({}))
        assert len(res) == 2
        assert res[0]["eduPersonPrincipalName"] == "hubba-bubba"
        assert res[1]["eduPersonPrincipalName"] == "hubba-bubba"

    def test_get_by_eppn(self):
        self._insert_log_fixtures()

        res_1 = self.user_log_db.get_by_eppn("hubba-bubba")
        assert len(res_1) == 2
        assert res_1[0].eppn == "hubba-bubba"
        assert res_1[1].eppn == "hubba-bubba"

        data_3 = UserChangeLogElement(
            eppn="hubba-biss",
            created_by="test",
            diff="diff",
            reason=Reason.TEST,
            source=Source.TEST,
        )

        self.user_log_db.save(data_3)

        res_2 = self.user_log_db.get_by_eppn("hubba-biss")
        assert len(res_2) == 1<|MERGE_RESOLUTION|>--- conflicted
+++ resolved
@@ -322,11 +322,7 @@
         self.assertTrue(self.proofing_log_db.save(proofing_element))
 
     def test_deregistered_proofing_data(self):
-<<<<<<< HEAD
-        proofing_element = NinProofingLogElement(
-=======
         proofing_element = NinNavetProofingLogElement(
->>>>>>> 581714bf
             eppn=self.user.eppn,
             created_by="test",
             proofing_method="test",
