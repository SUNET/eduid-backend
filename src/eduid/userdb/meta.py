# -*- coding: utf-8 -*-

from datetime import datetime
from enum import Enum
<<<<<<< HEAD
from typing import Annotated, Optional
=======
from typing import Dict, Mapping, Optional
>>>>>>> 5e2efba2

from bson import ObjectId
from pydantic import BaseModel, Field

from eduid.common.misc.timeutil import utc_now

__author__ = "lundberg"


class CleanerType(str, Enum):
    SKV = "skatteverket"
    TELE = "teleadress"
    LADOK = "ladok"


class Meta(BaseModel):
    version: Optional[ObjectId] = None
    created_ts: datetime = Field(default_factory=utc_now)
<<<<<<< HEAD
    modified_ts: Optional[datetime] = None
    is_in_database: Annotated[bool, Field(exclude=True)] = False  # this is set to True when userdb loads the object
=======
    modified_ts: Optional[datetime]
    cleaned: Optional[Dict[CleanerType, datetime]]
>>>>>>> 5e2efba2

    class Config:
        arbitrary_types_allowed = True  # allow ObjectId as type

    def new_version(self):
        self.version = ObjectId()<|MERGE_RESOLUTION|>--- conflicted
+++ resolved
@@ -2,11 +2,7 @@
 
 from datetime import datetime
 from enum import Enum
-<<<<<<< HEAD
 from typing import Annotated, Optional
-=======
-from typing import Dict, Mapping, Optional
->>>>>>> 5e2efba2
 
 from bson import ObjectId
 from pydantic import BaseModel, Field
@@ -25,13 +21,8 @@
 class Meta(BaseModel):
     version: Optional[ObjectId] = None
     created_ts: datetime = Field(default_factory=utc_now)
-<<<<<<< HEAD
     modified_ts: Optional[datetime] = None
     is_in_database: Annotated[bool, Field(exclude=True)] = False  # this is set to True when userdb loads the object
-=======
-    modified_ts: Optional[datetime]
-    cleaned: Optional[Dict[CleanerType, datetime]]
->>>>>>> 5e2efba2
 
     class Config:
         arbitrary_types_allowed = True  # allow ObjectId as type
