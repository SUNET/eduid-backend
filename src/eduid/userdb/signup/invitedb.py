# -*- coding: utf-8 -*-

import datetime
import logging
from dataclasses import replace
from typing import Optional

from eduid.userdb.exceptions import DocumentOutOfSync, MultipleDocumentsReturned
from eduid.userdb.signup import Invite, SCIMReference
from eduid.userdb.signup.invite import InviteReference
from eduid.userdb.userdb import BaseDB

__author__ = "lundberg"

logger = logging.getLogger(__name__)


class SignupInviteDB(BaseDB):
    def __init__(self, db_uri: str, db_name: str = "eduid_signup", collection: str = "invites"):
        BaseDB.__init__(self, db_uri, db_name, collection)
        # Create an index so that invite_code is unique and invites are removed at the expires_at time
        indexes = {
<<<<<<< HEAD
            'unique-invite-code': {'key': [('invite_code', 1)], 'unique': True},
            'auto-discard-expires-at': {
                'key': [('expires_at', 1)],
                'expireAfterSeconds': 0,
            },
=======
            "unique-invite-code": {"key": [("invite_code", 1)], "unique": True},
>>>>>>> 627d073c
        }
        self.setup_indexes(indexes)

    def get_invite_by_invite_code(self, code: str) -> Optional[Invite]:
        doc = self._get_document_by_attr("invite_code", code)
        if doc:
            return Invite.from_dict(doc)
        return None

    def get_invite_by_reference(self, reference: InviteReference) -> Optional[Invite]:
        if isinstance(reference, SCIMReference):
            spec = {"invite_reference.scim_id": reference.scim_id, "invite_reference.data_owner": reference.data_owner}
        else:
            raise NotImplementedError(f"Reference of type {type(reference)} not implemented.")
        docs = self._get_documents_by_filter(spec=spec)
        if len(docs) > 1:
            raise MultipleDocumentsReturned(f"Multiple matching documents for {repr(spec)}")
        elif len(docs) == 1:
            return Invite.from_dict(docs[0])
        return None

    def save(self, invite: Invite, check_sync: bool = True) -> None:
        """
        :param invite: Invite object
        :param check_sync: Ensure the document hasn't been updated in the database since it was loaded
        """
        modified = invite.modified_ts
        invite = replace(invite, modified_ts=datetime.datetime.utcnow())  # update to current time
        if modified is None:
            # document has never been modified
            result = self._coll.insert_one(invite.to_dict())
            logging.debug(f"{self} Inserted new invite {invite} into {self._coll_name}): {result.inserted_id})")
        else:
            test_doc = {"_id": invite.invite_id}
            if check_sync:
                test_doc["modified_ts"] = modified
            result = self._coll.replace_one(test_doc, invite.to_dict(), upsert=(not check_sync))
            if check_sync and result.matched_count == 0:
                db_ts = None
                db_state = self._coll.find_one({"_id": invite.invite_id})
                if db_state:
                    db_ts = db_state["modified_ts"]
                logging.error(
                    "{} FAILED Updating invite {} (ts {}) in {}). "
                    "ts in db = {!s}".format(self, invite, modified, self._coll_name, db_ts)
                )
                raise DocumentOutOfSync("Stale invite object can't be saved")

            logging.debug(
                "{!s} Updated invite {} (ts {}) in {}): {}".format(self, invite, modified, self._coll_name, result)
            )<|MERGE_RESOLUTION|>--- conflicted
+++ resolved
@@ -20,15 +20,11 @@
         BaseDB.__init__(self, db_uri, db_name, collection)
         # Create an index so that invite_code is unique and invites are removed at the expires_at time
         indexes = {
-<<<<<<< HEAD
-            'unique-invite-code': {'key': [('invite_code', 1)], 'unique': True},
+            "unique-invite-code": {"key": [("invite_code", 1)], "unique": True},
             'auto-discard-expires-at': {
                 'key': [('expires_at', 1)],
                 'expireAfterSeconds': 0,
             },
-=======
-            "unique-invite-code": {"key": [("invite_code", 1)], "unique": True},
->>>>>>> 627d073c
         }
         self.setup_indexes(indexes)
 
