--- conflicted
+++ resolved
@@ -56,31 +56,5 @@
 
         result = self._save(invite.to_dict(), spec, is_in_database=is_in_database)
         invite = replace(invite, modified_ts=datetime.datetime.utcnow())  # update to current time
-<<<<<<< HEAD
-        if modified is None:
-            # document has never been modified
-            result = self._coll.insert_one(invite.to_dict())
-            logging.debug(f"{self} Inserted new invite {invite} into {self._coll_name}): {result.inserted_id})")
-        else:
-            test_doc: Dict[str, Any] = {"_id": invite.invite_id}
-            if check_sync:
-                test_doc["modified_ts"] = modified
-            result2 = self._coll.replace_one(test_doc, invite.to_dict(), upsert=(not check_sync))
-            if check_sync and result2.matched_count == 0:
-                db_ts = None
-                db_state = self._coll.find_one({"_id": invite.invite_id})
-                if db_state:
-                    db_ts = db_state["modified_ts"]
-                logging.error(
-                    "{} FAILED Updating invite {} (ts {}) in {}). "
-                    "ts in db = {!s}".format(self, invite, modified, self._coll_name, db_ts)
-                )
-                raise DocumentOutOfSync("Stale invite object can't be saved")
 
-            logging.debug(
-                "{!s} Updated invite {} (ts {}) in {}): {}".format(self, invite, modified, self._coll_name, result2)
-            )
-=======
-
-        return result
->>>>>>> 1a6ed7be
+        return result