--- conflicted
+++ resolved
@@ -42,39 +42,14 @@
         LogDB.__init__(self, db_uri, collection)
         # Create an index so that metadata logs are unique for authenticator id and last status change datetime
         indexes = {
-<<<<<<< HEAD
-            "unique-id-date": {
-                "key": [("authenticator_id", 1), ("last_status_change", 1)],
-                "unique": True,
-            },
-=======
             "unique-id-date": {"key": [("authenticator_id", 1), ("last_status_change", 1)], "unique": True},
->>>>>>> 627d073c
         }
         self.setup_indexes(indexes)
 
     def exists(self, authenticator_id: Union[str, UUID], last_status_change: datetime) -> bool:
         return bool(
             self.db_count(
-<<<<<<< HEAD
-                spec={
-                    "authenticator_id": authenticator_id,
-                    "last_status_change": last_status_change,
-                },
-=======
                 spec={"authenticator_id": authenticator_id, "last_status_change": last_status_change},
->>>>>>> 627d073c
                 limit=1,
             )
-        )
-
-
-class UserChangeLog(LogDB):
-    def __init__(self, db_uri, collection="user_change_log"):
-        LogDB.__init__(self, db_uri, collection)
-
-    def get_by_eppn(self, eppn: str) -> Optional[UserLogElement]:
-        doc = self._get_document_by_attr("eduPersonPrincipalName", eppn)
-        if doc is not None:
-            return UserLogElement(**doc)
-        return None+        )