#
# Copyright (c) 2014-2015 NORDUnet A/S
# All rights reserved.
#
#   Redistribution and use in source and binary forms, with or
#   without modification, are permitted provided that the following
#   conditions are met:
#
#     1. Redistributions of source code must retain the above copyright
#        notice, this list of conditions and the following disclaimer.
#     2. Redistributions in binary form must reproduce the above
#        copyright notice, this list of conditions and the following
#        disclaimer in the documentation and/or other materials provided
#        with the distribution.
#     3. Neither the name of the NORDUnet nor the names of its
#        contributors may be used to endorse or promote products derived
#        from this software without specific prior written permission.
#
# THIS SOFTWARE IS PROVIDED BY THE COPYRIGHT HOLDERS AND CONTRIBUTORS
# "AS IS" AND ANY EXPRESS OR IMPLIED WARRANTIES, INCLUDING, BUT NOT
# LIMITED TO, THE IMPLIED WARRANTIES OF MERCHANTABILITY AND FITNESS
# FOR A PARTICULAR PURPOSE ARE DISCLAIMED. IN NO EVENT SHALL THE
# COPYRIGHT HOLDER OR CONTRIBUTORS BE LIABLE FOR ANY DIRECT, INDIRECT,
# INCIDENTAL, SPECIAL, EXEMPLARY, OR CONSEQUENTIAL DAMAGES (INCLUDING,
# BUT NOT LIMITED TO, PROCUREMENT OF SUBSTITUTE GOODS OR SERVICES;
# LOSS OF USE, DATA, OR PROFITS; OR BUSINESS INTERRUPTION) HOWEVER
# CAUSED AND ON ANY THEORY OF LIABILITY, WHETHER IN CONTRACT, STRICT
# LIABILITY, OR TORT (INCLUDING NEGLIGENCE OR OTHERWISE) ARISING IN
# ANY WAY OUT OF THE USE OF THIS SOFTWARE, EVEN IF ADVISED OF THE
# POSSIBILITY OF SUCH DAMAGE.
#
# Author : Fredrik Thulin <fredrik@thulin.net>
#
from __future__ import annotations

import copy
import logging
from datetime import datetime
from enum import Enum, unique
from operator import itemgetter
from typing import Any, Dict, List, Optional, Type, TypeVar, Union, cast

import bson
from pydantic import BaseModel, Extra, Field, root_validator, validator

from eduid.userdb.credentials import CredentialList
from eduid.userdb.db import BaseDB, TUserDbDocument
from eduid.userdb.element import UserDBValueError
from eduid.userdb.exceptions import UserDoesNotExist, UserHasNotCompletedSignup, UserIsRevoked
from eduid.userdb.identity import IdentityList, IdentityType
from eduid.userdb.ladok import Ladok
from eduid.userdb.locked_identity import LockedIdentityList
from eduid.userdb.mail import MailAddressList
from eduid.userdb.meta import Meta
from eduid.userdb.nin import NinList
from eduid.userdb.orcid import Orcid
from eduid.userdb.phone import PhoneNumberList
from eduid.userdb.profile import ProfileList
from eduid.userdb.tou import ToUList

logger = logging.getLogger(__name__)

TUserSubclass = TypeVar("TUserSubclass", bound="User")


@unique
class SubjectType(str, Enum):
    PERSON = "physical person"


class User(BaseModel):
    """
    Generic eduID user object.
    """

    meta: Meta = Field(default_factory=Meta)
    eppn: str = Field(alias="eduPersonPrincipalName")
    user_id: bson.ObjectId = Field(default_factory=bson.ObjectId, alias="_id")
    given_name: Optional[str] = Field(default=None, alias="givenName")
    display_name: Optional[str] = Field(default=None, alias="displayName")
    surname: Optional[str] = None
    subject: Optional[SubjectType] = None
    language: Optional[str] = Field(default=None, alias="preferredLanguage")
    mail_addresses: MailAddressList = Field(default_factory=MailAddressList, alias="mailAliases")
    phone_numbers: PhoneNumberList = Field(default_factory=PhoneNumberList, alias="phone")
    credentials: CredentialList = Field(default_factory=CredentialList, alias="passwords")
    identities: IdentityList = Field(default_factory=IdentityList)
    modified_ts: Optional[datetime] = None  # TODO: remove after meta.modified_ts is used
    entitlements: List[str] = Field(default_factory=list, alias="eduPersonEntitlement")
    tou: ToUList = Field(default_factory=ToUList)
    terminated: Optional[datetime] = None
    locked_identity: LockedIdentityList = Field(default_factory=LockedIdentityList)
    orcid: Optional[Orcid] = None
    ladok: Optional[Ladok] = None
    profiles: ProfileList = Field(default_factory=ProfileList)
    letter_proofing_data: Optional[Union[list, dict]] = None  # remove dict after a full load-save-users
    revoked_ts: Optional[datetime] = None

    class Config:
        allow_population_by_field_name = True  # allow setting created_ts by name, not just it's alias
        validate_assignment = True  # validate data when updated, not just when initialised
        extra = Extra.forbid  # reject unknown data
        arbitrary_types_allowed = True  # allow ObjectId as type in Event

    @validator("eppn", pre=True)
    def check_eppn(cls, v: str) -> str:
        if len(v) != 11 or "-" not in v:
            # the exception to the rule - an old proquint implementation once generated a short eppn
            if v != "holih":
                # have to provide an exception for test cases for now ;)
                if not v.startswith("hubba-") and "test" not in v:
                    raise UserDBValueError(f"Malformed eppn ({v})")
        return v

    @root_validator(pre=True)
    def check_revoked(cls, values: dict[str, Any]) -> dict[str, Any]:
        # raise exception if the user is revoked
        if values.get("revoked_ts") is not None:
            raise UserIsRevoked(
                f'User {values.get("user_id")}/{values.get("eppn")} was revoked at {values.get("revoked_ts")}'
            )
        return values

    @root_validator()
<<<<<<< HEAD
    def update_meta_modified_ts(cls, values: Dict[str, Any]):
=======
    def update_meta_modified_ts(cls, values: dict[str, Any]) -> dict[str, Any]:
>>>>>>> 1a6ed7be
        # as we validate on assignment this will run every time the User is changed
        if values.get("modified_ts"):
            values["meta"].modified_ts = values["modified_ts"]
        return values

    def __str__(self) -> str:
        """
        Return a string representation of the user, suitable for logging.

        Includes the current version of the user in the database to signify that "this is version X of the user foo".

        Example: '<eduID User: hubba-bubba/v1234567890987654321>'
        """
        if self.meta.is_in_database:
            return f"<eduID {self.__class__.__name__}: {self.eppn}/v{self.meta.version}>"
        return f"<eduID {self.__class__.__name__}: {self.eppn}/not in db>"

<<<<<<< HEAD
    def __eq__(self, other: Any):
=======
    def __eq__(self, other: Any) -> bool:
>>>>>>> 1a6ed7be
        if self.__class__ is not other.__class__:
            raise TypeError(f"Trying to compare objects of different class {other.__class__} != {self.__class__}")
        return self.to_dict() == other.to_dict()

    @classmethod
    def from_dict(cls: Type[TUserSubclass], data: TUserDbDocument) -> TUserSubclass:
        """
        Construct user from a data dict.
        """
        data_in = dict(copy.deepcopy(data))  # to not modify callers data

        data_in = cls.check_or_use_data(data_in)
        data_in = cls._from_dict_transform(data_in)
        return cls(**data_in)

    def to_dict(self) -> TUserDbDocument:
        """
        Return user data serialized into a dict that can be stored in MongoDB.

        :return: User as dict
        """
        res = self.dict(by_alias=True, exclude_none=True)
        res = self._to_dict_transform(res)
        return TUserDbDocument(res)

    @classmethod
    def _from_dict_transform(cls: Type[TUserSubclass], data: Dict[str, Any]) -> Dict[str, Any]:
        # clean up sn
        if "sn" in data:
            _sn = data.pop("sn")
            # Some users have both 'sn' and 'surname'. In that case, assume sn was
            # once converted to surname but also left behind, and discard 'sn'.
            if "surname" not in data:
                data["surname"] = _sn

        # migrate nins to identities
        # TODO: Remove parsing of nins after next full load-save
        _nins = data.pop("nins", None)
        if _nins:  # check for None or empty list
            nin_list = NinList.from_list_of_dicts(_nins)
            if nin_list.count == 1:
                _nin = nin_list.to_list_of_dicts()[0]
            else:
                # somehow the user has more than one nin
                if nin_list.primary is not None:
                    # use primary if any
                    _nin = nin_list.primary.to_dict()
                else:
                    # else use the nin added first
                    _nin = sorted(nin_list.to_list_of_dicts(), key=itemgetter("created_ts"))[0]
            _identities = data.pop("identities", [])
            existing_nin = [item for item in _identities if item.get("identity_type") == IdentityType.NIN.value]
            if not existing_nin:  # workaround for users that did not get their nins list removed due to a bug in am
                # Add identity type and remove primary key for old nin objects
                _nin["identity_type"] = IdentityType.NIN.value
                del _nin["primary"]
                _identities.append(_nin)
            data["identities"] = _identities

        # migrate LockedIdentity objects to IdentityElements
        # is_verified was not part of LockedIdentity objects
        # TODO: Remove after next full load-save
        for _locked_nin in data.get("locked_identity", []):
            _locked_nin["verified"] = True

        # parse complex data
        data["mail_addresses"] = cls._parse_mail_addresses(data)
        data["phone_numbers"] = cls._parse_phone_numbers(data)
        data["identities"] = cls._parse_identities(data)
        data["tou"] = cls._parse_tous(data)
        data["locked_identity"] = cls._parse_locked_identity(data)
        data["orcid"] = cls._parse_orcid(data)
        data["ladok"] = cls._parse_ladok(data)
        data["profiles"] = cls._parse_profiles(data)
        data["credentials"] = CredentialList.from_list_of_dicts(data.pop("passwords", []))
        if data.get("subject") is not None:
            data["subject"] = SubjectType(data["subject"])

        return data

    def _to_dict_transform(self, data: Dict[str, Any]) -> Dict[str, Any]:
        # serialize complex data
        data["mailAliases"] = self.mail_addresses.to_list_of_dicts()
        data["phone"] = self.phone_numbers.to_list_of_dicts()
        data["passwords"] = self.credentials.to_list_of_dicts()
        data["identities"] = self.identities.to_list_of_dicts()
        if self.tou is not None:
            data["tou"] = self.tou.to_list_of_dicts()
        data["locked_identity"] = self.locked_identity.to_list_of_dicts()
        data["profiles"] = self.profiles.to_list_of_dicts()
        if self.orcid is not None:
            data["orcid"] = self.orcid.to_dict()
        if self.ladok is not None:
            data["ladok"] = self.ladok.to_dict()

        # remove empty strings and empty lists
        for key in list(data.keys()):
            if data[key] in ["", []]:
                if key in ["passwords", "credentials"]:
                    # Empty lists are acceptable for these. When the UserHasNotCompletedSignup
                    # exception is removed, this exception to the rule can be removed too.
                    continue
                del data[key]

        # make sure letter_proofing_data is a list as some old users has a dict instead
        if "letter_proofing_data" in data and isinstance(data["letter_proofing_data"], dict):
            data["letter_proofing_data"] = [data["letter_proofing_data"]]

        return data

    @classmethod
    def from_user(cls: Type[TUserSubclass], user: User, private_userdb: BaseDB) -> TUserSubclass:
        """
        This function is only expected to be used with subclasses of User.

        :param user: User instance from AM database
        :param private_userdb: Private UserDB to load modified_ts from

        :return: User subclass instance corresponding to the user in the private database
        """
        # We cast here to avoid importing UserDB at the module level thus creating a circular import
        from eduid.userdb import UserDB

        private_userdb = cast(UserDB[TUserSubclass], private_userdb)

<<<<<<< HEAD
        user_dict = user.to_dict()
        try:
            private_user = private_userdb.get_user_by_eppn(user.eppn)
        except UserDoesNotExist:
            private_user = None
        if private_user is None:
            user_dict.pop("modified_ts", None)
        else:
            user_dict["modified_ts"] = private_user.modified_ts
        return cls.from_dict(data=user_dict)
=======
        private_user = private_userdb.get_user_by_eppn(user.eppn)
        logger.debug(f"{cls}: User in private database: {private_user}")

        new_user = cls.from_dict(data=user.to_dict())
        if private_user is not None:
            new_user.modified_ts = private_user.modified_ts
            new_user.meta.modified_ts = private_user.meta.modified_ts
            new_user.meta.version = private_user.meta.version
            new_user.meta.is_in_database = True
            logger.debug(f"Initialised private user with meta {new_user.meta}")
        return new_user
>>>>>>> 1a6ed7be

    @classmethod
    def check_or_use_data(cls, data: Dict[str, Any]) -> Dict[str, Any]:
        """
        Derived classes can override this method to check that the provided data
        is enough for their purposes, or to deal specially with particular bits of it.

        In case of problems they should raise whatever Exception is appropriate.
        """
        if "passwords" not in data:
            # When this exception is removed, _to_dict_transform (above) should be updated to no longer
            # allow empty lists in 'password' or 'credential'
            raise UserHasNotCompletedSignup(
                "User {!s}/{!s} is incomplete".format(data.get("_id"), data.get("eduPersonPrincipalName"))
            )
        return data

    @classmethod
    def _parse_mail_addresses(cls, data: Dict[str, Any]) -> MailAddressList:
        """
        Part of __init__().

        Parse all the different formats of mail+mailAliases attributes in the database.
        """
        _mail_addresses = data.pop("mailAliases", [])
        if "mail" in data:
            # old-style userdb primary e-mail address indicator
            for idx in range(len(_mail_addresses)):
                if _mail_addresses[idx]["email"] == data["mail"]:
                    if "passwords" in data:
                        # Work around a bug where one could signup, not follow the link in the e-mail
                        # and then do a password reset to set a password. The e-mail address is
                        # implicitly verified by the password reset (which must have been done using e-mail).
                        _mail_addresses[idx]["verified"] = True
                    # If a user does not already have a primary mail address promote "mail" to primary if
                    # it is verified
                    _has_primary = any([item.get("primary", False) for item in _mail_addresses])
                    if _mail_addresses[idx].get("verified", False) and not _has_primary:
                        _mail_addresses[idx]["primary"] = True
            data.pop("mail")

        if (
            isinstance(_mail_addresses, list)
            and len(_mail_addresses) == 1
            and _mail_addresses[0].get("verified", False)
        ):
            if not _mail_addresses[0].get("primary", False):
                # A single mail address was not set as Primary until it was verified
                _mail_addresses[0]["primary"] = True

        return MailAddressList.from_list_of_dicts(_mail_addresses)

    @classmethod
    def _parse_phone_numbers(cls, data: Dict[str, Any]) -> PhoneNumberList:
        """
        Parse all the different formats of mobile/phone attributes in the database.
        """
        if "mobile" in data:
            _mobile = data.pop("mobile")
            if "phone" not in data:
                # Some users have both 'mobile' and 'phone'. Assume mobile was once transformed
                # to 'phone' but also left behind - so just discard 'mobile'.
                data["phone"] = _mobile
        if "phone" in data:
            _phones = data.pop("phone")
            # Clean up for non verified phone elements that where still primary
            for _this in _phones:
                if not _this.get("verified", False) and _this.get("primary", False):
                    _this["primary"] = False
            _primary = [x for x in _phones if x.get("primary", False)]
            if _phones and not _primary:
                # None of the phone numbers are primary. Promote the first verified
                # entry found (or none if there are no verified entries).
                for _this in _phones:
                    if _this.get("verified", False):
                        _this["primary"] = True
                        break
            data["phone"] = _phones

        _phones = data.pop("phone", [])

        return PhoneNumberList.from_list_of_dicts(_phones)

    @classmethod
    def _parse_identities(cls, data: Dict[str, Any]) -> IdentityList:
        """
        Parse identity elements into an IdentityList
        """
        _identities = data.pop("identities", [])
        return IdentityList.from_list_of_dicts(items=_identities)

    @classmethod
    def _parse_tous(cls, data: Dict[str, Any]) -> ToUList:
        """
        Parse the ToU acceptance events.
        """
        _tou = data.pop("tou", [])
        return ToUList.from_list_of_dicts(_tou)

    @classmethod
    def _parse_locked_identity(cls, data: Dict[str, Any]) -> LockedIdentityList:
        """
        Parse the LockedIdentity elements.
        """
        _locked_identity = data.pop("locked_identity", [])
        return LockedIdentityList.from_list_of_dicts(_locked_identity)

    @classmethod
    def _parse_orcid(cls, data: Dict[str, Any]) -> Optional[Orcid]:
        """
        Parse the Orcid element.
        """
        orcid = data.pop("orcid", None)
        if orcid is not None:
            return Orcid.from_dict(orcid)
        return None

    @classmethod
    def _parse_ladok(cls, data: Dict[str, Any]) -> Optional[Ladok]:
        """
        Parse the Ladok element.
        """
        ladok = data.pop("ladok", None)
        if ladok is not None:
            # TODO: This try/except is to flush out old format of ladok data from development, remove soon!
            try:
                return Ladok.from_dict(ladok)
            except:
                return None
        return None

    @classmethod
    def _parse_profiles(cls, data: Dict[str, Any]) -> ProfileList:
        """
        Parse the Profile elements.
        """
        profiles = data.pop("profiles", [])
        if isinstance(profiles, list):
            return ProfileList.from_list_of_dicts(profiles)
        return profiles<|MERGE_RESOLUTION|>--- conflicted
+++ resolved
@@ -122,11 +122,7 @@
         return values
 
     @root_validator()
-<<<<<<< HEAD
-    def update_meta_modified_ts(cls, values: Dict[str, Any]):
-=======
     def update_meta_modified_ts(cls, values: dict[str, Any]) -> dict[str, Any]:
->>>>>>> 1a6ed7be
         # as we validate on assignment this will run every time the User is changed
         if values.get("modified_ts"):
             values["meta"].modified_ts = values["modified_ts"]
@@ -144,11 +140,7 @@
             return f"<eduID {self.__class__.__name__}: {self.eppn}/v{self.meta.version}>"
         return f"<eduID {self.__class__.__name__}: {self.eppn}/not in db>"
 
-<<<<<<< HEAD
-    def __eq__(self, other: Any):
-=======
     def __eq__(self, other: Any) -> bool:
->>>>>>> 1a6ed7be
         if self.__class__ is not other.__class__:
             raise TypeError(f"Trying to compare objects of different class {other.__class__} != {self.__class__}")
         return self.to_dict() == other.to_dict()
@@ -274,19 +266,10 @@
 
         private_userdb = cast(UserDB[TUserSubclass], private_userdb)
 
-<<<<<<< HEAD
-        user_dict = user.to_dict()
         try:
             private_user = private_userdb.get_user_by_eppn(user.eppn)
         except UserDoesNotExist:
             private_user = None
-        if private_user is None:
-            user_dict.pop("modified_ts", None)
-        else:
-            user_dict["modified_ts"] = private_user.modified_ts
-        return cls.from_dict(data=user_dict)
-=======
-        private_user = private_userdb.get_user_by_eppn(user.eppn)
         logger.debug(f"{cls}: User in private database: {private_user}")
 
         new_user = cls.from_dict(data=user.to_dict())
@@ -297,7 +280,6 @@
             new_user.meta.is_in_database = True
             logger.debug(f"Initialised private user with meta {new_user.meta}")
         return new_user
->>>>>>> 1a6ed7be
 
     @classmethod
     def check_or_use_data(cls, data: Dict[str, Any]) -> Dict[str, Any]:
