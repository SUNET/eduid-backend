--- conflicted
+++ resolved
@@ -36,13 +36,8 @@
     PERSON = "physical person"
 
 
-<<<<<<< HEAD
-class UserSettings(BaseModel):
-    force_mfa: bool = Field(default=True)
-=======
 class UserPreferences(BaseModel):
     always_use_security_key: bool = Field(default=True)
->>>>>>> 94ea9376
 
 
 class User(BaseModel):
@@ -74,11 +69,7 @@
     profiles: ProfileList = Field(default_factory=ProfileList)
     letter_proofing_data: Optional[Union[list, dict]] = None  # remove dict after a full load-save-users
     revoked_ts: Optional[datetime] = None
-<<<<<<< HEAD
-    settings: UserSettings = Field(default_factory=UserSettings)
-=======
     preferences: UserPreferences = Field(default_factory=UserPreferences)
->>>>>>> 94ea9376
     model_config = ConfigDict(
         populate_by_name=True, validate_assignment=True, extra="forbid", arbitrary_types_allowed=True
     )
