--- conflicted
+++ resolved
@@ -34,7 +34,6 @@
 
 from bson import ObjectId
 
-from eduid.common.misc.timeutil import utc_now
 from eduid.userdb.credentials import CredentialList
 from eduid.userdb.fixtures.email_addresses import (
     johnsmith2_example_com,
@@ -46,10 +45,7 @@
     johnsmith_example_com_old,
     johnsmith_example_org,
 )
-from eduid.userdb.fixtures.identity import (
-    verified_eidas_identity,
-    verified_nin_identity,
-)
+from eduid.userdb.fixtures.identity import verified_eidas_identity, verified_nin_identity
 from eduid.userdb.fixtures.ladok import dashboard_ladok
 from eduid.userdb.fixtures.locked_identities import dashboard_locked_nin
 from eduid.userdb.fixtures.nins import dashboard_primary_nin, dashboard_verified_nin
@@ -75,10 +71,7 @@
 from eduid.userdb.user import SubjectType, User
 
 mocked_user_standard = User(
-<<<<<<< HEAD
-    meta=Meta(version=ObjectId("987654321098765432103210")),
-=======
->>>>>>> 627d073c
+    meta=Meta(version=ObjectId("987654321098765432103210")),
     eppn="hubba-bubba",
     user_id=ObjectId("012345678901234567890123"),
     given_name="John",
@@ -88,29 +81,19 @@
     language="en",
     entitlements=["urn:mace:eduid.se:role:admin", "urn:mace:eduid.se:role:student"],
     phone_numbers=PhoneNumberList(
-        elements=[
-            dashboard_primary_phone,
-            dashboard_verified_phone,
-            dashboard_unverified_phone,
-        ]
+        elements=[dashboard_primary_phone, dashboard_verified_phone, dashboard_unverified_phone]
     ),
     mail_addresses=MailAddressList(
-        elements=[
-            johnsmith_example_com,
-            johnsmith2_example_com_old,
-            johnsmith3_example_com_unverified,
-        ]
+        elements=[johnsmith_example_com, johnsmith2_example_com_old, johnsmith3_example_com_unverified]
     ),
     credentials=CredentialList(elements=[signup_password]),
     orcid=dashboard_orcid,
     ladok=dashboard_ladok,
 )
 
+
 mocked_user_standard_2 = User(
-<<<<<<< HEAD
-    meta=Meta(version=ObjectId("987654321098765432103210")),
-=======
->>>>>>> 627d073c
+    meta=Meta(version=ObjectId("987654321098765432103210")),
     eppn="babba-labba",
     user_id=ObjectId("901234567890123456789012"),
     given_name="John",
@@ -125,10 +108,7 @@
 )
 
 new_completed_signup_user_example = User(
-<<<<<<< HEAD
-    meta=Meta(version=ObjectId("987654321098765432103210")),
-=======
->>>>>>> 627d073c
+    meta=Meta(version=ObjectId("987654321098765432103210")),
     eppn="hubba-fooo",
     user_id=ObjectId("000000000000000000000002"),
     given_name="John",
@@ -147,11 +127,9 @@
     locked_identity=LockedIdentityList(),
 )
 
+
 new_signup_user_example = SignupUser(
-<<<<<<< HEAD
-    meta=Meta(version=ObjectId("987654321098765432103210")),
-=======
->>>>>>> 627d073c
+    meta=Meta(version=ObjectId("987654321098765432103210")),
     eppn="hubba-bubba",
     user_id=ObjectId("012345678901234567890123"),
     given_name="John",
@@ -175,11 +153,9 @@
     pending_mail_address=johnsmith2_example_com_pending,
 )
 
+
 new_unverified_user_example = User(
-<<<<<<< HEAD
-    meta=Meta(version=ObjectId("987654321098765432103210")),
-=======
->>>>>>> 627d073c
+    meta=Meta(version=ObjectId("987654321098765432103210")),
     eppn="hubba-baar",
     user_id=ObjectId("000000000000000000000003"),
     given_name="John",
@@ -200,16 +176,14 @@
     locked_identity=LockedIdentityList(),
 )
 
+
 new_user_example = User(
-<<<<<<< HEAD
     meta=Meta(
         version=ObjectId("987654321098765432103210"),
         cleaned={
             CleanedType.SKV: utc_now(),
         },
     ),
-=======
->>>>>>> 627d073c
     eppn="hubba-bubba",
     user_id=ObjectId("012345678901234567890123"),
     given_name="John",
@@ -258,10 +232,7 @@
 )
 old_user_example = User.from_dict(
     dict(
-<<<<<<< HEAD
         meta=Meta(version=ObjectId("987654321098765432103210")),
-=======
->>>>>>> 627d073c
         eduPersonPrincipalName="hubba-bubba",
         _id=ObjectId("012345678901234567890123"),
         givenName="John",
