# -*- coding: utf-8 -*-
#
# Copyright (c) 2019 SUNET
# All rights reserved.
#
#   Redistribution and use in source and binary forms, with or
#   without modification, are permitted provided that the following
#   conditions are met:
#
#     1. Redistributions of source code must retain the above copyright
#        notice, this list of conditions and the following disclaimer.
#     2. Redistributions in binary form must reproduce the above
#        copyright notice, this list of conditions and the following
#        disclaimer in the documentation and/or other materials provided
#        with the distribution.
#     3. Neither the name of the SUNET nor the names of its
#        contributors may be used to endorse or promote products derived
#        from this software without specific prior written permission.
#
# THIS SOFTWARE IS PROVIDED BY THE COPYRIGHT HOLDERS AND CONTRIBUTORS
# "AS IS" AND ANY EXPRESS OR IMPLIED WARRANTIES, INCLUDING, BUT NOT
# LIMITED TO, THE IMPLIED WARRANTIES OF MERCHANTABILITY AND FITNESS
# FOR A PARTICULAR PURPOSE ARE DISCLAIMED. IN NO EVENT SHALL THE
# COPYRIGHT HOLDER OR CONTRIBUTORS BE LIABLE FOR ANY DIRECT, INDIRECT,
# INCIDENTAL, SPECIAL, EXEMPLARY, OR CONSEQUENTIAL DAMAGES (INCLUDING,
# BUT NOT LIMITED TO, PROCUREMENT OF SUBSTITUTE GOODS OR SERVICES;
# LOSS OF USE, DATA, OR PROFITS; OR BUSINESS INTERRUPTION) HOWEVER
# CAUSED AND ON ANY THEORY OF LIABILITY, WHETHER IN CONTRACT, STRICT
# LIABILITY, OR TORT (INCLUDING NEGLIGENCE OR OTHERWISE) ARISING IN
# ANY WAY OUT OF THE USE OF THIS SOFTWARE, EVEN IF ADVISED OF THE
# POSSIBILITY OF SUCH DAMAGE.
#
from __future__ import annotations

import datetime
import logging
from dataclasses import asdict, dataclass, field
from types import UnionType
from typing import Any, Dict, Optional, Type, TypedDict, TypeVar, Union

import bson
from pydantic import BaseModel, Field

from eduid.common.misc.timeutil import utc_now
from eduid.userdb.db import TUserDbDocument
<<<<<<< HEAD
from eduid.userdb.element import ElementKey
=======
>>>>>>> 1a6ed7be
from eduid.userdb.reset_password.element import CodeElement
from eduid.webapp.common.authn import fido_tokens

TResetPasswordStateSubclass = TypeVar("TResetPasswordStateSubclass", bound="ResetPasswordState")

logger = logging.getLogger(__name__)


class PhoneItem(BaseModel):
    number: str
    index: int


class ExtraSecurity(BaseModel):
    external_mfa: bool = False
    phone_numbers: list[PhoneItem] = Field(default_factory=list)
    tokens: Optional[fido_tokens.WebauthnChallenge] = None

    def get_phone_number(self, index: int) -> Optional[PhoneItem]:
        for phone in self.phone_numbers:
            if phone.index == index:
                return phone
        return None

    def to_frontend_format(self) -> Dict[str, Any]:
        """
        Mask phone numbers (since the user isn't authenticated when resetting password) before sending them to frontend
        """
        res = self.dict(exclude_defaults=True)
        del res["phone_numbers"]

        # Phone numbers
        masked_phone_numbers: list[Dict[str, Union[str, int]]] = []
        for phone_number in self.phone_numbers:
            number = phone_number.number
            masked_number = "{}{}".format("X" * (len(number) - 2), number[len(number) - 2 :])
            masked_phone_numbers.append({"number": masked_number, "index": phone_number.index})

        if masked_phone_numbers:
            res["phone_numbers"] = masked_phone_numbers

        return res


@dataclass
class ResetPasswordState(object):
    """ """

    eppn: str
    id: bson.ObjectId = field(default_factory=lambda: bson.ObjectId())
    reference: str = field(init=False)
    method: Optional[str] = None
    created_ts: datetime.datetime = field(default_factory=utc_now)
    modified_ts: Optional[datetime.datetime] = None
    extra_security: Optional[ExtraSecurity] = None
    generated_password: bool = False

    def __post_init__(self):
        self.reference = str(self.id)

    def __str__(self):
        return "<eduID {!s}: {!s}>".format(self.__class__.__name__, self.eppn)

    def to_dict(self) -> TUserDbDocument:
        res = asdict(self)
        res["eduPersonPrincipalName"] = res.pop("eppn")
        res["_id"] = res.pop("id")
<<<<<<< HEAD
        if self.extra_security:
            res["extra_security"] = self.extra_security.dict()
            if self.extra_security.tokens:
                res["extra_security"]["tokens"] = self.extra_security.tokens.dict()
=======
>>>>>>> 1a6ed7be
        return TUserDbDocument(res)

    @classmethod
    def from_dict(cls: Type[TResetPasswordStateSubclass], data: Dict[str, Any]) -> TResetPasswordStateSubclass:
        data["eppn"] = data.pop("eduPersonPrincipalName")
        data["id"] = data.pop("_id")
        if "reference" in data:
            data.pop("reference")
        if "extra_security" in data:
            extra_security = data.pop("extra_security")
            if extra_security is not None:
                data["extra_security"] = ExtraSecurity(**extra_security)
        return cls(**data)

    def throttle_time_left(self, min_wait: datetime.timedelta) -> datetime.timedelta:
        if self.modified_ts is None or int(min_wait.total_seconds()) == 0:
            return datetime.timedelta()
        throttle_ends = self.modified_ts + min_wait
        return throttle_ends - utc_now()

    def is_throttled(self, min_wait: datetime.timedelta) -> bool:
        time_left = self.throttle_time_left(min_wait)
        if int(time_left.total_seconds()) > 0:
            logger.warning(f"Resend throttled for {time_left}")
            return True
        return False


@dataclass
class _ResetPasswordEmailStateRequired:
    """ """

    email_address: str
    email_code: CodeElement


@dataclass
class ResetPasswordEmailState(ResetPasswordState, _ResetPasswordEmailStateRequired):
    """ """

    def __post_init__(self):
        super().__post_init__()
        self.method = "email"
        self.email_code = CodeElement.parse(application="security", code_or_element=self.email_code)

    def to_dict(self):
        res = super().to_dict()
        res["email_code"] = self.email_code.to_dict()
        return res


@dataclass
class _ResetPasswordEmailAndPhoneStateRequired:
    """ """

    phone_number: str
    phone_code: CodeElement


@dataclass
class ResetPasswordEmailAndPhoneState(ResetPasswordEmailState, _ResetPasswordEmailAndPhoneStateRequired):
    """ """

    def __post_init__(self):
        super().__post_init__()
        self.method = "email_and_phone"
        self.phone_code = CodeElement.parse(application="security", code_or_element=self.phone_code)

    @classmethod
    def from_email_state(
        cls: Type[ResetPasswordEmailAndPhoneState],
        email_state: ResetPasswordEmailState,
        phone_number: str,
        phone_code: str,
    ) -> ResetPasswordEmailAndPhoneState:
        data = email_state.to_dict()
        data["phone_number"] = phone_number
        data["phone_code"] = phone_code
        return cls.from_dict(data=data)

    def to_dict(self) -> TUserDbDocument:
        res = super().to_dict()
        res["phone_code"] = self.phone_code.to_dict()
        return res<|MERGE_RESOLUTION|>--- conflicted
+++ resolved
@@ -35,18 +35,13 @@
 import datetime
 import logging
 from dataclasses import asdict, dataclass, field
-from types import UnionType
-from typing import Any, Dict, Optional, Type, TypedDict, TypeVar, Union
+from typing import Any, Dict, Optional, Type, TypeVar, Union
 
 import bson
 from pydantic import BaseModel, Field
 
 from eduid.common.misc.timeutil import utc_now
 from eduid.userdb.db import TUserDbDocument
-<<<<<<< HEAD
-from eduid.userdb.element import ElementKey
-=======
->>>>>>> 1a6ed7be
 from eduid.userdb.reset_password.element import CodeElement
 from eduid.webapp.common.authn import fido_tokens
 
@@ -114,13 +109,10 @@
         res = asdict(self)
         res["eduPersonPrincipalName"] = res.pop("eppn")
         res["_id"] = res.pop("id")
-<<<<<<< HEAD
         if self.extra_security:
             res["extra_security"] = self.extra_security.dict()
             if self.extra_security.tokens:
                 res["extra_security"]["tokens"] = self.extra_security.tokens.dict()
-=======
->>>>>>> 1a6ed7be
         return TUserDbDocument(res)
 
     @classmethod
