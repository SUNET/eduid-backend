# -*- coding: utf-8 -*-
#
# Copyright (c) 2017 NORDUnet A/S
# All rights reserved.
#
#   Redistribution and use in source and binary forms, with or
#   without modification, are permitted provided that the following
#   conditions are met:
#
#     1. Redistributions of source code must retain the above copyright
#        notice, this list of conditions and the following disclaimer.
#     2. Redistributions in binary form must reproduce the above
#        copyright notice, this list of conditions and the following
#        disclaimer in the documentation and/or other materials provided
#        with the distribution.
#     3. Neither the name of the NORDUnet nor the names of its
#        contributors may be used to endorse or promote products derived
#        from this software without specific prior written permission.
#
# THIS SOFTWARE IS PROVIDED BY THE COPYRIGHT HOLDERS AND CONTRIBUTORS
# "AS IS" AND ANY EXPRESS OR IMPLIED WARRANTIES, INCLUDING, BUT NOT
# LIMITED TO, THE IMPLIED WARRANTIES OF MERCHANTABILITY AND FITNESS
# FOR A PARTICULAR PURPOSE ARE DISCLAIMED. IN NO EVENT SHALL THE
# COPYRIGHT HOLDER OR CONTRIBUTORS BE LIABLE FOR ANY DIRECT, INDIRECT,
# INCIDENTAL, SPECIAL, EXEMPLARY, OR CONSEQUENTIAL DAMAGES (INCLUDING,
# BUT NOT LIMITED TO, PROCUREMENT OF SUBSTITUTE GOODS OR SERVICES;
# LOSS OF USE, DATA, OR PROFITS; OR BUSINESS INTERRUPTION) HOWEVER
# CAUSED AND ON ANY THEORY OF LIABILITY, WHETHER IN CONTRACT, STRICT
# LIABILITY, OR TORT (INCLUDING NEGLIGENCE OR OTHERWISE) ARISING IN
# ANY WAY OUT OF THE USE OF THIS SOFTWARE, EVEN IF ADVISED OF THE
# POSSIBILITY OF SUCH DAMAGE.
#
import copy
import logging
from typing import Any, Mapping, Optional, Union

from eduid.userdb.db import BaseDB, SaveResult, TUserDbDocument
from eduid.userdb.deprecation import deprecated
from eduid.userdb.exceptions import MultipleDocumentsReturned
from eduid.userdb.security.state import PasswordResetEmailAndPhoneState, PasswordResetEmailState, PasswordResetState
from eduid.userdb.security.user import SecurityUser
from eduid.userdb.userdb import UserDB

logger = logging.getLogger(__name__)

__author__ = "lundberg"


class SecurityUserDB(UserDB[SecurityUser]):
    def __init__(self, db_uri: str, db_name: str = "eduid_security", collection: str = "profiles"):
        super().__init__(db_uri, db_name, collection=collection)

    @classmethod
    def user_from_dict(cls, data: TUserDbDocument) -> SecurityUser:
        return SecurityUser.from_dict(data)


# @deprecated("Remove once the password reset views are served from their own webapp")
class PasswordResetStateDB(BaseDB):
    @deprecated("Remove once the password reset views are served from their own webapp")
    def __init__(self, db_uri, db_name="eduid_security", collection="password_reset_data"):
        super(PasswordResetStateDB, self).__init__(db_uri, db_name, collection=collection)

    def get_state_by_email_code(self, email_code: str) -> Optional[PasswordResetState]:
        """
        Locate a state in the db given the state's email code.

        :param email_code: Code sent to the user

        :return: state, if found

        :raise self.MultipleDocumentsReturned: More than one document matches the search criteria
        """
        spec = {"email_code.code": email_code}
        states = list(self._get_documents_by_filter(spec))

        if len(states) == 0:
            return None

        if len(states) > 1:
            raise MultipleDocumentsReturned("Multiple matching users for filter {!r}".format(filter))

        return self.init_state(states[0])

    def get_state_by_eppn(self, eppn: str) -> Optional[PasswordResetState]:
        """
        Locate a state in the db given the users eppn.

        :param eppn: Users unique eppn

        :return: state, if found

        :raise self.MultipleDocumentsReturned: More than one document matches the search criteria
        """
        state = self._get_document_by_attr("eduPersonPrincipalName", eppn)
        if state:
            return self.init_state(state)
        return None

    @staticmethod
    def init_state(
        data: Mapping[str, Any]
    ) -> Optional[Union[PasswordResetEmailState, PasswordResetEmailAndPhoneState]]:
        _data = dict(copy.deepcopy(data))  # to not modify callers data
        method = _data.pop("method", None)
        if method == "email":
            return PasswordResetEmailState.from_dict(_data)
        if method == "email_and_phone":
            return PasswordResetEmailAndPhoneState.from_dict(_data)
        return None

    def save(self, state: PasswordResetState, is_in_database: bool) -> SaveResult:
        """
        Save state to the database.

        :param state: The state to save
        :param is_in_database: True if the state is already in the database. TODO: Remove when state have Meta.
        """

        data = state.to_dict()
        # Remember what type of state this is, used when loading state above in init_state()
        if isinstance(state, PasswordResetEmailAndPhoneState):
            data["method"] = "email_and_phone"
        elif isinstance(state, PasswordResetEmailState):
            data["method"] = "email"

        if state.modified_ts is None:
            # Remove old reset password state
            old_state = self.get_state_by_eppn(state.eppn)
            if old_state:
                self.remove_state(old_state)
<<<<<<< HEAD
            result = self._coll.insert_one(data)
            logging.debug(f"{self} Inserted new state {state} into {self._coll_name}): {result.inserted_id})")
        else:
            test_doc: Dict[str, Any] = {"eduPersonPrincipalName": state.eppn}
            if check_sync:
                test_doc["modified_ts"] = modified
            result2 = self._coll.replace_one(test_doc, data, upsert=(not check_sync))
            if check_sync and result2.matched_count == 0:
                db_ts = None
                db_state = self._coll.find_one({"eduPersonPrincipalName": state.eppn})
                if db_state:
                    db_ts = db_state["modified_ts"]
                logging.debug(
                    "{!s} FAILED Updating state {!r} (ts {!s}) in {!r}). ts in db = {!s}".format(
                        self, state, modified, self._coll_name, db_ts
                    )
                )
                raise DocumentOutOfSync("Stale state object can't be saved")

            logging.debug(
                "{!s} Updated state {!r} (ts {!s}) in {!r}): {!r}".format(
                    self, state, modified, self._coll_name, result2
                )
            )
=======

        spec: dict[str, Any] = {"eduPersonPrincipalName": state.eppn}

        result = self._save(state.to_dict(), spec, is_in_database=is_in_database)
        state.modified_ts = result.ts

        return result
>>>>>>> 1a6ed7be

    def remove_state(self, state: PasswordResetState) -> None:
        self.remove_document({"eduPersonPrincipalName": state.eppn})<|MERGE_RESOLUTION|>--- conflicted
+++ resolved
@@ -129,32 +129,6 @@
             old_state = self.get_state_by_eppn(state.eppn)
             if old_state:
                 self.remove_state(old_state)
-<<<<<<< HEAD
-            result = self._coll.insert_one(data)
-            logging.debug(f"{self} Inserted new state {state} into {self._coll_name}): {result.inserted_id})")
-        else:
-            test_doc: Dict[str, Any] = {"eduPersonPrincipalName": state.eppn}
-            if check_sync:
-                test_doc["modified_ts"] = modified
-            result2 = self._coll.replace_one(test_doc, data, upsert=(not check_sync))
-            if check_sync and result2.matched_count == 0:
-                db_ts = None
-                db_state = self._coll.find_one({"eduPersonPrincipalName": state.eppn})
-                if db_state:
-                    db_ts = db_state["modified_ts"]
-                logging.debug(
-                    "{!s} FAILED Updating state {!r} (ts {!s}) in {!r}). ts in db = {!s}".format(
-                        self, state, modified, self._coll_name, db_ts
-                    )
-                )
-                raise DocumentOutOfSync("Stale state object can't be saved")
-
-            logging.debug(
-                "{!s} Updated state {!r} (ts {!s}) in {!r}): {!r}".format(
-                    self, state, modified, self._coll_name, result2
-                )
-            )
-=======
 
         spec: dict[str, Any] = {"eduPersonPrincipalName": state.eppn}
 
@@ -162,7 +136,6 @@
         state.modified_ts = result.ts
 
         return result
->>>>>>> 1a6ed7be
 
     def remove_state(self, state: PasswordResetState) -> None:
         self.remove_document({"eduPersonPrincipalName": state.eppn})