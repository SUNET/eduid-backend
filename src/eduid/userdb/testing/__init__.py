--- conflicted
+++ resolved
@@ -36,7 +36,6 @@
 """
 from __future__ import annotations
 
-import json
 import logging
 import unittest
 import uuid
@@ -51,6 +50,7 @@
 from eduid.userdb.testing.temp_instance import EduidTemporaryInstance
 from eduid.userdb.userdb import AmDB, UserDB
 from eduid.userdb.util import utc_now
+
 
 logger = logging.getLogger(__name__)
 
@@ -96,7 +96,6 @@
         return cast(MongoTemporaryInstance, super().get_instance(max_retry_seconds=max_retry_seconds))
 
 
-<<<<<<< HEAD
 class SortEncoder(json.JSONEncoder):
     def default(self, obj):
         if isinstance(obj, datetime):
@@ -152,8 +151,6 @@
     raise TypeError("normalised_data not called on dict (or list of dicts)")
 
 
-=======
->>>>>>> 786d2efb
 class MongoTestCaseRaw(unittest.TestCase):
     def setUp(self, raw_users: Optional[List[Dict[str, Any]]] = None, am_users: Optional[List[User]] = None, **kwargs):
         super().setUp()
