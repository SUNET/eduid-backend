--- conflicted
+++ resolved
@@ -39,18 +39,14 @@
 import logging
 import logging.config
 import unittest
-from typing import List, Optional, Sequence, Type, cast
+from typing import Any, List, Optional, Sequence, Type, cast
 
 import pymongo
 import pymongo.errors
 
 from eduid.common.logging import LocalContext, make_dictConfig
 from eduid.userdb import User
-<<<<<<< HEAD
-from eduid.userdb.db import BaseDB, TUserDbDocument
-=======
 from eduid.userdb.db import TUserDbDocument
->>>>>>> 1a6ed7be
 from eduid.userdb.testing.temp_instance import EduidTemporaryInstance
 from eduid.userdb.userdb import AmDB
 
@@ -107,61 +103,6 @@
         return cast(MongoTemporaryInstance, super().get_instance(max_retry_seconds=max_retry_seconds))
 
 
-<<<<<<< HEAD
-class MongoTestCaseRaw(unittest.TestCase):
-    def setUp(
-        self,
-        raw_users: Optional[List[Dict[str, Any]]] = None,
-        am_users: Optional[List[User]] = None,
-        **kwargs: Any,
-    ):
-        super().setUp()
-        self.maxDiff = None
-        self._tmp_db = MongoTemporaryInstance.get_instance()
-        assert isinstance(self._tmp_db, MongoTemporaryInstance)  # please mypy
-
-        self.amdb = AmDB(self._tmp_db.uri)
-        self.collection = self.amdb.collection
-
-        self._db = BaseDB(db_uri=self._tmp_db.uri, db_name="eduid_am", collection=self.collection)
-
-        mongo_settings = {
-            "mongo_replicaset": None,
-            "mongo_uri": self._tmp_db.uri,
-        }
-
-        if getattr(self, "settings", None) is None:
-            self.settings = mongo_settings
-        else:
-            self.settings.update(mongo_settings)
-
-        if am_users:
-            # Set up test users in the MongoDB.
-            for user in am_users:
-                self._db.legacy_save(user.to_dict())
-        if raw_users:
-            for raw_user in raw_users:
-                raw_user["modified_ts"] = utc_now()
-                self._db.legacy_save(raw_user)
-
-        self._db.close()
-
-    def tearDown(self):
-        for userdoc in self.amdb._get_all_docs():
-            assert User.from_dict(data=userdoc)
-        # Reset databases for the next test class, but do not shut down the temporary
-        # mongodb instance, for efficiency reasons.
-        for db_name in self._tmp_db.conn.list_database_names():
-            if db_name not in ["local", "admin", "config"]:  # Do not drop mongo internal dbs
-                self._tmp_db.conn.drop_database(db_name)
-        self.amdb._drop_whole_collection()
-        self.amdb.close()
-        self._db.close()  # do we need this?
-        super().tearDown()
-
-
-=======
->>>>>>> 1a6ed7be
 class MongoTestCase(unittest.TestCase):
     """TestCase with an embedded MongoDB temporary instance.
 
