#
# Copyright (c) 2013, 2014, 2015 NORDUnet A/S
# Copyright (c) 2018 SUNET
# All rights reserved.
#
#   Redistribution and use in source and binary forms, with or
#   without modification, are permitted provided that the following
#   conditions are met:
#
#     1. Redistributions of source code must retain the above copyright
#        notice, this list of conditions and the following disclaimer.
#     2. Redistributions in binary form must reproduce the above
#        copyright notice, this list of conditions and the following
#        disclaimer in the documentation and/or other materials provided
#        with the distribution.
#     3. Neither the name of the NORDUnet nor the names of its
#        contributors may be used to endorse or promote products derived
#        from this software without specific prior written permission.
#
# THIS SOFTWARE IS PROVIDED BY THE COPYRIGHT HOLDERS AND CONTRIBUTORS
# "AS IS" AND ANY EXPRESS OR IMPLIED WARRANTIES, INCLUDING, BUT NOT
# LIMITED TO, THE IMPLIED WARRANTIES OF MERCHANTABILITY AND FITNESS
# FOR A PARTICULAR PURPOSE ARE DISCLAIMED. IN NO EVENT SHALL THE
# COPYRIGHT HOLDER OR CONTRIBUTORS BE LIABLE FOR ANY DIRECT, INDIRECT,
# INCIDENTAL, SPECIAL, EXEMPLARY, OR CONSEQUENTIAL DAMAGES (INCLUDING,
# BUT NOT LIMITED TO, PROCUREMENT OF SUBSTITUTE GOODS OR SERVICES;
# LOSS OF USE, DATA, OR PROFITS; OR BUSINESS INTERRUPTION) HOWEVER
# CAUSED AND ON ANY THEORY OF LIABILITY, WHETHER IN CONTRACT, STRICT
# LIABILITY, OR TORT (INCLUDING NEGLIGENCE OR OTHERWISE) ARISING IN
# ANY WAY OUT OF THE USE OF THIS SOFTWARE, EVEN IF ADVISED OF THE
# POSSIBILITY OF SUCH DAMAGE.
#

"""
Code used in unit tests of various eduID applications.
"""
from __future__ import annotations

import logging
import unittest
from typing import List, Optional, Sequence, Type, cast

import pymongo

from eduid.userdb import User
from eduid.userdb.testing.temp_instance import EduidTemporaryInstance
from eduid.userdb.userdb import AmDB

logger = logging.getLogger(__name__)


class MongoTemporaryInstance(EduidTemporaryInstance):
    """Singleton to manage a temporary MongoDB instance

    Use this for testing purpose only. The instance is automatically destroyed
    at the end of the program.
    """

    @property
    def command(self) -> Sequence[str]:
        return ["docker", "run", "--rm", "-p", f"{self._port!s}:27017", "docker.sunet.se/eduid/mongodb:latest"]

    def setup_conn(self) -> bool:
        try:
            self._conn = pymongo.MongoClient("localhost", self._port)
            logger.info(f"Connected to temporary mongodb instance: {self._conn}")
        except pymongo.errors.ConnectionFailure:
            return False
        return True

    @property
    def conn(self) -> pymongo.MongoClient:
        if self._conn is None:
            raise RuntimeError("Missing temporary MongoDB instance")
        return self._conn

    @property
    def uri(self):
        return f"mongodb://localhost:{self.port}"

    def shutdown(self):
        if self._conn:
            logger.info(f"Closing connection {self._conn}")
            self._conn.close()
            self._conn = None
        super().shutdown()

    @classmethod
    def get_instance(cls: Type[MongoTemporaryInstance], max_retry_seconds: int = 20) -> MongoTemporaryInstance:
        return cast(MongoTemporaryInstance, super().get_instance(max_retry_seconds=max_retry_seconds))


<<<<<<< HEAD
=======
class SortEncoder(json.JSONEncoder):
    def default(self, obj):
        if isinstance(obj, datetime):
            return str(_normalise_value(obj))
        if isinstance(obj, Enum):
            return _normalise_value(obj)
        if isinstance(obj, uuid.UUID):
            return str(obj)
        return json.JSONEncoder.default(self, obj)


def _any_key(value: Any):
    """Helper function to be able to use sorted with key argument for everything"""
    if isinstance(value, dict):
        return json.dumps(value, sort_keys=True, cls=SortEncoder)  # Turn dict in to a string for sorting
    return value


def _normalise_value(data: Any) -> Any:
    if isinstance(data, dict) or isinstance(data, list):
        return normalised_data(data)
    elif isinstance(data, datetime):
        # Check if datetime is timezone aware
        if data.tzinfo is not None and data.tzinfo.utcoffset(data) is not None:
            # Raise an exception if the timezone is not equivalent to UTC
            if data.tzinfo.utcoffset(data) != timedelta(seconds=0):
                raise ValueError(f"Non UTC timezone found: {data.tzinfo}")
        else:
            # TODO: Naive datetimes should maybe generate a warning?
            pass
        # Make sure all datetimes has the same type of tzinfo object
        data = data.replace(tzinfo=timezone.utc)
        return data.replace(microsecond=0)
    if isinstance(data, Enum):
        return f"{repr(data)}"
    return data


def normalised_data(
    data: Union[Mapping[str, Any], Sequence[Mapping[str, Any]]]
) -> Union[Dict[str, Any], List[Dict[str, Any]]]:
    """Utility function for normalising dicts (or list of dicts) before comparisons in test cases."""
    if isinstance(data, list):
        # Recurse into lists of dicts. mypy (correctly) says this recursion can in fact happen
        # more than once, so the result can be a list of list of dicts or whatever, but the return
        # type becomes too bloated with that in mind and the code becomes too inelegant when unrolling
        # this list comprehension into a for-loop checking types for something only intended to be used in test cases.
        # Hence the type: ignore.
        return sorted([_normalise_value(x) for x in data], key=_any_key)  # type: ignore
    elif isinstance(data, dict):
        # normalise all values found in the dict, returning a new dict (to not modify callers data)
        return {k: _normalise_value(v) for k, v in data.items()}
    raise TypeError("normalised_data not called on dict (or list of dicts)")


>>>>>>> 627d073c
class MongoTestCase(unittest.TestCase):
    """TestCase with an embedded MongoDB temporary instance.

    Each test runs on a temporary instance of MongoDB. The instance will
    be listen in a random port between 40000 and 50000.

    A test can access the connection using the attribute `conn`.
    A test can access the port using the attribute `port`
    """

    def setUp(self, am_users: Optional[List[User]] = None, **kwargs):
        """
        Test case initialization.

        To not get a circular dependency between eduid-userdb and eduid-am, celery
        and get_attribute_manager needs to be imported in the place where this
        module is called.

        Usage:

            from eduid.workers.am.celery import celery, get_attribute_manager

            class MyTest(MongoTestCase):

                def setUp(self):
                    super(MyTest, self).setUp(celery, get_attribute_manager)
                    ...

        :param init_am: True if the test needs am
        :param am_settings: Test specific am settings
        :return:
        """
        super().setUp()
        self.maxDiff = None
        self.tmp_db = MongoTemporaryInstance.get_instance()
        assert isinstance(self.tmp_db, MongoTemporaryInstance)  # please mypy
        self.amdb = AmDB(self.tmp_db.uri)

        mongo_settings = {
            "mongo_replicaset": None,
            "mongo_uri": self.tmp_db.uri,
        }

        if getattr(self, "settings", None) is None:
            self.settings = mongo_settings
        else:
            self.settings.update(mongo_settings)

        if am_users:
            # Set up test users in the MongoDB.
            for user in am_users:
                self.amdb.save(user, check_sync=False)

    def tearDown(self):
        for userdoc in self.amdb._get_all_docs():
            assert User.from_dict(data=userdoc)
        # Reset databases for the next test class, but do not shut down the temporary
        # mongodb instance, for efficiency reasons.
        for db_name in self.tmp_db.conn.list_database_names():
            if db_name not in ["local", "admin", "config"]:  # Do not drop mongo internal dbs
                self.tmp_db.conn.drop_database(db_name)
        self.amdb._drop_whole_collection()
        self.amdb.close()
        super().tearDown()<|MERGE_RESOLUTION|>--- conflicted
+++ resolved
@@ -90,64 +90,6 @@
         return cast(MongoTemporaryInstance, super().get_instance(max_retry_seconds=max_retry_seconds))
 
 
-<<<<<<< HEAD
-=======
-class SortEncoder(json.JSONEncoder):
-    def default(self, obj):
-        if isinstance(obj, datetime):
-            return str(_normalise_value(obj))
-        if isinstance(obj, Enum):
-            return _normalise_value(obj)
-        if isinstance(obj, uuid.UUID):
-            return str(obj)
-        return json.JSONEncoder.default(self, obj)
-
-
-def _any_key(value: Any):
-    """Helper function to be able to use sorted with key argument for everything"""
-    if isinstance(value, dict):
-        return json.dumps(value, sort_keys=True, cls=SortEncoder)  # Turn dict in to a string for sorting
-    return value
-
-
-def _normalise_value(data: Any) -> Any:
-    if isinstance(data, dict) or isinstance(data, list):
-        return normalised_data(data)
-    elif isinstance(data, datetime):
-        # Check if datetime is timezone aware
-        if data.tzinfo is not None and data.tzinfo.utcoffset(data) is not None:
-            # Raise an exception if the timezone is not equivalent to UTC
-            if data.tzinfo.utcoffset(data) != timedelta(seconds=0):
-                raise ValueError(f"Non UTC timezone found: {data.tzinfo}")
-        else:
-            # TODO: Naive datetimes should maybe generate a warning?
-            pass
-        # Make sure all datetimes has the same type of tzinfo object
-        data = data.replace(tzinfo=timezone.utc)
-        return data.replace(microsecond=0)
-    if isinstance(data, Enum):
-        return f"{repr(data)}"
-    return data
-
-
-def normalised_data(
-    data: Union[Mapping[str, Any], Sequence[Mapping[str, Any]]]
-) -> Union[Dict[str, Any], List[Dict[str, Any]]]:
-    """Utility function for normalising dicts (or list of dicts) before comparisons in test cases."""
-    if isinstance(data, list):
-        # Recurse into lists of dicts. mypy (correctly) says this recursion can in fact happen
-        # more than once, so the result can be a list of list of dicts or whatever, but the return
-        # type becomes too bloated with that in mind and the code becomes too inelegant when unrolling
-        # this list comprehension into a for-loop checking types for something only intended to be used in test cases.
-        # Hence the type: ignore.
-        return sorted([_normalise_value(x) for x in data], key=_any_key)  # type: ignore
-    elif isinstance(data, dict):
-        # normalise all values found in the dict, returning a new dict (to not modify callers data)
-        return {k: _normalise_value(v) for k, v in data.items()}
-    raise TypeError("normalised_data not called on dict (or list of dicts)")
-
-
->>>>>>> 627d073c
 class MongoTestCase(unittest.TestCase):
     """TestCase with an embedded MongoDB temporary instance.
 
