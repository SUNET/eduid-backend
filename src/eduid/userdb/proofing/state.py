--- conflicted
+++ resolved
@@ -38,11 +38,7 @@
 import datetime
 import logging
 from dataclasses import asdict, dataclass
-<<<<<<< HEAD
-from typing import Any, Mapping, MutableMapping, Optional, Set
-=======
 from typing import Any, Mapping, Optional, Set
->>>>>>> 1a6ed7be
 
 import bson
 
