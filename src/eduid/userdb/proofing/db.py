--- conflicted
+++ resolved
@@ -46,10 +46,6 @@
 )
 from eduid.userdb.proofing.user import ProofingUser
 from eduid.userdb.userdb import UserDB, UserSaveResult
-<<<<<<< HEAD
-from eduid.userdb.util import utc_now
-=======
->>>>>>> 1a6ed7be
 
 logger = logging.getLogger(__name__)
 
@@ -65,11 +61,7 @@
         super().__init__(db_uri, db_name, collection)
 
     @classmethod
-<<<<<<< HEAD
-    def state_from_dict(cls, data: Mapping[str, Any]):
-=======
     def state_from_dict(cls, data: Mapping[str, Any]) -> ProofingStateVar:
->>>>>>> 1a6ed7be
         # must be implemented by subclass to get correct type information
         raise NotImplementedError()
 
@@ -118,39 +110,12 @@
         """
         if not isinstance(state, ProofingState):
             raise TypeError("State must be a ProofingState subclass")
-<<<<<<< HEAD
-        modified = state.modified_ts
-        state.modified_ts = utc_now()  # update to current time
-        if modified is None:
-            # document has never been modified
-            result = self._coll.insert_one(state.to_dict())
-            logging.debug(f"{self} Inserted new state {state} into {self._coll_name}): {result.inserted_id})")
-        else:
-            test_doc: Dict[str, Any] = {"eduPersonPrincipalName": state.eppn}
-            if check_sync:
-                test_doc["modified_ts"] = modified
-            result2 = self._coll.replace_one(test_doc, state.to_dict(), upsert=(not check_sync))
-            if check_sync and result2.matched_count == 0:
-                db_ts = None
-                db_state = self._coll.find_one({"eduPersonPrincipalName": state.eppn})
-                if db_state:
-                    db_ts = db_state["modified_ts"]
-                logging.error(
-                    f"{self} FAILED Updating state {state} (ts {modified}) in {self._coll_name}). ts in db = {db_ts}"
-                )
-                raise DocumentOutOfSync("Stale state object can't be saved")
-
-            logging.debug(
-                "{!s} Updated state {} (ts {}) in {}): {}".format(self, state, modified, self._coll_name, result2)
-            )
-=======
         spec: Dict[str, Any] = {"eduPersonPrincipalName": state.eppn}
 
         result = self._save(state.to_dict(), spec, is_in_database=is_in_database)
         state.modified_ts = result.ts
 
         return result
->>>>>>> 1a6ed7be
 
     def remove_state(self, state: ProofingStateVar) -> None:
         """
@@ -278,13 +243,8 @@
     def __init__(self, db_uri: str, db_name: str, collection: str = "profiles"):
         super().__init__(db_uri, db_name, collection=collection)
 
-<<<<<<< HEAD
-    def save(self, user: ProofingUser, check_sync: bool = True) -> UserSaveResult:
-        return super().save(user, check_sync=check_sync)
-=======
     def save(self, user: ProofingUser) -> UserSaveResult:
         return super().save(user)
->>>>>>> 1a6ed7be
 
     @classmethod
     def user_from_dict(cls, data: TUserDbDocument) -> ProofingUser:
