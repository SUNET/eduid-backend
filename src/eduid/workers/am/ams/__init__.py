"""
The eduID Attribute Manager package.

Copyright (c) 2013, 2014, 2015, 2018 SUNET. All rights reserved.
See the file LICENSE.txt for full license statement.
"""

__author__ = "eperez"


from bson import ObjectId
from celery.utils.log import get_task_logger

from eduid.userdb.actions.tou import ToUUserDB
from eduid.userdb.personal_data import PersonalDataUserDB
from eduid.userdb.proofing import (
    EidasProofingUserDB,
    EmailProofingUserDB,
    LetterProofingUserDB,
    LookupMobileProofingUserDB,
    OidcProofingUserDB,
    OrcidProofingUserDB,
    PhoneProofingUserDB,
)
from eduid.userdb.proofing.db import BankIDProofingUserDB, LadokProofingUserDB, SvideIDProofingUserDB
from eduid.userdb.reset_password import ResetPasswordUserDB
from eduid.userdb.security import SecurityUserDB
from eduid.userdb.signup import SignupUserDB
from eduid.workers.am.ams.common import AttributeFetcher

logger = get_task_logger(__name__)


class eduid_signup(AttributeFetcher):
    whitelist_set_attrs = [
        "givenName",
        "surname",
        "mail",
        "mailAliases",
        "eduPersonPrincipalName",
        "eppn",
        "passwords",
        "tou",
        # attributes for invites below
        "preferredLanguage",
        "phone",
        "identities",
    ]
    whitelist_unset_attrs: list[str] = []

    def fetch_attrs(self, user_id: ObjectId):
        attributes = AttributeFetcher.fetch_attrs(self, user_id)
        if "$set" not in attributes or "passwords" not in attributes["$set"]:
            logger.info(f"Not syncing signup user with attrs: {attributes}")
            raise ValueError("Not syncing user that has not completed signup")
        return attributes

    @classmethod
    def get_user_db(cls, uri: str) -> SignupUserDB:
        return SignupUserDB(uri)


class eduid_oidc_proofing(AttributeFetcher):
    whitelist_set_attrs = [
        # TODO: Arrays must use put or pop, not set, but need more deep refacts
        "nins",  # Old format
        "identities",  # New format
        "givenName",
        "chosen_given_name",
        "surname",
        "legal_name",
    ]
    whitelist_unset_attrs = [
        "identities",
        "chosen_given_name",
        "nins",  # Old format
        "displayName",  # deprecated
    ]

    @classmethod
    def get_user_db(cls, uri: str) -> OidcProofingUserDB:
        return OidcProofingUserDB(uri)


class eduid_letter_proofing(AttributeFetcher):
    whitelist_set_attrs = [
        "nins",  # Old format
        "identities",  # New format
        "letter_proofing_data",
        "givenName",
        "chosen_given_name",
        "surname",
        "legal_name",
    ]
    whitelist_unset_attrs = [
        "identities",
        "chosen_given_name",
        "nins",  # Old format
        "displayName",  # deprecated
    ]

    @classmethod
    def get_user_db(cls, uri: str) -> LetterProofingUserDB:
        return LetterProofingUserDB(uri)


class eduid_lookup_mobile_proofing(AttributeFetcher):
    whitelist_set_attrs = [
        "nins",  # Old format
        "identities",  # New format
        "givenName",
        "chosen_given_name",
        "surname",
        "legal_name",
    ]
    whitelist_unset_attrs = [
        "identities",
        "chosen_given_name",
        "nins",  # Old format
        "displayName",  # deprecated
    ]

    @classmethod
    def get_user_db(cls, uri: str) -> LookupMobileProofingUserDB:
        return LookupMobileProofingUserDB(uri)


class eduid_email(AttributeFetcher):
    whitelist_set_attrs = ["mailAliases"]
    whitelist_unset_attrs = [
        "mailAliases",
    ]

    @classmethod
    def get_user_db(cls, uri: str) -> EmailProofingUserDB:
        return EmailProofingUserDB(uri)


class eduid_phone(AttributeFetcher):
    whitelist_set_attrs = ["phone"]
    whitelist_unset_attrs = [
        "phone",
    ]

    @classmethod
    def get_user_db(cls, uri: str) -> PhoneProofingUserDB:
        return PhoneProofingUserDB(uri)


class eduid_personal_data(AttributeFetcher):
    whitelist_set_attrs = [
        "givenName",
        "chosen_given_name",
        "surname",
        "preferredLanguage",
<<<<<<< HEAD
        "settings",
=======
        "preferences",
>>>>>>> 94ea9376
    ]

    whitelist_unset_attrs = [
        "chosen_given_name",
        "displayName",  # deprecated
    ]

    @classmethod
    def get_user_db(cls, uri: str) -> PersonalDataUserDB:
        return PersonalDataUserDB(uri)


class eduid_security(AttributeFetcher):
    whitelist_set_attrs = [
        "passwords",
        "terminated",
        "nins",  # Old format for AL1 downgrade on password reset
        "identities",  # For AL1 downgrade on password reset
        "phone",  # For AL1 downgrade on password reset
        "givenName",  # For updating user from official source (Navet)
        "chosen_given_name",  # For updating user from official source (Navet)
        "surname",  # For updating user from official source (Navet)
        "legal_name",  # For updating user from official source (Navet)
    ]
    whitelist_unset_attrs = [
        "passwords",
        "terminated",
        "nins",  # Old format for AL1 downgrade on password reset
        "identities",  # For AL1 downgrade on password reset
        "phone",  # For AL1 downgrade on password reset
        "displayName",  # deprecated
    ]

    @classmethod
    def get_user_db(cls, uri: str) -> SecurityUserDB:
        return SecurityUserDB(uri)


class eduid_reset_password(AttributeFetcher):
    whitelist_set_attrs = [
        "passwords",
        "terminated",  # For revoking termination status
        "nins",  # Old format for AL1 downgrade on password reset
        "identities",  # For AL1 downgrade on password reset
        "phone",  # For AL1 downgrade on password reset
    ]
    whitelist_unset_attrs = [
        "passwords",
        "terminated",  # For revoking termination status
        "nins",  # Old format for AL1 downgrade on password reset
        "identities",  # For AL1 downgrade on password reset
        "phone",  # For AL1 downgrade on password reset
    ]

    @classmethod
    def get_user_db(cls, uri: str) -> ResetPasswordUserDB:
        return ResetPasswordUserDB(uri)


class eduid_orcid(AttributeFetcher):
    whitelist_set_attrs = [
        "orcid",
    ]
    whitelist_unset_attrs = [
        "orcid",
    ]

    @classmethod
    def get_user_db(cls, uri: str) -> OrcidProofingUserDB:
        return OrcidProofingUserDB(uri)


class eduid_eidas(AttributeFetcher):
    whitelist_set_attrs = [
        "passwords",
        "nins",  # Old format
        "identities",
        "givenName",
        "chosen_given_name",
        "surname",
        "legal_name",
    ]
    whitelist_unset_attrs: list[str] = [
        "identities",
        "chosen_given_name",
        "nins",  # Old format
        "displayName",  # deprecated
    ]

    @classmethod
    def get_user_db(cls, uri: str) -> EidasProofingUserDB:
        return EidasProofingUserDB(uri)


class eduid_tou(AttributeFetcher):
    whitelist_set_attrs = ["tou"]
    whitelist_unset_attrs: list[str] = []

    @classmethod
    def get_user_db(cls, uri: str) -> ToUUserDB:
        return ToUUserDB(uri)


class eduid_ladok(AttributeFetcher):
    whitelist_set_attrs = [
        "ladok",
    ]
    whitelist_unset_attrs = [
        "ladok",
    ]

    @classmethod
    def get_user_db(cls, uri: str) -> LadokProofingUserDB:
        return LadokProofingUserDB(uri)


class eduid_svipe_id(AttributeFetcher):
    whitelist_set_attrs = [
        "passwords",
        "identities",
        "givenName",
        "chosen_given_name",
        "surname",
        "legal_name",
    ]
    whitelist_unset_attrs: list[str] = [
        "identities",
        "chosen_given_name",
        "nins",  # Old format
        "displayName",  # deprecated
    ]

    @classmethod
    def get_user_db(cls, uri: str) -> SvideIDProofingUserDB:
        return SvideIDProofingUserDB(uri)


class eduid_bankid(AttributeFetcher):
    whitelist_set_attrs = [
        "passwords",
        "nins",  # Old format
        "identities",
        "givenName",
        "chosen_given_name",
        "surname",
        "legal_name",
    ]
    whitelist_unset_attrs: list[str] = [
        "identities",
        "chosen_given_name",
        "nins",  # Old format
        "displayName",  # deprecated
    ]

    @classmethod
    def get_user_db(cls, uri: str) -> BankIDProofingUserDB:
        return BankIDProofingUserDB(uri)<|MERGE_RESOLUTION|>--- conflicted
+++ resolved
@@ -153,11 +153,7 @@
         "chosen_given_name",
         "surname",
         "preferredLanguage",
-<<<<<<< HEAD
-        "settings",
-=======
         "preferences",
->>>>>>> 94ea9376
     ]
 
     whitelist_unset_attrs = [
