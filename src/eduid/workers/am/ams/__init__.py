--- conflicted
+++ resolved
@@ -33,7 +33,6 @@
 
 class eduid_signup(AttributeFetcher):
 
-<<<<<<< HEAD
     whitelist_set_attrs = [
         'mail',
         'mailAliases',
@@ -49,9 +48,6 @@
         'phone',
         'identities',
     ]
-=======
-    whitelist_set_attrs = ["mail", "mailAliases", "eduPersonPrincipalName", "eppn", "passwords", "tou"]
->>>>>>> 627d073c
     whitelist_unset_attrs: List[str] = []
 
     def fetch_attrs(self, user_id: ObjectId):
