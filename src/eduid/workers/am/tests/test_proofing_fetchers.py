--- conflicted
+++ resolved
@@ -272,11 +272,7 @@
                     "chosen_given_name": "Testaren",
                     "surname": "Testsson",
                     "preferredLanguage": "sv",
-<<<<<<< HEAD
-                    "settings": {"force_mfa": True},
-=======
                     "preferences": {"always_use_security_key": True},
->>>>>>> 94ea9376
                 },
             },
         )
@@ -294,11 +290,7 @@
                     "chosen_given_name": "Testaren",
                     "surname": "Testsson",
                     "preferredLanguage": "sv",
-<<<<<<< HEAD
-                    "settings": {"force_mfa": True},
-=======
                     "preferences": {"always_use_security_key": True},
->>>>>>> 94ea9376
                 },
             },
         )
