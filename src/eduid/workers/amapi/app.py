--- conflicted
+++ resolved
@@ -1,9 +1,5 @@
 import logging
-<<<<<<< HEAD
-from typing import Dict, Optional
-=======
 from typing import Optional
->>>>>>> 87a946ae
 
 from fastapi import FastAPI
 
