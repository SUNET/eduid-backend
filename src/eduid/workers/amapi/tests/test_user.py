--- conflicted
+++ resolved
@@ -113,18 +113,7 @@
         )
         return response
 
-<<<<<<< HEAD
-    def make_delete_call(self, oauth_header: Headers[str, str], endpoint: Optional[str] = None) -> Response:
-        response = self.client.delete(
-            url=self._make_url(endpoint),
-            headers=oauth_header,
-        )
-        return response
-
     def _auth_header(self, service_name: str) -> Headers[str, str]:
-=======
-    def _auth_header(self, service_name: str) -> Mapping[str, str]:
->>>>>>> 16ef8d75
         expire = datetime.timedelta(seconds=3600)
         signing_key = self.api.jwks.get_key(self.test_singing_key)
         claims = AuthnBearerToken(
@@ -494,12 +483,7 @@
     def test(self):
         for tt in self.tts:
             with self.subTest(name=tt.name):
-<<<<<<< HEAD
-                got = self.make_delete_call(
-=======
                 got = self.make_put_call(
-                    json_data=tt.req,
->>>>>>> 16ef8d75
                     oauth_header=tt.oauth_header,
                     endpoint=tt.endpoint,
                 )
