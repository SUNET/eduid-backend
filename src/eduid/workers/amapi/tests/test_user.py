# -*- coding: utf-8 -*-

__author__ = "masv"

import datetime
<<<<<<< HEAD
from typing import Dict, Optional, Any
=======
import json
from typing import Any, Dict, Optional
>>>>>>> f8048636

import pkg_resources
from bson import ObjectId
from fastapi import status
from fastapi.testclient import TestClient
from httpx import Headers
from jwcrypto import jwt
from pydantic import BaseModel
from requests import Response

from eduid.common.clients.gnap_client.base import GNAPBearerTokenMixin
from eduid.common.testing_base import CommonTestCase
from eduid.userdb.fixtures.users import new_user_example
from eduid.workers.amapi.app import init_api
from eduid.workers.amapi.config import EndpointRestriction
from eduid.workers.amapi.utils import AuthnBearerToken


class TestAMBase(CommonTestCase):
    def setUp(self, *args, **kwargs):
        super().setUp(*args, **kwargs)

        self.path = pkg_resources.resource_filename(__name__, "data")
        self.test_config = self._get_config()
        self.test_singing_key = "testing-amapi-2106210000"

        self.api = init_api(name="test_api", test_config=self.test_config)
        self.client = TestClient(self.api)

        self.eppn = "hubba-bubba"
        self.source = "mura"
        self.reason = "mura"

    def _get_config(self) -> Dict[str, Any]:
        config = {
            "keystore_path": f"{self.path}/testing_jwks.json",
            "mongo_uri": self.settings["mongo_uri"],
            "user_restriction": {
                "test-service_name": [
                    EndpointRestriction(
                        endpoint="/users/*/name",
                        method="put",
                    ),
                    EndpointRestriction(
                        endpoint="/users/*/phone",
                        method="put",
                    ),
                    EndpointRestriction(
                        endpoint="/users/*/email",
                        method="put",
                    ),
                    EndpointRestriction(
                        endpoint="/users/*/language",
                        method="put",
                    ),
                    EndpointRestriction(
                        endpoint="/users/*/terminate",
                        method="put",
                    ),
                ],
            },
        }
        return config

    @staticmethod
    def as_json(data: dict) -> str:
        return json.dumps(data)


class TestStructureUser(BaseModel):
    name: str
    req: dict
    assert_diff: dict
    oauth_header: Headers
    endpoint: Optional[str] = None
    access_granted: bool
    want_response_status: int

    class Config:
        arbitrary_types_allowed = True


class TestUsers(TestAMBase, GNAPBearerTokenMixin):
    def setUp(self, *args, **kwargs):
        super().setUp(am_users=[new_user_example])

    def _make_url(self, endpoint: Optional[str] = None) -> str:
        if endpoint is None:
            return f"/users/{self.eppn}"
        return f"/users/{self.eppn}/{endpoint}"

    def _audit_log_tests(self, assert_diff: dict):
        audit_logs = self.api.audit_logger.get_by_eppn(self.eppn)
        assert len(audit_logs) == 1
        assert audit_logs[0].eppn == self.eppn
        assert audit_logs[0].reason == self.reason
        assert audit_logs[0].source == self.source
        assert audit_logs[0].diff == self.as_json(assert_diff)

    def make_put_call(self, json_data: dict, oauth_header: Headers, endpoint: Optional[str] = None) -> Response:
        response = self.client.put(
            url=self._make_url(endpoint),
            json=json_data,
            headers=oauth_header,
        )
        return response

    def _auth_header(self, service_name: str) -> Headers:
        expire = datetime.timedelta(seconds=3600)
        signing_key = self.api.jwks.get_key(self.test_singing_key)
        claims = AuthnBearerToken(
            iss="test-issuer",
            sub="test-subject",
            aud="test-Audience",
            exp=expire,
            service_name=service_name,
        )
        token = jwt.JWT(header={"alg": "ES256"}, claims=claims.to_rfc7519())
        token.make_signed_token(signing_key)
        bearer_token = f"Bearer {token.serialize()}"
        return Headers({"Authorization": bearer_token})


class TestUpdateName(TestUsers):
    def setUp(self, *args, **kwargs):
        super().setUp()
        req = {
            "reason": self.reason,
            "source": self.source,
            "given_name": None,
            "display_name": "test_display_name",
            "surname": "Smith",
        }

        self.assert_diff = {
            "dictionary_item_removed": ["root['givenName']"],
            "values_changed": {
                "root['displayName']": {
                    "new_value": "test_display_name",
                    "old_value": "John Smith",
                },
            },
        }

        self.tts = [
            TestStructureUser(
                name="allowed",
                req=req,
                assert_diff=self.assert_diff,
                oauth_header=self._auth_header("test-service_name"),
                endpoint="name",
                access_granted=True,
                want_response_status=status.HTTP_200_OK,
            ),
            TestStructureUser(
                name="not_allowed",
                req=req,
                assert_diff=self.assert_diff,
                oauth_header=self._auth_header(service_name="wrong_service_name"),
                endpoint="name",
                access_granted=False,
                want_response_status=status.HTTP_401_UNAUTHORIZED,
            ),
        ]

    def test(self):
        for tt in self.tts:
            with self.subTest(name=tt.name):
                got = self.make_put_call(
                    json_data=tt.req,
                    oauth_header=tt.oauth_header,
                    endpoint=tt.endpoint,
                )
                assert got.status_code == tt.want_response_status

                if tt.access_granted:
                    user_after = self.amdb.get_user_by_eppn(self.eppn)
                    assert user_after.given_name is None
                    assert user_after.display_name == "test_display_name"
                    assert user_after.surname == "Smith"
                    assert user_after.meta.version is not ObjectId("987654321098765432103210")

                    self._audit_log_tests(assert_diff=self.assert_diff)
                else:
                    pass


class TestUpdateEmail(TestUsers):
    def setUp(self, *args, **kwargs):
        super().setUp()
        req = {
            "reason": self.reason,
            "source": self.source,
            "mail_addresses": [
                {
                    "email": "test@example.com",
                    "created_by": "signup",
                    "created_ts": "2013-09-02T10:23:25+00:00",
                    "is_verified": True,
                    "verified_by": "signup",
                    "verified_ts": "2013-09-02T10:23:25+00:00",
                    "is_primary": True,
                    "modified_ts": "2013-09-02T10:23:25+00:00",
                }
            ],
        }

        self.assert_diff = {
            "values_changed": {
                "root['mailAliases'][0]": {
                    "new_value": {
                        "created_by": "signup",
                        "created_ts": "2013-09-02T10:23:25+00:00",
                        "modified_ts": "2013-09-02T10:23:25+00:00",
                        "verified_by": "signup",
                        "verified_ts": "2013-09-02T10:23:25+00:00",
                        "email": "test@example.com",
                        "primary": True,
                        "verified": True,
                    },
                    "old_value": {
                        "created_by": "signup",
                        "created_ts": "2013-09-02T10:23:25+00:00",
                        "verified_by": "signup",
                        "verified_ts": "2013-09-02T10:23:25+00:00",
                        "email": "johnsmith@example.com",
                        "primary": True,
                        "verified": True,
                    },
                },
            },
            "iterable_item_removed": {
                "root['mailAliases'][1]": {
                    "created_by": "dashboard",
                    "created_ts": "2013-09-02T10:23:25+00:00",
                    "verified_by": "dashboard",
                    "verified_ts": "2013-09-02T10:23:25+00:00",
                    "email": "johnsmith2@example.com",
                    "primary": False,
                    "verified": False,
                },
            },
        }

        self.tts = [
            TestStructureUser(
                name="allowed",
                req=req,
                assert_diff=self.assert_diff,
                oauth_header=self._auth_header(service_name="test-service_name"),
                endpoint="email",
                access_granted=True,
                want_response_status=status.HTTP_200_OK,
            ),
            TestStructureUser(
                name="not_allowed",
                req=req,
                assert_diff=self.assert_diff,
                oauth_header=self._auth_header(service_name="wrong-service_name"),
                endpoint="email",
                access_granted=False,
                want_response_status=status.HTTP_401_UNAUTHORIZED,
            ),
        ]

    def test(self):
        for tt in self.tts:
            with self.subTest(name=tt.name):
                got = self.make_put_call(
                    json_data=tt.req,
                    oauth_header=tt.oauth_header,
                    endpoint=tt.endpoint,
                )
                assert got.status_code == tt.want_response_status

                if tt.access_granted:
                    user_after = self.amdb.get_user_by_eppn(self.eppn)
                    assert user_after.mail_addresses.to_list()[0].email == "test@example.com"
                    assert len(user_after.mail_addresses.to_list()) == 1

                    self._audit_log_tests(assert_diff=self.assert_diff)
                else:
                    pass


class TestUpdateLanguage(TestUsers):
    def setUp(self, *args, **kwargs):
        super().setUp()
        req = {
            "reason": self.reason,
            "source": self.source,
            "language": "test",
        }

        self.assert_diff = {
            "values_changed": {
                "root['preferredLanguage']": {
                    "new_value": "test",
                    "old_value": "en",
                },
            },
        }

        self.tts = [
            TestStructureUser(
                name="allowed",
                req=req,
                assert_diff=self.assert_diff,
                oauth_header=self._auth_header(service_name="test-service_name"),
                endpoint="language",
                access_granted=True,
                want_response_status=status.HTTP_200_OK,
            ),
            TestStructureUser(
                name="not_allowed",
                req=req,
                assert_diff=self.assert_diff,
                oauth_header=self._auth_header(service_name="wrong-service_name"),
                endpoint="language",
                access_granted=False,
                want_response_status=status.HTTP_401_UNAUTHORIZED,
            ),
        ]

    def test(self):
        for tt in self.tts:
            with self.subTest(name=tt.name):
                got = self.make_put_call(
                    json_data=tt.req,
                    oauth_header=tt.oauth_header,
                    endpoint=tt.endpoint,
                )

                assert got.status_code == tt.want_response_status

                if tt.access_granted:
                    user_after = self.amdb.get_user_by_eppn(self.eppn)
                    assert user_after.language == "test"

                    self._audit_log_tests(assert_diff=self.assert_diff)
                else:
                    pass


class TestUpdatePhone(TestUsers):
    def setUp(self, *args, **kwargs):
        super().setUp()

        req = {
            "reason": self.reason,
            "source": self.source,
            "phone_numbers": [
                {
                    "number": "08197806",
                    "created_by": "signup",
                    "created_ts": "2013-09-02T10:23:25",
                    "is_verified": True,
                    "verified_by": "signup",
                    "verified_ts": "2013-09-02T10:23:25",
                    "is_primary": True,
                    "modified_ts": "2013-09-02T10:23:25",
                }
            ],
        }

        self.assert_diff = {
            "values_changed": {
                "root['phone'][0]": {
                    "new_value": {
                        "created_by": "signup",
                        "created_ts": "2013-09-02T10:23:25",
                        "modified_ts": "2013-09-02T10:23:25",
                        "verified_by": "signup",
                        "verified_ts": "2013-09-02T10:23:25",
                        "number": "08197806",
                        "primary": True,
                        "verified": True,
                    },
                    "old_value": {
                        "created_by": "dashboard",
                        "created_ts": "2013-09-02T10:23:25+00:00",
                        "verified_by": "dashboard",
                        "verified_ts": "2013-09-02T10:23:25+00:00",
                        "number": "+34609609609",
                        "primary": True,
                        "verified": True,
                    },
                }
            },
            "iterable_item_removed": {
                "root['phone'][1]": {
                    "created_by": "dashboard",
                    "created_ts": "2013-09-02T10:23:25+00:00",
                    "verified_ts": "2013-09-02T10:23:25+00:00",
                    "number": "+34 6096096096",
                    "primary": False,
                    "verified": False,
                }
            },
        }

        self.tts = [
            TestStructureUser(
                name="allowed",
                req=req,
                assert_diff=self.assert_diff,
                oauth_header=self._auth_header(service_name="test-service_name"),
                endpoint="phone",
                access_granted=True,
                want_response_status=status.HTTP_200_OK,
            ),
            TestStructureUser(
                name="not_allowed",
                req=req,
                assert_diff=self.assert_diff,
                oauth_header=self._auth_header(service_name="wrong-service_name"),
                endpoint="phone",
                access_granted=False,
                want_response_status=status.HTTP_401_UNAUTHORIZED,
            ),
        ]

    def test(self):
        for tt in self.tts:
            with self.subTest(name=tt.name):
                got = self.make_put_call(
                    json_data=tt.req,
                    oauth_header=tt.oauth_header,
                    endpoint=tt.endpoint,
                )

                assert got.status_code == tt.want_response_status

                if tt.access_granted:
                    user_after = self.amdb.get_user_by_eppn(self.eppn)
                    assert user_after.phone_numbers.to_list()[0].number == "08197806"

                    self._audit_log_tests(assert_diff=self.assert_diff)


class TestTerminate(TestUsers):
    def setUp(self, *args, **kwargs):
        super().setUp()

        req = {
            "source": self.source,
            "reason": self.reason,
        }

        self.assert_diff = {
            "dictionary_item_added": ["root['terminated']"],
        }

        self.tts = [
            TestStructureUser(
                name="allowed",
                req=req,
                assert_diff=self.assert_diff,
                oauth_header=self._auth_header(service_name="test-service_name"),
                endpoint="terminate",
                access_granted=True,
                want_response_status=status.HTTP_200_OK,
            ),
            TestStructureUser(
                name="not_allowed",
                req=req,
                assert_diff=self.assert_diff,
                oauth_header=self._auth_header(service_name="wrong-service_name"),
                endpoint="terminate",
                access_granted=False,
                want_response_status=status.HTTP_401_UNAUTHORIZED,
            ),
        ]

    def test(self):
        for tt in self.tts:
            with self.subTest(name=tt.name):
                got = self.make_put_call(
                    json_data=tt.req,
                    oauth_header=tt.oauth_header,
                    endpoint=tt.endpoint,
                )

                assert got.status_code == tt.want_response_status

            if tt.access_granted:
                user_after = self.amdb.get_user_by_eppn(self.eppn)
                assert user_after.terminated is not None

                self._audit_log_tests(assert_diff=self.assert_diff)<|MERGE_RESOLUTION|>--- conflicted
+++ resolved
@@ -2,22 +2,20 @@
 
 __author__ = "masv"
 
+import json
 import datetime
-<<<<<<< HEAD
-from typing import Dict, Optional, Any
-=======
-import json
 from typing import Any, Dict, Optional
->>>>>>> f8048636
 
 import pkg_resources
 from bson import ObjectId
-from fastapi import status
 from fastapi.testclient import TestClient
 from httpx import Headers
 from jwcrypto import jwt
 from pydantic import BaseModel
+
 from requests import Response
+
+from fastapi import status
 
 from eduid.common.clients.gnap_client.base import GNAPBearerTokenMixin
 from eduid.common.testing_base import CommonTestCase
