--- conflicted
+++ resolved
@@ -3,32 +3,16 @@
 __author__ = "masv"
 
 import datetime
-<<<<<<< HEAD
-import json
-from typing import Any, Dict, Optional
-=======
 from typing import Any, Optional
->>>>>>> f48cc4bd
-
-import pkg_resources
+
 from bson import ObjectId
 from fastapi import status
-from fastapi.testclient import TestClient
 from httpx import Headers
 from jwcrypto import jwt
 from requests import Response
 
 from eduid.common.clients.gnap_client.base import GNAPBearerTokenMixin
-<<<<<<< HEAD
-from eduid.common.testing_base import CommonTestCase
-from eduid.userdb.fixtures.users import new_user_example
-from eduid.workers.amapi.app import init_api
-from eduid.workers.amapi.config import EndpointRestriction
-from eduid.workers.amapi.utils import AuthnBearerToken
-from eduid.workers.amapi.testing import TestAMBase
-=======
 from eduid.userdb.fixtures.users import UserFixtures
->>>>>>> f48cc4bd
 from eduid.userdb.meta import CleanerType
 from eduid.workers.amapi.testing import TestAMBase
 from eduid.workers.amapi.utils import AuthnBearerToken
