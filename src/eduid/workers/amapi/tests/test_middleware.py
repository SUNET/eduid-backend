--- conflicted
+++ resolved
@@ -1,6 +1,5 @@
 import fnmatch
 import unittest
-from typing import List
 
 from eduid.workers.amapi.config import EndpointRestriction, SupportedMethod
 from eduid.workers.amapi.middleware import AuthenticationMiddleware
@@ -49,14 +48,6 @@
                 method=SupportedMethod.GET,
             ),
         ]
-<<<<<<< HEAD
-
-    def test(self):
-        for tt in self.tts:
-            with self.subTest(name=tt.name):
-                assert self.middleware.glob_match(endpoints=tt.glob_endpoints, method_path=tt.path) is tt.want
-=======
         path = "delete:/users/hubba-bubba/name"
         assert fnmatch.fnmatch(path, glob_endpoints[1].uri) is False
-        assert self.middleware.glob_match(endpoints=glob_endpoints, method_path=path) is False
->>>>>>> 1a6ed7be
+        assert self.middleware.glob_match(endpoints=glob_endpoints, method_path=path) is False