--- conflicted
+++ resolved
@@ -48,14 +48,7 @@
     return update_user(req=req, eppn=eppn, data=data)
 
 
-<<<<<<< HEAD
-@users_router.delete("/{eppn}", response_model=UserUpdateResponse)
-async def on_terminate_user(req: ContextRequest, eppn: str):
-=======
 @users_router.put("/{eppn}/terminate", response_model=UserUpdateResponse)
 async def on_terminate_user(req: ContextRequest, data: UserUpdateTerminateRequest, eppn: str):
->>>>>>> 16ef8d75
     req.app.logger.info(f"Terminate user {eppn} email")
-    # TODO: fix this
-    data = UserUpdateTerminateRequest(reason="mura", source="mura")
     return update_user(req=req, eppn=eppn, data=data)