import base64
import datetime
import logging
import os
import unittest
from collections.abc import Mapping
from typing import Any
from unittest.mock import MagicMock, patch

from eduid.common.config.base import EduidEnvironment, FrontendAction
from eduid.common.misc.timeutil import utc_now
from eduid.userdb import NinIdentity
from eduid.userdb.credentials.external import BankIDCredential, SwedenConnectCredential
from eduid.userdb.element import ElementKey
from eduid.userdb.identity import IdentityProofingMethod
from eduid.userdb.testing import SetupConfig
from eduid.webapp.bankid.app import BankIDApp, init_bankid_app
from eduid.webapp.bankid.helpers import BankIDMsg
from eduid.webapp.common.api.messages import AuthnStatusMsg, TranslatableMsg
from eduid.webapp.common.api.testing import CSRFTestClient
from eduid.webapp.common.authn.acs_enums import AuthnAcsAction
from eduid.webapp.common.authn.cache import OutstandingQueriesCache
from eduid.webapp.common.proofing.messages import ProofingMsg
from eduid.webapp.common.proofing.testing import ProofingTests
from eduid.webapp.common.session import EduidSession
from eduid.webapp.common.session.namespaces import AuthnRequestRef, SP_AuthnRequest

__author__ = "lundberg"

logger = logging.getLogger(__name__)

HERE = os.path.abspath(os.path.dirname(__file__))


class BankIDTests(ProofingTests[BankIDApp]):
    """Base TestCase for those tests that need a full environment setup"""

    def setUp(self, config: SetupConfig | None = None) -> None:
        self.test_user_eppn = "hubba-bubba"
        self.test_unverified_user_eppn = "hubba-baar"
        self.test_user_nin = NinIdentity(
            number="197801011234", date_of_birth=datetime.datetime.fromisoformat("1978-01-01")
        )
        self.test_user_wrong_nin = NinIdentity(
            number="190001021234", date_of_birth=datetime.datetime.fromisoformat("1900-01-02")
        )
        self.test_backdoor_nin = NinIdentity(
            number="190102031234", date_of_birth=datetime.datetime.fromisoformat("1901-02-03")
        )
        self.test_idp = "https://idp.example.com/simplesaml/saml2/idp/metadata.php"
        self.default_redirect_url = "http://redirect.localhost/redirect"

        self.saml_response_tpl_success_old = """<?xml version='1.0' encoding='UTF-8'?>
<samlp:Response xmlns:saml="urn:oasis:names:tc:SAML:2.0:assertion" xmlns:samlp="urn:oasis:names:tc:SAML:2.0:protocol" xmlns:xsi="http://www.w3.org/2001/XMLSchema-instance" Destination="{sp_url}saml2-acs" ID="id-88b9f586a2a3a639f9327485cc37c40a" InResponseTo="{session_id}" IssueInstant="{timestamp}" Version="2.0">
  <saml:Issuer Format="urn:oasis:names:tc:SAML:2.0:nameid-format:entity">https://idp.example.com/simplesaml/saml2/idp/metadata.php</saml:Issuer>
  <samlp:Status>
    <samlp:StatusCode Value="urn:oasis:names:tc:SAML:2.0:status:Success" />
  </samlp:Status>
  <saml:Assertion ID="id-093952102ceb73436e49cb91c58b0578" IssueInstant="{timestamp}" Version="2.0">
    <saml:Issuer Format="urn:oasis:names:tc:SAML:2.0:nameid-format:entity">https://idp.example.com/simplesaml/saml2/idp/metadata.php</saml:Issuer>
    <saml:Subject>
      <saml:NameID Format="urn:oasis:names:tc:SAML:2.0:nameid-format:transient" NameQualifier="" SPNameQualifier="{sp_url}saml2-metadata">1f87035b4c1325b296a53d92097e6b3fa36d7e30ee82e3fcb0680d60243c1f03</saml:NameID>
      <saml:SubjectConfirmation Method="urn:oasis:names:tc:SAML:2.0:cm:bearer">
        <saml:SubjectConfirmationData InResponseTo="{session_id}" NotOnOrAfter="{tomorrow}" Recipient="{sp_url}saml2-acs" />
      </saml:SubjectConfirmation>
    </saml:Subject>
    <saml:Conditions NotBefore="{yesterday}" NotOnOrAfter="{tomorrow}">
      <saml:AudienceRestriction>
        <saml:Audience>{sp_url}saml2-metadata</saml:Audience>
      </saml:AudienceRestriction>
    </saml:Conditions>
    <saml:AuthnStatement AuthnInstant="{timestamp}" SessionIndex="{session_id}">
      <saml:AuthnContext>
        <saml:AuthnContextClassRef>http://id.elegnamnden.se/loa/1.0/loa3</saml:AuthnContextClassRef>
      </saml:AuthnContext>
    </saml:AuthnStatement>
    <saml:AttributeStatement>
      <saml:Attribute FriendlyName="personalIdentityNumber" Name="urn:oid:1.2.752.29.4.13" NameFormat="urn:oasis:names:tc:SAML:2.0:attrname-format:uri">
        <saml:AttributeValue xsi:type="xs:string">{asserted_identity}</saml:AttributeValue>
      </saml:Attribute>
      <saml:Attribute FriendlyName="displayName" Name="urn:oid:2.16.840.1.113730.3.1.241" NameFormat="urn:oasis:names:tc:SAML:2.0:attrname-format:uri">
        <saml:AttributeValue xsi:type="xs:string">Ülla Älm</saml:AttributeValue>
      </saml:Attribute>
      <saml:Attribute FriendlyName="givenName" Name="urn:oid:2.5.4.42" NameFormat="urn:oasis:names:tc:SAML:2.0:attrname-format:uri">
        <saml:AttributeValue xsi:type="xs:string">Ûlla</saml:AttributeValue>
      </saml:Attribute>
      <saml:Attribute FriendlyName="dateOfBirth" Name="urn:oid:1.3.6.1.5.5.7.9.1" NameFormat="urn:oasis:names:tc:SAML:2.0:attrname-format:uri">
        <saml:AttributeValue xsi:type="xs:string">{date_of_birth}</saml:AttributeValue>
      </saml:Attribute>
      <saml:Attribute FriendlyName="sn" Name="urn:oid:2.5.4.4" NameFormat="urn:oasis:names:tc:SAML:2.0:attrname-format:uri">
        <saml:AttributeValue xsi:type="xs:string">Älm</saml:AttributeValue>
      </saml:Attribute>
      {extra_attributes}
    </saml:AttributeStatement>
  </saml:Assertion>
</samlp:Response>"""  # noqa: E501
        self.saml_response_tpl_success = """<?xml version="1.0"?>
<samlp:Response xmlns:saml="urn:oasis:names:tc:SAML:2.0:assertion" xmlns:samlp="urn:oasis:names:tc:SAML:2.0:protocol" xmlns:xsi="http://www.w3.org/2001/XMLSchema-instance" Destination="{sp_url}saml2-acs" ID="id-88b9f586a2a3a639f9327485cc37c40a" InResponseTo="{session_id}" IssueInstant="{timestamp}" Version="2.0">
    <saml:Issuer Format="urn:oasis:names:tc:SAML:2.0:nameid-format:entity">https://idp.example.com/simplesaml/saml2/idp/metadata.php</saml:Issuer>
    <samlp:Status>
        <samlp:StatusCode Value="urn:oasis:names:tc:SAML:2.0:status:Success" />
    </samlp:Status>
    <saml2:Assertion xmlns:saml2="urn:oasis:names:tc:SAML:2.0:assertion" ID="_33e79bbdbd76a8498a9a93f5ddb7bf0b" IssueInstant="{timestamp}" Version="2.0">
      <saml2:Issuer>https://idp.example.com/simplesaml/saml2/idp/metadata.php</saml2:Issuer>
      <saml2:Subject>
        <saml2:NameID Format="urn:oasis:names:tc:SAML:2.0:nameid-format:persistent" NameQualifier="" SPNameQualifier="{sp_url}saml2-metadata">q7ghJ2fIxobbFJ8+5ZUGAOvIhW1wJEEam2nl8lu87EQ=</saml2:NameID>
        <saml2:SubjectConfirmation Method="urn:oasis:names:tc:SAML:2.0:cm:bearer">
          <saml2:SubjectConfirmationData InResponseTo="{session_id}" NotOnOrAfter="{tomorrow}" Recipient="{sp_url}saml2-acs"/>
        </saml2:SubjectConfirmation>
      </saml2:Subject>
      <saml2:Conditions NotBefore="{yesterday}" NotOnOrAfter="{tomorrow}">
        <saml2:AudienceRestriction>
          <saml2:Audience>{sp_url}saml2-metadata</saml2:Audience>
        </saml2:AudienceRestriction>
      </saml2:Conditions>
      <saml2:AuthnStatement AuthnInstant="{timestamp}" SessionIndex="{session_id}">
        <saml2:AuthnContext>
          <saml2:AuthnContextClassRef>http://id.swedenconnect.se/loa/1.0/uncertified-loa3</saml2:AuthnContextClassRef>
        </saml2:AuthnContext>
      </saml2:AuthnStatement>
      <saml2:AttributeStatement>
        <saml2:Attribute FriendlyName="personalIdentityNumber" Name="urn:oid:1.2.752.29.4.13" NameFormat="urn:oasis:names:tc:SAML:2.0:attrname-format:uri">
          <saml2:AttributeValue xmlns:xsd="http://www.w3.org/2001/XMLSchema" xmlns:xsi="http://www.w3.org/2001/XMLSchema-instance" xsi:type="xsd:string">{asserted_identity}</saml2:AttributeValue>
        </saml2:Attribute>
        <saml2:Attribute FriendlyName="displayName" Name="urn:oid:2.16.840.1.113730.3.1.241" NameFormat="urn:oasis:names:tc:SAML:2.0:attrname-format:uri">
          <saml2:AttributeValue xmlns:xsd="http://www.w3.org/2001/XMLSchema" xmlns:xsi="http://www.w3.org/2001/XMLSchema-instance" xsi:type="xsd:string">Ûlla Älm</saml2:AttributeValue>
        </saml2:Attribute>
        <saml2:Attribute FriendlyName="givenName" Name="urn:oid:2.5.4.42" NameFormat="urn:oasis:names:tc:SAML:2.0:attrname-format:uri">
          <saml2:AttributeValue xmlns:xsd="http://www.w3.org/2001/XMLSchema" xmlns:xsi="http://www.w3.org/2001/XMLSchema-instance" xsi:type="xsd:string">Ûlla</saml2:AttributeValue>
        </saml2:Attribute>
        <saml2:Attribute FriendlyName="sn" Name="urn:oid:2.5.4.4" NameFormat="urn:oasis:names:tc:SAML:2.0:attrname-format:uri">
          <saml2:AttributeValue xmlns:xsd="http://www.w3.org/2001/XMLSchema" xmlns:xsi="http://www.w3.org/2001/XMLSchema-instance" xsi:type="xsd:string">Älm</saml2:AttributeValue>
        </saml2:Attribute>
        <saml2:Attribute FriendlyName="authContextParams" Name="urn:oid:1.2.752.201.3.3" NameFormat="urn:oasis:names:tc:SAML:2.0:attrname-format:uri">
          <saml2:AttributeValue xmlns:xsd="http://www.w3.org/2001/XMLSchema" xmlns:xsi="http://www.w3.org/2001/XMLSchema-instance" xsi:type="xsd:string">bankidNotBefore=2023-10-11Z;bankidUserAgentAddress=109.228.137.82;bankUniqueHardwareIdentifier=Nlybi6hjHkLa438wWUwFQHZOdfE=</saml2:AttributeValue>
        </saml2:Attribute>
        <saml2:Attribute FriendlyName="transactionIdentifier" Name="urn:oid:1.2.752.201.3.2" NameFormat="urn:oasis:names:tc:SAML:2.0:attrname-format:uri">
          <saml2:AttributeValue xmlns:xsd="http://www.w3.org/2001/XMLSchema" xmlns:xsi="http://www.w3.org/2001/XMLSchema-instance" xsi:type="xsd:string">bf5d125b-ecee-4531-95ba-fac7c4e49441</saml2:AttributeValue>
        </saml2:Attribute>
      </saml2:AttributeStatement>
    </saml2:Assertion>
</samlp:Response>"""  # noqa: E501
        self.saml_response_tpl_fail = """<?xml version="1.0" encoding="UTF-8"?>
<saml2p:Response xmlns:saml2p="urn:oasis:names:tc:SAML:2.0:protocol" Destination="{sp_url}saml2-acs" ID="_ebad01e547857fa54927b020dba1edb1" InResponseTo="{session_id}" IssueInstant="{timestamp}" Version="2.0">
  <saml2:Issuer xmlns:saml2="urn:oasis:names:tc:SAML:2.0:assertion">https://idp.example.com/simplesaml/saml2/idp/metadata.php</saml2:Issuer>
  <saml2p:Status>
    <saml2p:StatusCode Value="urn:oasis:names:tc:SAML:2.0:status:Requester">
      <saml2p:StatusCode Value="urn:oasis:names:tc:SAML:2.0:status:AuthnFailed" />
    </saml2p:StatusCode>
    <saml2p:StatusMessage>User login was not successful or could not meet the requirements of the requesting application.</saml2p:StatusMessage>
  </saml2p:Status>
</saml2p:Response>"""  # noqa: E501
        self.saml_response_tpl_cancel = """
        <?xml version="1.0" encoding="UTF-8"?>
<saml2p:Response xmlns:saml2p="urn:oasis:names:tc:SAML:2.0:protocol" Destination="{sp_url}saml2-acs" ID="_ebad01e547857fa54927b020dba1edb1" InResponseTo="{session_id}" IssueInstant="{timestamp}" Version="2.0">
  <saml2:Issuer xmlns:saml2="urn:oasis:names:tc:SAML:2.0:assertion">https://idp.example.com/simplesaml/saml2/idp/metadata.php</saml2:Issuer>
  <saml2p:Status>
    <saml2p:StatusCode Value="urn:oasis:names:tc:SAML:2.0:status:Requester">
      <saml2p:StatusCode Value="http://id.elegnamnden.se/status/1.0/cancel" />
    </saml2p:StatusCode>
    <saml2p:StatusMessage>The login attempt was cancelled</saml2p:StatusMessage>
  </saml2p:Status>
</saml2p:Response>"""  # noqa: E501

        if config is None:
            config = SetupConfig()
        config.users = ["hubba-bubba", "hubba-baar"]
        super().setUp(config=config)

    def load_app(self, config: Mapping[str, Any]) -> BankIDApp:
        """
        Called from the parent class, so we can provide the appropriate flask
        app for this test case.
        """
        return init_bankid_app("testing", config)

    def update_config(self, config: dict[str, Any]) -> dict[str, Any]:
        saml_config = os.path.join(HERE, "saml2_settings.py")
        config.update(
            {
                "saml2_settings_module": saml_config,
                "safe_relay_domain": "localhost",
                "magic_cookie": "",
                "magic_cookie_name": "magic-cookie",
                "magic_cookie_idp": self.test_idp,
                "environment": "dev",
                "bankid_idp": self.test_idp,
                "frontend_action_authn_parameters": {
                    FrontendAction.LOGIN_MFA_AUTHN.value: {
                        "force_authn": True,
                        "force_mfa": True,
                        "finish_url": "http://test.localhost/testing-mfa-authenticate/{app_name}/{authn_id}",
                    },
                    FrontendAction.VERIFY_IDENTITY.value: {
                        "force_authn": True,
                        "finish_url": "http://test.localhost/testing-verify-identity/{app_name}/{authn_id}",
                    },
                    FrontendAction.VERIFY_CREDENTIAL.value: {
                        "force_authn": True,
                        "force_mfa": True,
                        "allow_login_auth": True,
                        "finish_url": "http://test.localhost/testing-verify-credential/{app_name}/{authn_id}",
                    },
                },
            }
        )
        return config

    def add_nin_to_user(self, eppn: str, nin: str, verified: bool) -> NinIdentity:
        user = self.app.central_userdb.get_user_by_eppn(eppn)
        nin_element = NinIdentity(number=nin, created_by="test", is_verified=verified)
        user.identities.add(nin_element)
        self.request_user_sync(user)
        return nin_element

    @staticmethod
    def generate_auth_response(
        request_id: str,
        saml_response_tpl: str,
        asserted_identity: str,
        date_of_birth: datetime.datetime | None = None,
        age: int = 10,
        credentials_used: list[ElementKey] | None = None,
    ) -> bytes:
        """
        Generates a fresh signed authentication response
        """

        timestamp = utc_now() - datetime.timedelta(seconds=age)
        tomorrow = utc_now() + datetime.timedelta(days=1)
        yesterday = utc_now() - datetime.timedelta(days=1)
        if date_of_birth is None:
            date_of_birth = datetime.datetime.strptime(asserted_identity[:8], "%Y%m%d")

        sp_baseurl = "http://test.localhost:6544/"

        extra_attributes: list[str] = []

        if credentials_used:
            for cred in credentials_used:
                this = f"""
                       <saml:Attribute Name="eduidIdPCredentialsUsed"
                                       NameFormat="urn:oasis:names:tc:SAML:2.0:attrname-format:uri">
                           <saml:AttributeValue xsi:type="xs:string">{cred}</saml:AttributeValue>
                       </saml:Attribute>
                       """
                extra_attributes += [this]

        extra_attributes_str = "\n".join(extra_attributes)

        resp = " ".join(
            saml_response_tpl.format(
                **{
                    "asserted_identity": asserted_identity,
                    "date_of_birth": date_of_birth.strftime("%Y-%m-%d"),
                    "session_id": request_id,
                    "timestamp": timestamp.strftime("%Y-%m-%dT%H:%M:%SZ"),
                    "tomorrow": tomorrow.strftime("%Y-%m-%dT%H:%M:%SZ"),
                    "yesterday": yesterday.strftime("%Y-%m-%dT%H:%M:%SZ"),
                    "sp_url": sp_baseurl,
                    "extra_attributes": extra_attributes_str,
                }
            ).split()
        )

        return resp.encode("utf-8")

    @staticmethod
    def _get_request_id_from_session(session: EduidSession) -> tuple[str, AuthnRequestRef]:
        """extract the (probable) SAML request ID from the session"""
        oq_cache = OutstandingQueriesCache(session.bankid.sp.pysaml2_dicts)
        ids = oq_cache.outstanding_queries().keys()
        logger.debug(f"Outstanding queries for bankid in session {session}: {ids}")
        if len(ids) != 1:
            raise RuntimeError("More or less than one authn request in the session")
        saml_req_id = list(ids)[0]
        req_ref = AuthnRequestRef(oq_cache.outstanding_queries()[saml_req_id])
        return saml_req_id, req_ref

    def reauthn(
        self,
        endpoint: str,
        frontend_action: FrontendAction,
        expect_msg: TranslatableMsg,
        age: int = 10,
        browser: CSRFTestClient | None = None,
        eppn: str | None = None,
        expect_error: bool = False,
        identity: NinIdentity | None = None,
        logged_in: bool = True,
        method: str = "bankid",
        response_template: str | None = None,
    ) -> None:
        return self._call_endpoint_and_saml_acs(
            age=age,
            browser=browser,
            endpoint=endpoint,
            eppn=eppn,
            expect_error=expect_error,
            expect_msg=expect_msg,
            frontend_action=frontend_action,
            identity=identity,
            logged_in=logged_in,
            method=method,
            response_template=response_template,
        )

    def verify_token(
        self,
        endpoint: str,
        frontend_action: FrontendAction,
        expect_msg: TranslatableMsg,
        age: int = 10,
        browser: CSRFTestClient | None = None,
        credentials_used: list[ElementKey] | None = None,
        eppn: str | None = None,
        expect_error: bool = False,
        expect_saml_error: bool = False,
        identity: NinIdentity | None = None,
        method: str = "bankid",
        response_template: str | None = None,
        verify_credential: ElementKey | None = None,
    ) -> None:
        return self._call_endpoint_and_saml_acs(
            age=age,
            browser=browser,
            credentials_used=credentials_used,
            endpoint=endpoint,
            eppn=eppn,
            expect_error=expect_error,
            expect_msg=expect_msg,
            expect_saml_error=expect_saml_error,
            frontend_action=frontend_action,
            identity=identity,
            method=method,
            response_template=response_template,
            verify_credential=verify_credential,
        )

    def _get_authn_redirect_url(
        self,
        browser: CSRFTestClient,
        endpoint: str,
        method: str,
        frontend_action: FrontendAction,
        verify_credential: ElementKey | None = None,
        frontend_state: str | None = None,
    ) -> str:
        with browser.session_transaction() as sess:
            csrf_token = sess.get_csrf_token()

        req = {
            "csrf_token": csrf_token,
            "method": method,
        }
        if frontend_state:
            req["frontend_state"] = frontend_state
        if endpoint == "/verify-credential" and verify_credential:
            req["credential_id"] = verify_credential
        if frontend_action is not None:
            req["frontend_action"] = frontend_action.value
        assert browser
        response = browser.post(endpoint, json=req)
        self._check_success_response(response, type_=None, payload={"csrf_token": csrf_token})

        loc = self.get_response_payload(response).get("location")
        assert loc is not None, "Location in header is missing"
        return loc

    def _call_endpoint_and_saml_acs(
        self,
        endpoint: str,
        method: str,
        frontend_action: FrontendAction,
        eppn: str | None,
        expect_msg: TranslatableMsg,
        age: int = 10,
        browser: CSRFTestClient | None = None,
        credentials_used: list[ElementKey] | None = None,
        expect_error: bool = False,
        expect_saml_error: bool = False,
        identity: NinIdentity | None = None,
        logged_in: bool = True,
        response_template: str | None = None,
        verify_credential: ElementKey | None = None,
        frontend_state: str | None = "This is a unit test",
    ) -> None:
        if eppn is None:
            eppn = self.test_user_eppn

        if identity is None:
            identity = self.test_user_nin

        if response_template is None:
            response_template = self.saml_response_tpl_success

        if browser is None:
            browser = self.browser

        assert isinstance(browser, CSRFTestClient)

        if logged_in:
            browser_with_session_cookie = self.session_cookie(browser, eppn)
            self.set_authn_action(
                eppn=eppn,
                frontend_action=FrontendAction.LOGIN,
                credentials_used=credentials_used,
            )
        else:
            browser_with_session_cookie = self.session_cookie_anon(browser)

        with browser_with_session_cookie as browser:
            # if credentials_used:
            #    with browser.session_transaction() as sess:
            #        self._setup_faked_login(session=sess, credentials_used=credentials_used)

            if logged_in is False:
                with browser.session_transaction() as sess:
                    # the user is at least partially logged in at this stage
                    sess.common.eppn = eppn

            _url = self._get_authn_redirect_url(
                browser=browser,
                endpoint=endpoint,
                method=method,
                frontend_action=frontend_action,
                verify_credential=verify_credential,
                frontend_state=frontend_state,
            )
            logger.debug(f"Backend told us to proceed with URL {_url}")

            with browser.session_transaction() as sess:
                request_id, authn_ref = self._get_request_id_from_session(sess)

            authn_response = self.generate_auth_response(
                request_id,
                response_template,
                asserted_identity=identity.unique_value,
                date_of_birth=identity.date_of_birth,
                age=age,
                credentials_used=credentials_used,
            )

            data = {"SAMLResponse": base64.b64encode(authn_response), "RelayState": ""}
            logger.debug(f"Posting a fake SAML assertion in response to request {request_id} (ref {authn_ref})")
            response = browser.post("/saml2-acs", data=data)

            if expect_saml_error:
                assert response.status_code == 400
                return

            assert response.status_code == 302

            self._verify_status(
                browser=browser,
                expect_msg=expect_msg,
                expect_error=expect_error,
                finish_url=response.location,
                frontend_action=frontend_action,
                frontend_state=frontend_state,
                method=method,
            )

    def test_authenticate(self) -> None:
        response = self.browser.get("/")
        self.assertEqual(response.status_code, 401)
        with self.session_cookie(self.browser, self.test_user.eppn) as browser:
            response = browser.get("/")
        self._check_success_response(response, type_="GET_BANKID_SUCCESS")

    @patch("eduid.common.rpc.am_relay.AmRelay.request_user_sync")
    def test_u2f_token_verify(self, mock_request_user_sync: MagicMock) -> None:
        mock_request_user_sync.side_effect = self.request_user_sync

        eppn = self.test_user.eppn
        credential = self.add_security_key_to_user(eppn, "test", "u2f")

        self._verify_user_parameters(eppn)

        self.verify_token(
            endpoint="/verify-credential",
            frontend_action=FrontendAction.VERIFY_CREDENTIAL,
            eppn=eppn,
            expect_msg=BankIDMsg.credential_verify_success,
            credentials_used=[credential.key, ElementKey("other_id")],
            verify_credential=credential.key,
        )

        self._verify_user_parameters(eppn, token_verified=True, num_proofings=1)

    @patch("eduid.common.rpc.am_relay.AmRelay.request_user_sync")
    def test_webauthn_token_verify(self, mock_request_user_sync: MagicMock) -> None:
        mock_request_user_sync.side_effect = self.request_user_sync

        eppn = self.test_user.eppn

        credential = self.add_security_key_to_user(eppn, "test", "webauthn")

        self._verify_user_parameters(eppn)

        self.verify_token(
            endpoint="/verify-credential",
            frontend_action=FrontendAction.VERIFY_CREDENTIAL,
            eppn=eppn,
            expect_msg=BankIDMsg.credential_verify_success,
            credentials_used=[credential.key, ElementKey("other_id")],
            verify_credential=credential.key,
        )

        self._verify_user_parameters(eppn, token_verified=True, num_proofings=1)

<<<<<<< HEAD
    @patch("eduid.common.rpc.am_relay.AmRelay.request_user_sync")
    def test_webauthn_token_verify_signup_authn(self, mock_request_user_sync: MagicMock):
        mock_request_user_sync.side_effect = self.request_user_sync

        eppn = self.test_user.eppn

        credential = self.add_security_key_to_user(eppn, "test", "webauthn")

        self._verify_user_parameters(eppn)

        self.verify_token(
            endpoint="/verify-credential",
            frontend_action=FrontendAction.VERIFY_CREDENTIAL,
            eppn=eppn,
            expect_msg=BankIDMsg.credential_verify_success,
            credentials_used=[credential.key, ElementKey("other_id")],
            verify_credential=credential.key,
        )

        self._verify_user_parameters(eppn, token_verified=True, num_proofings=1)

    def test_mfa_token_verify_wrong_verified_nin(self):
=======
    def test_mfa_token_verify_wrong_verified_nin(self) -> None:
>>>>>>> 2d5b9cc6
        eppn = self.test_user.eppn
        nin = self.test_user_wrong_nin
        credential = self.add_security_key_to_user(eppn, "test", "u2f")

        self._verify_user_parameters(eppn, identity=nin, identity_present=False)

        self.verify_token(
            endpoint="/verify-credential",
            frontend_action=FrontendAction.VERIFY_CREDENTIAL,
            eppn=eppn,
            expect_msg=BankIDMsg.identity_not_matching,
            expect_error=True,
            credentials_used=[credential.key, ElementKey("other_id")],
            verify_credential=credential.key,
            identity=nin,
        )

        self._verify_user_parameters(eppn, identity=nin, identity_present=False)

    @patch("eduid.common.rpc.am_relay.AmRelay.request_user_sync")
    def test_mfa_token_verify_no_verified_nin(self, mock_request_user_sync: MagicMock) -> None:
        mock_request_user_sync.side_effect = self.request_user_sync

        eppn = self.test_unverified_user_eppn
        nin = self.test_user_nin
        credential = self.add_security_key_to_user(eppn, "test", "webauthn")

        self._verify_user_parameters(eppn, identity_verified=False)

        self.verify_token(
            endpoint="/verify-credential",
            frontend_action=FrontendAction.VERIFY_CREDENTIAL,
            eppn=eppn,
            expect_msg=BankIDMsg.credential_verify_success,
            credentials_used=[credential.key, ElementKey("other_id")],
            verify_credential=credential.key,
            identity=nin,
        )

        # Verify the user now has a verified NIN
        self._verify_user_parameters(
            eppn, token_verified=True, num_proofings=2, identity_present=True, identity=nin, identity_verified=True
        )

    def test_mfa_token_verify_no_mfa_login(self) -> None:
        eppn = self.test_user.eppn
        credential = self.add_security_key_to_user(eppn, "test", "u2f")

        self._verify_user_parameters(eppn)

        with self.session_cookie(self.browser, eppn) as browser:
            with browser.session_transaction() as sess:
                csrf_token = sess.get_csrf_token()
            req = {
                "credential_id": credential.key,
                "method": "bankid",
                "frontend_action": FrontendAction.VERIFY_CREDENTIAL.value,
                "csrf_token": csrf_token,
            }
            response = browser.post("/verify-credential", json=req)

        self._check_error_response(
            response=response,
            type_="POST_BANKID_VERIFY_CREDENTIAL_FAIL",
            msg=AuthnStatusMsg.must_authenticate,
            payload={"credential_description": "test"},
        )
        self._verify_user_parameters(eppn)

    def test_mfa_token_verify_no_mfa_token_in_session(self) -> None:
        eppn = self.test_user.eppn
        credential = self.add_security_key_to_user(eppn, "test", "webauthn")

        self._verify_user_parameters(eppn)

        self.verify_token(
            endpoint="/verify-credential",
            frontend_action=FrontendAction.VERIFY_CREDENTIAL,
            eppn=eppn,
            expect_msg=BankIDMsg.credential_not_found,
            credentials_used=[credential.key, ElementKey("other_id")],
            verify_credential=credential.key,
            response_template=self.saml_response_tpl_fail,
            expect_saml_error=True,
        )

        self._verify_user_parameters(eppn)

    def test_mfa_token_verify_aborted_auth(self) -> None:
        eppn = self.test_user.eppn
        credential = self.add_security_key_to_user(eppn, "test", "u2f")

        self._verify_user_parameters(eppn)

        self.verify_token(
            endpoint="/verify-credential",
            frontend_action=FrontendAction.VERIFY_CREDENTIAL,
            eppn=eppn,
            expect_msg=BankIDMsg.credential_verify_success,
            credentials_used=[credential.key, ElementKey("other_id")],
            verify_credential=credential.key,
            response_template=self.saml_response_tpl_fail,
            expect_saml_error=True,
        )

        self._verify_user_parameters(eppn)

    def test_mfa_token_verify_cancel_auth(self) -> None:
        eppn = self.test_user.eppn

        credential = self.add_security_key_to_user(eppn, "test", "webauthn")

        self._verify_user_parameters(eppn)

        self.verify_token(
            endpoint="/verify-credential",
            frontend_action=FrontendAction.VERIFY_CREDENTIAL,
            eppn=eppn,
            expect_msg=BankIDMsg.credential_verify_success,
            credentials_used=[credential.key, ElementKey("other_id")],
            verify_credential=credential.key,
            identity=self.test_user_wrong_nin,
            response_template=self.saml_response_tpl_cancel,
            expect_saml_error=True,
        )

        self._verify_user_parameters(eppn)

    def test_mfa_token_verify_auth_fail(self) -> None:
        eppn = self.test_user.eppn

        credential = self.add_security_key_to_user(eppn, "test", "u2f")

        self._verify_user_parameters(eppn)

        self.verify_token(
            endpoint="/verify-credential",
            frontend_action=FrontendAction.VERIFY_CREDENTIAL,
            eppn=eppn,
            expect_msg=BankIDMsg.credential_verify_success,
            credentials_used=[credential.key, ElementKey("other_id")],
            verify_credential=credential.key,
            identity=self.test_user_wrong_nin,
            response_template=self.saml_response_tpl_fail,
            expect_saml_error=True,
        )

        self._verify_user_parameters(eppn)

    @unittest.skip("No support for magic cookie yet")
    @patch("eduid.common.rpc.am_relay.AmRelay.request_user_sync")
    def test_webauthn_token_verify_backdoor(self, mock_request_user_sync: MagicMock) -> None:
        mock_request_user_sync.side_effect = self.request_user_sync

        eppn = self.test_unverified_user_eppn
        nin = self.test_backdoor_nin
        credential = self.add_security_key_to_user(eppn, "test", "webauthn")

        self._verify_user_parameters(eppn)

        self.app.conf.magic_cookie = "magic-cookie"
        with self.session_cookie_and_magic_cookie(self.browser, eppn=eppn) as browser:
            browser.set_cookie(domain=self.test_domain, key="nin", value=nin.number)
            self.verify_token(
                endpoint="/verify-credential",
                frontend_action=FrontendAction.VERIFY_CREDENTIAL,
                eppn=eppn,
                expect_msg=BankIDMsg.credential_verify_success,
                credentials_used=[credential.key, ElementKey("other_id")],
                verify_credential=credential.key,
                browser=browser,
            )

        self._verify_user_parameters(eppn, identity=nin, identity_verified=True, token_verified=True, num_proofings=2)

    @patch("eduid.common.rpc.am_relay.AmRelay.request_user_sync")
    def test_nin_verify(self, mock_request_user_sync: MagicMock) -> None:
        mock_request_user_sync.side_effect = self.request_user_sync

        eppn = self.test_unverified_user_eppn
        self._verify_user_parameters(eppn, num_mfa_tokens=0, identity_verified=False)

        self.reauthn(
            "/verify-identity",
            frontend_action=FrontendAction.VERIFY_IDENTITY,
            expect_msg=BankIDMsg.identity_verify_success,
            eppn=eppn,
        )
        user = self.app.central_userdb.get_user_by_eppn(eppn)
        self._verify_user_parameters(
            eppn,
            num_mfa_tokens=0,
            identity_verified=True,
            num_proofings=1,
            locked_identity=user.identities.nin,
            proofing_method=IdentityProofingMethod.BANKID,
            proofing_version=self.app.conf.freja_proofing_version,
        )
        # check names
        assert user.given_name == "Ûlla"
        assert user.surname == "Älm"
        # check proofing log
        doc = self.app.proofing_log._get_documents_by_attr(attr="eduPersonPrincipalName", value=eppn)[0]
        assert doc["given_name"] == "Ûlla"
        assert doc["surname"] == "Älm"

    @patch("eduid.common.rpc.am_relay.AmRelay.request_user_sync")
    def test_mfa_login(self, mock_request_user_sync: MagicMock) -> None:
        mock_request_user_sync.side_effect = self.request_user_sync

        eppn = self.test_user.eppn
        self._verify_user_parameters(eppn, num_mfa_tokens=0, identity_verified=True)

        self.reauthn(
            "/mfa-authenticate",
            frontend_action=FrontendAction.LOGIN_MFA_AUTHN,
            expect_msg=BankIDMsg.mfa_authn_success,
            eppn=eppn,
            logged_in=False,
        )

        self._verify_user_parameters(eppn, num_mfa_tokens=0, identity_verified=True, num_proofings=0)

    def test_mfa_login_no_nin(self) -> None:
        eppn = self.test_unverified_user_eppn
        self._verify_user_parameters(eppn, num_mfa_tokens=0, identity_verified=False, token_verified=False)

        self.reauthn(
            "/mfa-authenticate",
            frontend_action=FrontendAction.LOGIN_MFA_AUTHN,
            expect_msg=BankIDMsg.identity_not_matching,
            expect_error=True,
            eppn=eppn,
            logged_in=False,
        )

        self._verify_user_parameters(eppn, num_mfa_tokens=0, identity_verified=False, num_proofings=0)

    @patch("eduid.common.rpc.am_relay.AmRelay.request_user_sync")
    def test_mfa_login_unverified_nin(self, mock_request_user_sync: MagicMock) -> None:
        mock_request_user_sync.side_effect = self.request_user_sync
        eppn = self.test_unverified_user_eppn

        # Add locked nin to user
        user = self.app.central_userdb.get_user_by_eppn(eppn)
        locked_nin = NinIdentity(created_by="test", number=self.test_user_nin.number, is_verified=True)
        user.locked_identity.add(locked_nin)
        self.app.central_userdb.save(user)

        self._verify_user_parameters(eppn, num_mfa_tokens=0, identity_verified=False, token_verified=False)

        self.reauthn(
            "/mfa-authenticate",
            frontend_action=FrontendAction.LOGIN_MFA_AUTHN,
            expect_msg=BankIDMsg.mfa_authn_success,
            eppn=eppn,
            logged_in=False,
        )

        self._verify_user_parameters(
            eppn, num_mfa_tokens=0, identity_verified=True, num_proofings=1, locked_identity=user.identities.nin
        )

    @unittest.skip("No support for magic cookie yet")
    @patch("eduid.common.rpc.am_relay.AmRelay.request_user_sync")
    def test_mfa_login_backdoor(self, mock_request_user_sync: MagicMock) -> None:
        mock_request_user_sync.side_effect = self.request_user_sync

        eppn = self.test_unverified_user_eppn
        nin = self.test_backdoor_nin

        # add verified magic cookie nin to user
        self.add_nin_to_user(eppn=eppn, nin=nin.number, verified=True)

        self._verify_user_parameters(eppn, num_mfa_tokens=0, identity=nin, identity_verified=True)

        self.app.conf.magic_cookie = "magic-cookie"
        with self.session_cookie(self.browser, eppn) as browser:
            browser.set_cookie(domain="test.localhost", key="magic-cookie", value=self.app.conf.magic_cookie)
            browser.set_cookie(domain="test.localhost", key="nin", value=nin.number)
            self.reauthn(
                "/mfa-authenticate",
                frontend_action=FrontendAction.LOGIN_MFA_AUTHN,
                expect_msg=BankIDMsg.mfa_authn_success,
                eppn=eppn,
                logged_in=False,
                browser=browser,
            )

        self._verify_user_parameters(eppn, num_mfa_tokens=0, identity_verified=True, num_proofings=0)

    @unittest.skip("No support for magic cookie yet")
    @patch("eduid.common.rpc.am_relay.AmRelay.request_user_sync")
    def test_nin_verify_backdoor(self, mock_request_user_sync: MagicMock) -> None:
        mock_request_user_sync.side_effect = self.request_user_sync

        eppn = self.test_unverified_user_eppn
        nin = self.test_backdoor_nin
        self._verify_user_parameters(eppn, num_mfa_tokens=0, identity_verified=False)

        self.app.conf.magic_cookie = "magic-cookie"

        with self.session_cookie_and_magic_cookie(self.browser, eppn) as browser:
            browser.set_cookie(domain="test.localhost", key="nin", value=nin.number)
            self.reauthn(
                "/verify-identity",
                frontend_action=FrontendAction.VERIFY_IDENTITY,
                expect_msg=BankIDMsg.identity_verify_success,
                eppn=eppn,
                browser=browser,
            )

        self._verify_user_parameters(eppn, num_mfa_tokens=0, identity=nin, identity_verified=True, num_proofings=1)

    @unittest.skip("No support for magic cookie yet")
    @patch("eduid.common.rpc.am_relay.AmRelay.request_user_sync")
    def test_nin_verify_no_backdoor_in_pro(self, mock_request_user_sync: MagicMock) -> None:
        mock_request_user_sync.side_effect = self.request_user_sync

        eppn = self.test_unverified_user_eppn
        nin = self.test_backdoor_nin

        self._verify_user_parameters(eppn, num_mfa_tokens=0, identity_verified=False)

        self.app.conf.magic_cookie = "magic-cookie"
        self.app.conf.environment = EduidEnvironment.production

        with self.session_cookie_and_magic_cookie(self.browser, eppn=eppn) as browser:
            browser.set_cookie(domain=self.test_domain, key="nin", value=nin.number)
            self.reauthn(
                "/verify-identity",
                frontend_action=FrontendAction.VERIFY_IDENTITY,
                expect_msg=BankIDMsg.identity_verify_success,
                eppn=eppn,
                browser=browser,
            )

        # the tests checks that the default nin was verified and not the nin set in the test cookie
        self._verify_user_parameters(
            eppn, identity=self.test_user_nin, num_mfa_tokens=0, num_proofings=1, identity_verified=True
        )

    @unittest.skip("No support for magic cookie yet")
    @patch("eduid.common.rpc.am_relay.AmRelay.request_user_sync")
    def test_nin_verify_no_backdoor_misconfigured(self, mock_request_user_sync: MagicMock) -> None:
        mock_request_user_sync.side_effect = self.request_user_sync

        eppn = self.test_unverified_user_eppn
        nin = self.test_backdoor_nin

        self._verify_user_parameters(eppn, num_mfa_tokens=0, identity_verified=False)

        self.app.conf.magic_cookie = "magic-cookie"

        with self.session_cookie_and_magic_cookie(
            self.browser, eppn=eppn, magic_cookie_value="NOT-the-magic-cookie"
        ) as browser:
            browser.set_cookie(domain="test.localhost", key="nin", value=nin.number)
            self.reauthn(
                "/verify-identity",
                frontend_action=FrontendAction.VERIFY_IDENTITY,
                expect_msg=BankIDMsg.identity_verify_success,
                eppn=eppn,
                browser=browser,
            )

        # the tests checks that the default nin was verified and not the nin set in the test cookie
        self._verify_user_parameters(
            eppn, identity=self.test_user_nin, num_mfa_tokens=0, num_proofings=1, identity_verified=True
        )

    def test_nin_verify_already_verified(self) -> None:
        # Verify that the test user has a verified NIN in the database already
        eppn = self.test_user.eppn
        nin = self.test_user_nin
        self._verify_user_parameters(eppn, num_mfa_tokens=0, identity=nin, identity_verified=True)

        user = self.app.central_userdb.get_user_by_eppn(self.test_user.eppn)
        assert user.identities.nin is not None
        assert user.identities.nin.is_verified is True

        self.reauthn(
            "/verify-identity",
            frontend_action=FrontendAction.VERIFY_IDENTITY,
            expect_msg=ProofingMsg.identity_already_verified,
            expect_error=True,
            identity=nin,
        )

    @patch("eduid.common.rpc.am_relay.AmRelay.request_user_sync")
    def test_mfa_authentication_verified_user(self, mock_request_user_sync: MagicMock) -> None:
        mock_request_user_sync.side_effect = self.request_user_sync

        user = self.app.central_userdb.get_user_by_eppn(self.test_user.eppn)
        assert user.identities.nin is not None
        assert user.identities.nin.is_verified is True, "User was expected to have a verified NIN"

        assert user.credentials.filter(SwedenConnectCredential) == []
        credentials_before = user.credentials.to_list()

        self.reauthn(
            endpoint="/mfa-authenticate",
            frontend_action=FrontendAction.LOGIN_MFA_AUTHN,
            expect_msg=BankIDMsg.mfa_authn_success,
        )

        # Verify that an ExternalCredential was added
        user = self.app.central_userdb.get_user_by_eppn(self.test_user.eppn)
        assert len(user.credentials.to_list()) == len(credentials_before) + 1

        _creds = user.credentials.filter(BankIDCredential)
        assert len(_creds) == 1
        cred = _creds[0]
        assert cred.level in self.app.conf.bankid_required_loa

    def test_mfa_authentication_too_old_authn_instant(self) -> None:
        self.reauthn(
            endpoint="/mfa-authenticate",
            frontend_action=FrontendAction.LOGIN_MFA_AUTHN,
            age=61,
            expect_msg=BankIDMsg.authn_instant_too_old,
            expect_error=True,
        )

    def test_mfa_authentication_wrong_nin(self) -> None:
        user = self.app.central_userdb.get_user_by_eppn(self.test_user_eppn)
        assert user.identities.nin is not None
        assert user.identities.nin.is_verified is True, "User was expected to have a verified NIN"

        self.reauthn(
            endpoint="/mfa-authenticate",
            frontend_action=FrontendAction.LOGIN_MFA_AUTHN,
            expect_msg=BankIDMsg.identity_not_matching,
            expect_error=True,
            identity=self.test_user_wrong_nin,
        )<|MERGE_RESOLUTION|>--- conflicted
+++ resolved
@@ -409,11 +409,7 @@
         else:
             browser_with_session_cookie = self.session_cookie_anon(browser)
 
-        with browser_with_session_cookie as browser:
-            # if credentials_used:
-            #    with browser.session_transaction() as sess:
-            #        self._setup_faked_login(session=sess, credentials_used=credentials_used)
-
+        with browser_with_session_cookie as browser:            
             if logged_in is False:
                 with browser.session_transaction() as sess:
                     # the user is at least partially logged in at this stage
@@ -509,9 +505,8 @@
 
         self._verify_user_parameters(eppn, token_verified=True, num_proofings=1)
 
-<<<<<<< HEAD
-    @patch("eduid.common.rpc.am_relay.AmRelay.request_user_sync")
-    def test_webauthn_token_verify_signup_authn(self, mock_request_user_sync: MagicMock):
+    @patch("eduid.common.rpc.am_relay.AmRelay.request_user_sync")
+    def test_webauthn_token_verify_signup_authn(self, mock_request_user_sync: MagicMock) -> None:
         mock_request_user_sync.side_effect = self.request_user_sync
 
         eppn = self.test_user.eppn
@@ -531,10 +526,7 @@
 
         self._verify_user_parameters(eppn, token_verified=True, num_proofings=1)
 
-    def test_mfa_token_verify_wrong_verified_nin(self):
-=======
     def test_mfa_token_verify_wrong_verified_nin(self) -> None:
->>>>>>> 2d5b9cc6
         eppn = self.test_user.eppn
         nin = self.test_user_wrong_nin
         credential = self.add_security_key_to_user(eppn, "test", "u2f")
