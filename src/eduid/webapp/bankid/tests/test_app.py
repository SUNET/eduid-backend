--- conflicted
+++ resolved
@@ -3,12 +3,8 @@
 import logging
 import os
 import unittest
-<<<<<<< HEAD
-from typing import Any, Mapping, Optional
-=======
 from collections.abc import Mapping
 from typing import Any
->>>>>>> 5f12aac4
 from unittest.mock import MagicMock, patch
 
 from eduid.common.config.base import EduidEnvironment, FrontendAction
@@ -209,35 +205,6 @@
         )
         return config
 
-<<<<<<< HEAD
-=======
-    def add_token_to_user(self, eppn: str, credential_id: str, token_type: str) -> U2F | Webauthn:
-        user = self.app.central_userdb.get_user_by_eppn(eppn)
-        mfa_token: U2F | Webauthn
-        if token_type == "u2f":
-            mfa_token = U2F(
-                version="test",
-                keyhandle=credential_id,
-                public_key="test",
-                app_id="test",
-                attest_cert="test",
-                description="test",
-                created_by="test",
-            )
-        else:
-            mfa_token = Webauthn(
-                keyhandle=credential_id,
-                credential_data="test",
-                app_id="test",
-                description="test",
-                created_by="test",
-                authenticator=AuthenticatorAttachment.CROSS_PLATFORM,
-            )
-        user.credentials.add(mfa_token)
-        self.request_user_sync(user)
-        return mfa_token
-
->>>>>>> 5f12aac4
     def add_nin_to_user(self, eppn: str, nin: str, verified: bool) -> NinIdentity:
         user = self.app.central_userdb.get_user_by_eppn(eppn)
         nin_element = NinIdentity(number=nin, created_by="test", is_verified=verified)
