#
# Copyright (c) 2019 SUNET
# All rights reserved.
#
#   Redistribution and use in source and binary forms, with or
#   without modification, are permitted provided that the following
#   conditions are met:
#
#     1. Redistributions of source code must retain the above copyright
#        notice, this list of conditions and the following disclaimer.
#     2. Redistributions in binary form must reproduce the above
#        copyright notice, this list of conditions and the following
#        disclaimer in the documentation and/or other materials provided
#        with the distribution.
#     3. Neither the name of the NORDUnet nor the names of its
#        contributors may be used to endorse or promote products derived
#        from this software without specific prior written permission.
#
# THIS SOFTWARE IS PROVIDED BY THE COPYRIGHT HOLDERS AND CONTRIBUTORS
# "AS IS" AND ANY EXPRESS OR IMPLIED WARRANTIES, INCLUDING, BUT NOT
# LIMITED TO, THE IMPLIED WARRANTIES OF MERCHANTABILITY AND FITNESS
# FOR A PARTICULAR PURPOSE ARE DISCLAIMED. IN NO EVENT SHALL THE
# COPYRIGHT HOLDER OR CONTRIBUTORS BE LIABLE FOR ANY DIRECT, INDIRECT,
# INCIDENTAL, SPECIAL, EXEMPLARY, OR CONSEQUENTIAL DAMAGES (INCLUDING,
# BUT NOT LIMITED TO, PROCUREMENT OF SUBSTITUTE GOODS OR SERVICES;
# LOSS OF USE, DATA, OR PROFITS; OR BUSINESS INTERRUPTION) HOWEVER
# CAUSED AND ON ANY THEORY OF LIABILITY, WHETHER IN CONTRACT, STRICT
# LIABILITY, OR TORT (INCLUDING NEGLIGENCE OR OTHERWISE) ARISING IN
# ANY WAY OUT OF THE USE OF THIS SOFTWARE, EVEN IF ADVISED OF THE
# POSSIBILITY OF SUCH DAMAGE.
#
<<<<<<< HEAD
from pathlib import Path

import pkg_resources
from pydantic import Field
=======

from eduid.common.config.base import (
    AmConfigMixin,
    CaptchaConfigMixin,
    EduIDBaseAppConfig,
    MagicCookieMixin,
    MsgConfigMixin,
)
>>>>>>> 581714bf

from eduid.common.config.base import AmConfigMixin, EduIDBaseAppConfig, MagicCookieMixin, MsgConfigMixin


class PhoneConfig(EduIDBaseAppConfig, MagicCookieMixin, AmConfigMixin, MsgConfigMixin, CaptchaConfigMixin):
    """
    Configuration for the phone app
    """

    app_name: str = "phone"

    # timeout for phone verification token, in seconds
    phone_verification_timeout: int = 7200
    throttle_resend_seconds: int = 300
    # default country code
    default_country_code: str = "46"<|MERGE_RESOLUTION|>--- conflicted
+++ resolved
@@ -29,12 +29,6 @@
 # ANY WAY OUT OF THE USE OF THIS SOFTWARE, EVEN IF ADVISED OF THE
 # POSSIBILITY OF SUCH DAMAGE.
 #
-<<<<<<< HEAD
-from pathlib import Path
-
-import pkg_resources
-from pydantic import Field
-=======
 
 from eduid.common.config.base import (
     AmConfigMixin,
@@ -43,9 +37,6 @@
     MagicCookieMixin,
     MsgConfigMixin,
 )
->>>>>>> 581714bf
-
-from eduid.common.config.base import AmConfigMixin, EduIDBaseAppConfig, MagicCookieMixin, MsgConfigMixin
 
 
 class PhoneConfig(EduIDBaseAppConfig, MagicCookieMixin, AmConfigMixin, MsgConfigMixin, CaptchaConfigMixin):
