import json
from datetime import datetime, timedelta
from typing import Any, Mapping, Optional
from unittest.mock import MagicMock, patch

from eduid.common.config.base import EduidEnvironment
from eduid.common.rpc.exceptions import LookupMobileTaskFailed
from eduid.userdb import User
from eduid.webapp.common.api.testing import EduidAPITestCase
from eduid.webapp.lookup_mobile_proofing.app import MobileProofingApp, init_lookup_mobile_proofing_app
from eduid.webapp.lookup_mobile_proofing.helpers import MobileMsg

__author__ = "lundberg"


class LookupMobileProofingTests(EduidAPITestCase[MobileProofingApp]):
    """Base TestCase for those tests that need a full environment setup"""

    def setUp(self):
        self.test_user_eppn = "hubba-baar"
        self.test_user_nin = "199001023456"
        fifteen_years_ago = datetime.now() - timedelta(days=15 * 365)
        self.test_user_nin_underage = f"{fifteen_years_ago.year}01023456"

        super().setUp(users=["hubba-baar"])

    def load_app(self, config: Mapping[str, Any]):
        """
        Called from the parent class, so we can provide the appropriate flask
        app for this test case.
        """
        return init_lookup_mobile_proofing_app("testing", config)

    def update_config(self, config: dict[str, Any]) -> dict[str, Any]:
        config.update(
            {
                "environment": "dev",
                "magic_cookie": "",
                "magic_cookie_name": "",
            },
        )
        return config

    def _check_nin_verified_ok_no_proofing_state(self, user: User, number: Optional[str] = None):
        nin_number = number or self.test_user_nin
        assert user.identities.nin is not None
        assert user.identities.nin.number == nin_number
        assert user.identities.nin.created_by == "lookup_mobile_proofing"
        assert user.identities.nin.verified_by == "lookup_mobile_proofing"
        assert user.identities.nin.is_verified is True
        assert self.app.proofing_log.db_count() == 1

    def _check_nin_not_verified_no_proofing_state(self, user: User, number: Optional[str] = None):
        nin_number = number or self.test_user_nin
        assert user.identities.nin is not None
        assert user.identities.nin.number == nin_number
        assert user.identities.nin.created_by == "lookup_mobile_proofing"
        assert user.identities.nin.is_verified is False
        assert self.app.proofing_log.db_count() == 0

    def test_authenticate(self):
        response = self.browser.get("/proofing")
        self.assertEqual(response.status_code, 302)  # Redirect to token service
        with self.session_cookie(self.browser, self.test_user_eppn) as browser:
            response = browser.get("/proofing")
        self.assertEqual(response.status_code, 200)  # Authenticated request

    @patch("eduid.common.rpc.lookup_mobile_relay.LookupMobileRelay.find_nin_by_mobile")
    @patch("eduid.common.rpc.msg_relay.MsgRelay.get_all_navet_data")
    @patch("eduid.common.rpc.am_relay.AmRelay.request_user_sync")
    def test_proofing_flow(
        self, mock_request_user_sync: MagicMock, mock_get_all_navet_data: MagicMock, mock_find_nin_by_mobile: MagicMock
    ):
        mock_find_nin_by_mobile.return_value = self.test_user_nin
        mock_get_all_navet_data.return_value = self._get_all_navet_data()
        mock_request_user_sync.side_effect = self.request_user_sync

        with self.session_cookie(self.browser, self.test_user_eppn) as browser:
            response = json.loads(browser.get("/proofing").data)
        self.assertEqual(response["type"], "GET_LOOKUP_MOBILE_PROOFING_PROOFING_SUCCESS")

        csrf_token = response["payload"]["csrf_token"]

        with self.session_cookie(self.browser, self.test_user_eppn) as browser:
            data = {"nin": self.test_user_nin, "csrf_token": csrf_token}
            response = browser.post("/proofing", data=json.dumps(data), content_type=self.content_type_json)
            response = json.loads(response.data)
        self.assertEqual(response["type"], "POST_LOOKUP_MOBILE_PROOFING_PROOFING_SUCCESS")
        self.assertEqual(response["payload"]["success"], True)

        user = self.app.private_userdb.get_user_by_eppn(self.test_user_eppn)
        self._check_nin_verified_ok_no_proofing_state(user=user)

    @patch("eduid.common.rpc.lookup_mobile_relay.LookupMobileRelay.find_nin_by_mobile")
    @patch("eduid.common.rpc.msg_relay.MsgRelay.get_all_navet_data")
    @patch("eduid.common.rpc.am_relay.AmRelay.request_user_sync")
    def test_proofing_flow_underage(
        self, mock_request_user_sync: MagicMock, mock_get_all_navet_data: MagicMock, mock_find_nin_by_mobile: MagicMock
    ):
        mock_find_nin_by_mobile.return_value = self.test_user_nin_underage
        mock_get_all_navet_data.return_value = self._get_all_navet_data()
        mock_request_user_sync.side_effect = self.request_user_sync

        with self.session_cookie(self.browser, self.test_user_eppn) as browser:
            response = json.loads(browser.get("/proofing").data)
        self.assertEqual(response["type"], "GET_LOOKUP_MOBILE_PROOFING_PROOFING_SUCCESS")

        csrf_token = response["payload"]["csrf_token"]

        with self.session_cookie(self.browser, self.test_user_eppn) as browser:
            data = {"nin": self.test_user_nin_underage, "csrf_token": csrf_token}
            response = browser.post("/proofing", data=json.dumps(data), content_type=self.content_type_json)
            response = json.loads(response.data)
        self.assertEqual(response["type"], "POST_LOOKUP_MOBILE_PROOFING_PROOFING_SUCCESS")
        self.assertEqual(response["payload"]["success"], True)

        user = self.app.private_userdb.get_user_by_eppn(self.test_user_eppn)
        self._check_nin_verified_ok_no_proofing_state(user=user, number=self.test_user_nin_underage)

    @patch("eduid.common.rpc.lookup_mobile_relay.LookupMobileRelay.find_nin_by_mobile")
    @patch("eduid.common.rpc.msg_relay.MsgRelay.get_all_navet_data")
    @patch("eduid.common.rpc.am_relay.AmRelay.request_user_sync")
    def test_proofing_flow_no_match(
        self, mock_request_user_sync: MagicMock, mock_get_all_navet_data: MagicMock, mock_find_nin_by_mobile: MagicMock
    ):
        mock_find_nin_by_mobile.return_value = None
        mock_get_all_navet_data.return_value = self._get_all_navet_data()
        mock_request_user_sync.side_effect = self.request_user_sync

        with self.session_cookie(self.browser, self.test_user_eppn) as browser:
            response = json.loads(browser.get("/proofing").data)
        self.assertEqual(response["type"], "GET_LOOKUP_MOBILE_PROOFING_PROOFING_SUCCESS")

        csrf_token = response["payload"]["csrf_token"]

        with self.session_cookie(self.browser, self.test_user_eppn) as browser:
            data = {"nin": self.test_user_nin, "csrf_token": csrf_token}
            response = browser.post("/proofing", data=json.dumps(data), content_type=self.content_type_json)
            response = json.loads(response.data)
        self.assertEqual(response["type"], "POST_LOOKUP_MOBILE_PROOFING_PROOFING_FAIL")

        user = self.app.private_userdb.get_user_by_eppn(self.test_user_eppn)
        self._check_nin_not_verified_no_proofing_state(user=user)

    @patch("eduid.common.rpc.lookup_mobile_relay.LookupMobileRelay.find_nin_by_mobile")
    @patch("eduid.common.rpc.msg_relay.MsgRelay.get_all_navet_data")
    @patch("eduid.common.rpc.am_relay.AmRelay.request_user_sync")
    def test_proofing_flow_LookupMobileTaskFailed(
        self, mock_request_user_sync: MagicMock, mock_get_all_navet_data: MagicMock, mock_find_nin_by_mobile: MagicMock
    ):
        mock_find_nin_by_mobile.side_effect = LookupMobileTaskFailed("Test Exception")
        mock_get_all_navet_data.return_value = self._get_all_navet_data()
        mock_request_user_sync.side_effect = self.request_user_sync

        with self.session_cookie(self.browser, self.test_user_eppn) as browser:
            response = json.loads(browser.get("/proofing").data)
        self.assertEqual(response["type"], "GET_LOOKUP_MOBILE_PROOFING_PROOFING_SUCCESS")

        csrf_token = response["payload"]["csrf_token"]

        with self.session_cookie(self.browser, self.test_user_eppn) as browser:
            data = {"nin": self.test_user_nin, "csrf_token": csrf_token}
            response = browser.post("/proofing", data=json.dumps(data), content_type=self.content_type_json)
            response = json.loads(response.data)
        self.assertEqual("POST_LOOKUP_MOBILE_PROOFING_PROOFING_FAIL", response["type"])
        self.assertEqual(MobileMsg.lookup_error.value, response["payload"]["message"])

        user = self.app.private_userdb.get_user_by_eppn(self.test_user_eppn)
        self._check_nin_not_verified_no_proofing_state(user=user)

    @patch("eduid.common.rpc.lookup_mobile_relay.LookupMobileRelay.find_nin_by_mobile")
    @patch("eduid.common.rpc.msg_relay.MsgRelay.get_postal_address")
    @patch("eduid.common.rpc.am_relay.AmRelay.request_user_sync")
    def test_proofing_flow_no_match_backdoor(
        self, mock_request_user_sync: MagicMock, mock_get_postal_address: MagicMock, mock_find_nin_by_mobile: MagicMock
    ):
        mock_find_nin_by_mobile.return_value = None
        mock_get_postal_address.return_value = None
        mock_request_user_sync.side_effect = self.request_user_sync

        self.app.conf.magic_cookie = "magic-cookie"
        self.app.conf.magic_cookie_name = "magic-cookie"

        with self.session_cookie(self.browser, self.test_user_eppn) as browser:
            response = json.loads(browser.get("/proofing").data)
        self.assertEqual(response["type"], "GET_LOOKUP_MOBILE_PROOFING_PROOFING_SUCCESS")

        csrf_token = response["payload"]["csrf_token"]

<<<<<<< HEAD
        with self.session_cookie(self.browser, self.test_user_eppn) as browser:
            browser.set_cookie("localhost", key="magic-cookie", value="magic-cookie")

=======
        with self.session_cookie_and_magic_cookie(self.browser, eppn=self.test_user_eppn) as browser:
>>>>>>> 581714bf
            data = {"nin": self.test_user_nin_underage, "csrf_token": csrf_token}
            response = browser.post("/proofing", data=json.dumps(data), content_type=self.content_type_json)
            response = json.loads(response.data)
        self.assertEqual(response["type"], "POST_LOOKUP_MOBILE_PROOFING_PROOFING_SUCCESS")
        self.assertEqual(response["payload"]["success"], True)

        user = self.app.private_userdb.get_user_by_eppn(self.test_user_eppn)
        self._check_nin_verified_ok_no_proofing_state(user=user, number=self.test_user_nin_underage)

    @patch("eduid.common.rpc.lookup_mobile_relay.LookupMobileRelay.find_nin_by_mobile")
    @patch("eduid.common.rpc.msg_relay.MsgRelay.get_postal_address")
    @patch("eduid.common.rpc.am_relay.AmRelay.request_user_sync")
    def test_proofing_flow_no_match_backdoor_code_in_pro(
        self, mock_request_user_sync: MagicMock, mock_get_postal_address: MagicMock, mock_find_nin_by_mobile: MagicMock
    ):
        mock_find_nin_by_mobile.return_value = None
        mock_get_postal_address.return_value = None
        mock_request_user_sync.side_effect = self.request_user_sync

        self.app.conf.environment = EduidEnvironment("production")
        self.app.conf.magic_cookie = "magic-cookie"
        self.app.conf.magic_cookie_name = "magic-cookie"

        with self.session_cookie(self.browser, self.test_user_eppn) as browser:
            response = json.loads(browser.get("/proofing").data)
        self.assertEqual(response["type"], "GET_LOOKUP_MOBILE_PROOFING_PROOFING_SUCCESS")

        csrf_token = response["payload"]["csrf_token"]

<<<<<<< HEAD
        with self.session_cookie(self.browser, self.test_user_eppn) as browser:
            browser.set_cookie("localhost", key="magic-cookie", value="magic-cookie")

=======
        with self.session_cookie_and_magic_cookie(self.browser, eppn=self.test_user_eppn) as browser:
>>>>>>> 581714bf
            data = {"nin": self.test_user_nin, "csrf_token": csrf_token}
            response = browser.post("/proofing", data=json.dumps(data), content_type=self.content_type_json)
            response = json.loads(response.data)
        self.assertEqual(response["type"], "POST_LOOKUP_MOBILE_PROOFING_PROOFING_FAIL")

        user = self.app.private_userdb.get_user_by_eppn(self.test_user_eppn)
        self._check_nin_not_verified_no_proofing_state(user=user)

    @patch("eduid.common.rpc.lookup_mobile_relay.LookupMobileRelay.find_nin_by_mobile")
    @patch("eduid.common.rpc.msg_relay.MsgRelay.get_postal_address")
    @patch("eduid.common.rpc.am_relay.AmRelay.request_user_sync")
    def test_proofing_flow_no_match_backdoor_code_unconfigured(
        self, mock_request_user_sync: MagicMock, mock_get_postal_address: MagicMock, mock_find_nin_by_mobile: MagicMock
    ):
        mock_find_nin_by_mobile.return_value = None
        mock_get_postal_address.return_value = None
        mock_request_user_sync.side_effect = self.request_user_sync

        self.app.conf.magic_cookie = ""
        self.app.conf.magic_cookie_name = "magic-cookie"

        with self.session_cookie(self.browser, self.test_user_eppn) as browser:
            response = json.loads(browser.get("/proofing").data)
        self.assertEqual(response["type"], "GET_LOOKUP_MOBILE_PROOFING_PROOFING_SUCCESS")

        csrf_token = response["payload"]["csrf_token"]

<<<<<<< HEAD
        with self.session_cookie(self.browser, self.test_user_eppn) as browser:
            browser.set_cookie("localhost", key="magic-cookie", value="magic-cookie")

=======
        with self.session_cookie_and_magic_cookie(self.browser, self.test_user_eppn) as browser:
>>>>>>> 581714bf
            data = {"nin": self.test_user_nin, "csrf_token": csrf_token}
            response = browser.post("/proofing", data=json.dumps(data), content_type=self.content_type_json)
            response = json.loads(response.data)
        self.assertEqual(response["type"], "POST_LOOKUP_MOBILE_PROOFING_PROOFING_FAIL")

        user = self.app.private_userdb.get_user_by_eppn(self.test_user_eppn)
        self._check_nin_not_verified_no_proofing_state(user=user)

    @patch("eduid.common.rpc.msg_relay.MsgRelay.get_relations_to")
    @patch("eduid.common.rpc.lookup_mobile_relay.LookupMobileRelay.find_nin_by_mobile")
    @patch("eduid.common.rpc.msg_relay.MsgRelay.get_all_navet_data")
    @patch("eduid.common.rpc.am_relay.AmRelay.request_user_sync")
    def test_proofing_flow_relation(
        self,
        mock_request_user_sync: MagicMock,
        mock_get_all_navet_data: MagicMock,
        mock_find_nin_by_mobile: MagicMock,
        mock_get_relations_to: MagicMock,
    ):
        mock_get_relations_to.return_value = ["MO"]
        mock_find_nin_by_mobile.return_value = "197001021234"
        mock_get_all_navet_data.return_value = self._get_all_navet_data()
        mock_request_user_sync.side_effect = self.request_user_sync

        with self.session_cookie(self.browser, self.test_user_eppn) as browser:
            response = json.loads(browser.get("/proofing").data)
        self.assertEqual(response["type"], "GET_LOOKUP_MOBILE_PROOFING_PROOFING_SUCCESS")

        csrf_token = response["payload"]["csrf_token"]

        with self.session_cookie(self.browser, self.test_user_eppn) as browser:
            data = {"nin": self.test_user_nin_underage, "csrf_token": csrf_token}
            response = browser.post("/proofing", data=json.dumps(data), content_type=self.content_type_json)
            response = json.loads(response.data)
        assert response["type"] == "POST_LOOKUP_MOBILE_PROOFING_PROOFING_FAIL"
        assert response["payload"]["message"] == MobileMsg.no_match.value

        user = self.app.private_userdb.get_user_by_eppn(self.test_user_eppn)
        self._check_nin_not_verified_no_proofing_state(user=user, number=self.test_user_nin_underage)

    @patch("eduid.common.rpc.msg_relay.MsgRelay.get_relations_to")
    @patch("eduid.common.rpc.lookup_mobile_relay.LookupMobileRelay.find_nin_by_mobile")
    @patch("eduid.common.rpc.msg_relay.MsgRelay.get_all_navet_data")
    @patch("eduid.common.rpc.am_relay.AmRelay.request_user_sync")
    def test_proofing_flow_relation_no_match(
        self,
        mock_request_user_sync: MagicMock,
        mock_get_all_navet_data: MagicMock,
        mock_find_nin_by_mobile: MagicMock,
        mock_get_relations_to: MagicMock,
    ):
        mock_get_relations_to.return_value = []
        mock_find_nin_by_mobile.return_value = "197001021234"
        mock_get_all_navet_data.return_value = self._get_all_navet_data()
        mock_request_user_sync.side_effect = self.request_user_sync

        with self.session_cookie(self.browser, self.test_user_eppn) as browser:
            response = json.loads(browser.get("/proofing").data)
        self.assertEqual(response["type"], "GET_LOOKUP_MOBILE_PROOFING_PROOFING_SUCCESS")

        csrf_token = response["payload"]["csrf_token"]

        with self.session_cookie(self.browser, self.test_user_eppn) as browser:
            data = {"nin": self.test_user_nin_underage, "csrf_token": csrf_token}
            response = browser.post("/proofing", data=json.dumps(data), content_type=self.content_type_json)
            response = json.loads(response.data)
        self.assertEqual(response["type"], "POST_LOOKUP_MOBILE_PROOFING_PROOFING_FAIL")

        user = self.app.private_userdb.get_user_by_eppn(self.test_user_eppn)
        self._check_nin_not_verified_no_proofing_state(user=user, number=self.test_user_nin_underage)<|MERGE_RESOLUTION|>--- conflicted
+++ resolved
@@ -187,13 +187,7 @@
 
         csrf_token = response["payload"]["csrf_token"]
 
-<<<<<<< HEAD
-        with self.session_cookie(self.browser, self.test_user_eppn) as browser:
-            browser.set_cookie("localhost", key="magic-cookie", value="magic-cookie")
-
-=======
         with self.session_cookie_and_magic_cookie(self.browser, eppn=self.test_user_eppn) as browser:
->>>>>>> 581714bf
             data = {"nin": self.test_user_nin_underage, "csrf_token": csrf_token}
             response = browser.post("/proofing", data=json.dumps(data), content_type=self.content_type_json)
             response = json.loads(response.data)
@@ -223,13 +217,7 @@
 
         csrf_token = response["payload"]["csrf_token"]
 
-<<<<<<< HEAD
-        with self.session_cookie(self.browser, self.test_user_eppn) as browser:
-            browser.set_cookie("localhost", key="magic-cookie", value="magic-cookie")
-
-=======
         with self.session_cookie_and_magic_cookie(self.browser, eppn=self.test_user_eppn) as browser:
->>>>>>> 581714bf
             data = {"nin": self.test_user_nin, "csrf_token": csrf_token}
             response = browser.post("/proofing", data=json.dumps(data), content_type=self.content_type_json)
             response = json.loads(response.data)
@@ -257,13 +245,7 @@
 
         csrf_token = response["payload"]["csrf_token"]
 
-<<<<<<< HEAD
-        with self.session_cookie(self.browser, self.test_user_eppn) as browser:
-            browser.set_cookie("localhost", key="magic-cookie", value="magic-cookie")
-
-=======
         with self.session_cookie_and_magic_cookie(self.browser, self.test_user_eppn) as browser:
->>>>>>> 581714bf
             data = {"nin": self.test_user_nin, "csrf_token": csrf_token}
             response = browser.post("/proofing", data=json.dumps(data), content_type=self.content_type_json)
             response = json.loads(response.data)
