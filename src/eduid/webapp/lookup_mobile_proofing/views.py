# -*- coding: utf-8 -*-


from flask import Blueprint

from eduid.common.rpc.exceptions import AmTaskFailed, LookupMobileTaskFailed, MsgTaskFailed, NoNavetData
from eduid.userdb import User
from eduid.userdb.proofing.user import ProofingUser
from eduid.webapp.common.api.decorators import MarshalWith, UnmarshalWith, can_verify_nin, require_user
from eduid.webapp.common.api.helpers import add_nin_to_user, verify_nin_for_user
from eduid.webapp.common.api.messages import CommonMsg, FluxData, error_response, success_response
from eduid.webapp.common.api.schemas.csrf import EmptyResponse
from eduid.webapp.lookup_mobile_proofing import schemas
from eduid.webapp.lookup_mobile_proofing.app import current_mobilep_app as current_app
from eduid.webapp.lookup_mobile_proofing.helpers import MobileMsg, create_proofing_state, match_mobile_to_user

__author__ = "lundberg"

mobile_proofing_views = Blueprint("lookup_mobile_proofing", __name__, url_prefix="", template_folder="templates")


@mobile_proofing_views.route("/proofing", methods=["GET"])
@MarshalWith(EmptyResponse)
@require_user
def get_state(user: User) -> FluxData:
    return success_response()


@mobile_proofing_views.route("/proofing", methods=["POST"])
@UnmarshalWith(schemas.LookupMobileProofingRequestSchema)
@MarshalWith(schemas.LookupMobileProofingResponseSchema)
@can_verify_nin
@require_user
def proofing(user: User, nin: str) -> FluxData:
    current_app.logger.info(f"Trying to verify nin via mobile number for user {user}.")
    current_app.logger.debug(f"NIN: {nin}.")

    # Add nin as not verified to the user
    proofing_state = create_proofing_state(user, nin)
    proofing_user = add_nin_to_user(user, proofing_state)

    # Get list of verified mobile numbers
    verified_mobiles = [item.number for item in user.phone_numbers.to_list() if item.is_verified]
    if not verified_mobiles:
        return error_response(message=MobileMsg.no_phone)

    try:
        proofing_log_entry = match_mobile_to_user(user, nin, verified_mobiles)
    except LookupMobileTaskFailed:
        current_app.stats.count("validate_nin_by_mobile_error")
        return error_response(message=MobileMsg.lookup_error)
    except NoNavetData:
        current_app.logger.exception("No data returned from Navet")
        return error_response(message=CommonMsg.no_navet_data)
    except MsgTaskFailed:
        current_app.stats.count("navet_error")
        return error_response(message=CommonMsg.navet_error)

    if proofing_log_entry:
        # Verify nin for user
        try:
<<<<<<< HEAD
            # load modified_ts from private userdb
            proofing_user = ProofingUser.from_user(user, current_app.private_userdb)
=======
            # Verify nin for user
>>>>>>> 1a6ed7be
            if not verify_nin_for_user(proofing_user, proofing_state, proofing_log_entry):
                return error_response(message=CommonMsg.temp_problem)
            return success_response(message=MobileMsg.verify_success)
        except AmTaskFailed:
            current_app.logger.exception(f"Verifying nin for user {user} failed")
            return error_response(message=CommonMsg.temp_problem)

    return error_response(message=MobileMsg.no_match)<|MERGE_RESOLUTION|>--- conflicted
+++ resolved
@@ -59,12 +59,7 @@
     if proofing_log_entry:
         # Verify nin for user
         try:
-<<<<<<< HEAD
-            # load modified_ts from private userdb
-            proofing_user = ProofingUser.from_user(user, current_app.private_userdb)
-=======
             # Verify nin for user
->>>>>>> 1a6ed7be
             if not verify_nin_for_user(proofing_user, proofing_state, proofing_log_entry):
                 return error_response(message=CommonMsg.temp_problem)
             return success_response(message=MobileMsg.verify_success)
