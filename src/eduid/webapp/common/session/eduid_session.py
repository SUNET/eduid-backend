--- conflicted
+++ resolved
@@ -233,17 +233,13 @@
         return self._namespaces.authn
 
     @property
-<<<<<<< HEAD
     def svipe_id(self) -> SvipeIDNamespace:
         if not self._namespaces.svipe_id:
             self._namespaces.svipe_id = SvipeIDNamespace.from_dict(self._session.get("svipe_id", {}))
         return self._namespaces.svipe_id
 
     @property
-    def created(self):
-=======
     def created(self) -> datetime:
->>>>>>> 8a08cbdc
         """
         Created timestamp
         """
