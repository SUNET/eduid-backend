--- conflicted
+++ resolved
@@ -102,7 +102,6 @@
         assert second.idp.sso_cookie_val == first.idp.sso_cookie_val
         assert second.idp.ts == first.idp.ts
 
-<<<<<<< HEAD
     def test_clear_namespace(self):
         _meta = SessionMeta.new(app_secret="secret")
         base_session = self.app.session_interface.manager.get_session(meta=_meta, new=True)
@@ -123,7 +122,6 @@
         third = EduidSession(self.app, _meta, base_session, new=False)
         assert third.signup.email.address == "test@example.com"
         assert third.signup.email.verification_code is None
-=======
 
 class TestAuthnNamespace(EduidAPITestCase):
     app: SessionTestApp
@@ -153,5 +151,4 @@
         # load the session again
         base_session = self.app.session_interface.manager.get_session(meta=_meta, new=False)
         sess = EduidSession(self.app, _meta, base_session, new=False)
-        assert len(sess.authn.sp.authns) == 10, f"Expected 10 authns got {len(sess.authn.sp.authns)}"
->>>>>>> d1241789
+        assert len(sess.authn.sp.authns) == 10, f"Expected 10 authns got {len(sess.authn.sp.authns)}"