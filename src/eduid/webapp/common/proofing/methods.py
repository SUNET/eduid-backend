--- conflicted
+++ resolved
@@ -146,14 +146,9 @@
     method: Optional[str],
     frontend_action: FrontendAction,
     config: ProofingConfigMixin,
-<<<<<<< HEAD
-) -> Optional[Union[ProofingMethodFreja, ProofingMethodEidas, ProofingMethodSvipe, ProofingMethodBankID]]:
-=======
 ) -> Optional[
     Union[ProofingMethodFreja, ProofingMethodEidas, ProofingMethodSvipe, ProofingMethodBankID, ProofingMethodFrejaEID]
 ]:
-
->>>>>>> 4db0ee34
     authn_params = config.frontend_action_authn_parameters.get(frontend_action)
     assert authn_params is not None  # please mypy
 
