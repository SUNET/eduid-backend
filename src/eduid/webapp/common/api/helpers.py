# -*- coding: utf-8 -*-
from dataclasses import dataclass
from typing import Any, Dict, List, Optional, Type, TypeVar, Union, cast, overload
import warnings

from flask import current_app, render_template, request

from eduid.common.config.base import EduidEnvironment, MagicCookieMixin, MailConfigMixin
from eduid.common.misc.timeutil import utc_now
from eduid.common.rpc.am_relay import AmRelay
from eduid.common.rpc.exceptions import NoNavetData
<<<<<<< HEAD
from eduid.common.rpc.msg_relay import DeregisteredCauseCode, DeregistrationInformation, FullPostalAddress
from eduid.common.utils import set_user_names_from_official_address
=======
from eduid.common.rpc.mail_relay import MailRelay
from eduid.common.rpc.msg_relay import DeregisteredCauseCode, DeregistrationInformation, FullPostalAddress, MsgRelay
>>>>>>> f48cc4bd
from eduid.userdb import NinIdentity
from eduid.userdb.element import ElementKey
from eduid.userdb.identity import IdentityType
from eduid.userdb.logs import ProofingLog
from eduid.userdb.logs.element import (
    NinProofingLogElement,
    TForeignIdProofingLogElementSubclass,
)
from eduid.userdb.proofing import ProofingUser
from eduid.userdb.proofing.state import NinProofingState, OidcProofingState
from eduid.userdb.user import TUserSubclass, User
from eduid.userdb.userdb import UserDB
from eduid.webapp.common.api.app import EduIDBaseApp
from eduid.webapp.common.api.utils import get_from_current_app, save_and_sync_user

__author__ = "lundberg"


def set_user_names_from_foreign_id(
    user: TUserSubclass, proofing_log_entry: TForeignIdProofingLogElementSubclass, display_name: Optional[str] = None
) -> TUserSubclass:
    """
    :param user: Proofing app private userdb user
    :param proofing_log_entry: Proofing log entry element
    :param display_name: If any other display name than given name + surname should be used

    :returns: User object
    """
    user.given_name = proofing_log_entry.given_name
    user.surname = proofing_log_entry.surname
    user.display_name = f"{user.given_name} {user.surname}"
    if display_name is not None:
        user.display_name = display_name
    return user


def number_match_proofing(user: User, proofing_state: OidcProofingState, number: str) -> bool:
    """
    :param user: Central userdb user
    :param proofing_state: Proofing state for user
    :param number: National identity number

    :return: True|False
    """
    if proofing_state.nin.number == number:
        return True
    current_app.logger.error(f"Self asserted NIN does not match for user {user}")
    current_app.logger.debug(f"Self asserted NIN: {proofing_state.nin.number}. NIN from vetting provider {number}")
    return False


# Explain to mypy that if you call add_nin_to_user without a user_type, the return type will be ProofingUser
# but if you call it with a user_type the return type will be that type
TProofingUser = TypeVar("TProofingUser", bound=User)


@overload
def add_nin_to_user(user: User, proofing_state: NinProofingState) -> ProofingUser:
    ...


@overload
def add_nin_to_user(user: User, proofing_state: NinProofingState, user_type: Type[TProofingUser]) -> TProofingUser:
    ...


def add_nin_to_user(user, proofing_state, user_type=ProofingUser):
<<<<<<< HEAD
    proofing_user = user_type.from_user(user, current_app.private_userdb)
=======
    private_userdb = cast(UserDB[User], get_from_current_app("private_userdb", UserDB))
    proofing_user = user_type.from_user(user, private_userdb)
>>>>>>> f48cc4bd
    # Add nin to user if not already there
    if not proofing_user.identities.nin:
        current_app.logger.info(f"Adding NIN for user {user}")
        current_app.logger.debug(f"Self asserted NIN: {proofing_state.nin.number}")
        nin_identity = NinIdentity(
            created_by=proofing_state.nin.created_by,
            created_ts=proofing_state.nin.created_ts,
            is_verified=False,  # always add a nin identity as unverified
            number=proofing_state.nin.number,
        )
        proofing_user.identities.add(nin_identity)
        proofing_user.modified_ts = utc_now()

        save_and_sync_user(proofing_user)
    return proofing_user


def verify_nin_for_user(
    user: Union[User, ProofingUser], proofing_state: NinProofingState, proofing_log_entry: NinProofingLogElement
) -> bool:
    """
    Mark a nin on a user as verified, after logging data about the proofing to the proofing log.

    If this function is given a ProofingUser instance, the instance will be updated accordingly and
    the calling function won't need to reload the user from the central database to access the updated
    NIN element.

    :param user: A ProofingUser, or a standard User
    :param proofing_state: Proofing state for user
    :param proofing_log_entry: Proofing log entry element

    :return: Success or not
    """
    proofing_log = get_from_current_app("proofing_log", ProofingLog)
    private_userdb = cast(UserDB[User], get_from_current_app("private_userdb", UserDB))

    if isinstance(user, ProofingUser):
        proofing_user = user
    else:
        # If user is not a ProofingUser, we create a new ProofingUser instance.
        # This is deprecated usage, since it won't allow the calling function to get
        # the new NIN element without re-loading the user from the central database.
        warnings.warn("verify_nin_for_user() called with a User, not a ProofingUser", DeprecationWarning)
        proofing_user = ProofingUser.from_user(user, private_userdb)

    # add an unverified nin identity to the user if it does not exist yet
    if proofing_user.identities.nin is None:
        proofing_user = add_nin_to_user(user=proofing_user, proofing_state=proofing_state)

    # please mypy
    assert proofing_user.identities.nin is not None

    # Check if the NIN is already verified
    if proofing_user.identities.nin.is_verified:
        current_app.logger.info("User already has a verified NIN")
        current_app.logger.debug(f"NIN: {proofing_user.identities.nin.number}")
        return True

    # check if the users current nin is the same as the one just verified
    # if there is no locked nin identity or the locked nin identity matches we can replace the current nin identity
    # with the one just verified
    if proofing_user.identities.nin.number != proofing_state.nin.number:
        current_app.logger.info("users current nin does not match the nin just verified")
        current_app.logger.debug(f"{proofing_user.identities.nin.number} != {proofing_state.nin.number}")
        if (
            proofing_user.locked_identity.nin is not None
            and proofing_user.locked_identity.nin.number != proofing_state.nin.number
        ):
            raise ValueError("users locked nin does not match verified nin")

        # user has no locked nin identity or the user has previously verified the nin
        # replace the never verified nin with the one just verified
        proofing_user.identities.remove(ElementKey(IdentityType.NIN.value))
        nin_identity = NinIdentity(
            number=proofing_state.nin.number,
            created_ts=proofing_state.nin.created_ts,
            created_by=proofing_state.nin.created_by,
        )
        proofing_user.identities.add(nin_identity)
        current_app.logger.info("replaced users current nin with the one just verified")

    # Update users nin identity
    proofing_user.identities.nin.is_verified = True
    # Ensure matching timestamp in verification log entry, and NIN element on user
    proofing_user.identities.nin.verified_ts = proofing_log_entry.created_ts
    proofing_user.identities.nin.verified_by = proofing_state.nin.created_by

    # Update users name
    proofing_user = set_user_names_from_official_address(proofing_user, proofing_log_entry.user_postal_address)

    # If user was updated successfully continue with logging the proof and saving the user to central db
    # Send proofing data to the proofing log
    if not proofing_log.save(proofing_log_entry):
        return False
    current_app.logger.info(f"Recorded nin identity verification in the proofing log")

    save_and_sync_user(proofing_user)

    return True


def send_mail(
    subject: str,
    to_addresses: List[str],
    text_template: str,
    html_template: str,
    app: EduIDBaseApp,
    context: Optional[dict[str, Any]] = None,
    reference: Optional[str] = None,
):
    """
    :param subject: subject text
    :param to_addresses: email addresses for the to field
    :param text_template: text message as a jinja template
    :param html_template: html message as a jinja template
    :param app: Flask current app
    :param context: template context
    :param reference: Audit reference to help cross-reference audit log and events
    """
    mail_relay = get_from_current_app("mail_relay", MailRelay)
    conf = get_from_current_app("conf", MailConfigMixin)

    site_name = conf.eduid_site_name
    site_url = conf.eduid_site_url

    default_context: Dict[str, str] = {
        "site_url": site_url,
        "site_name": site_name,
    }
    if not context:
        context = {}
    context.update(default_context)

    app.logger.debug(f"subject: {subject}")
    app.logger.debug(f"to addresses: {to_addresses}")
    text = render_template(text_template, **context)
    app.logger.debug(f"rendered text: {text}")
    html = render_template(html_template, **context)
    app.logger.debug(f"rendered html: {html}")
    mail_relay.sendmail(subject, to_addresses, text, html, reference)


def check_magic_cookie(config: MagicCookieMixin) -> bool:
    """
    This is for use in backdoor views, to check whether the backdoor is open.

    This checks that the environment allows the use of magic_cookies, that there is a magic cookie,
    and that the content of the magic cookie coincides with the configured magic cookie.

    :param config: A configuration object
    """
    if config.environment not in [EduidEnvironment.dev, EduidEnvironment.staging]:
        return False

    if not config.magic_cookie or not config.magic_cookie_name:
        current_app.logger.info(f"Magic cookie parameters not present in configuration for {config.environment}")
        return False

    cookie = request.cookies.get(config.magic_cookie_name)
    if cookie is None:
        current_app.logger.info(f"Got no magic cookie (named {config.magic_cookie_name})")
        return False

    if cookie == config.magic_cookie:
        current_app.logger.info("check_magic_cookie check success")
        return True

    current_app.logger.info("check_magic_cookie check fail")
    return False


@dataclass
class ProofingNavetData:
    user_postal_address: FullPostalAddress
    deregistration_information: Optional[DeregistrationInformation] = None


def get_proofing_log_navet_data(nin: str) -> ProofingNavetData:
    msg_relay = get_from_current_app("msg_relay", MsgRelay)

    navet_data = msg_relay.get_all_navet_data(nin=nin, allow_deregistered=True)
    # the only cause for deregistration we allow is emigration
    if (
        navet_data.person.is_deregistered()
        and navet_data.person.deregistration_information.cause_code is not DeregisteredCauseCode.EMIGRATED
    ):
        # please type checking
        assert navet_data.person.deregistration_information.cause_code is not None
        raise NoNavetData(
            f"Person deregistered with code {navet_data.person.deregistration_information.cause_code.value}"
        )

    user_postal_address = FullPostalAddress(
        name=navet_data.person.name, official_address=navet_data.person.postal_addresses.official_address
    )
    return ProofingNavetData(
        user_postal_address=user_postal_address,
        deregistration_information=navet_data.person.deregistration_information,
    )<|MERGE_RESOLUTION|>--- conflicted
+++ resolved
@@ -9,13 +9,8 @@
 from eduid.common.misc.timeutil import utc_now
 from eduid.common.rpc.am_relay import AmRelay
 from eduid.common.rpc.exceptions import NoNavetData
-<<<<<<< HEAD
-from eduid.common.rpc.msg_relay import DeregisteredCauseCode, DeregistrationInformation, FullPostalAddress
-from eduid.common.utils import set_user_names_from_official_address
-=======
 from eduid.common.rpc.mail_relay import MailRelay
 from eduid.common.rpc.msg_relay import DeregisteredCauseCode, DeregistrationInformation, FullPostalAddress, MsgRelay
->>>>>>> f48cc4bd
 from eduid.userdb import NinIdentity
 from eduid.userdb.element import ElementKey
 from eduid.userdb.identity import IdentityType
@@ -23,6 +18,7 @@
 from eduid.userdb.logs.element import (
     NinProofingLogElement,
     TForeignIdProofingLogElementSubclass,
+    TNinProofingLogElementSubclass,
 )
 from eduid.userdb.proofing import ProofingUser
 from eduid.userdb.proofing.state import NinProofingState, OidcProofingState
@@ -34,6 +30,38 @@
 __author__ = "lundberg"
 
 
+def set_user_names_from_official_address(
+    user: TUserSubclass, proofing_log_entry: TNinProofingLogElementSubclass
+) -> TUserSubclass:
+    """
+    :param user: Proofing app private userdb user
+    :param proofing_log_entry: Proofing log entry element
+
+    :returns: User object
+    """
+    user.given_name = proofing_log_entry.user_postal_address.name.given_name
+    user.surname = proofing_log_entry.user_postal_address.name.surname
+    if user.given_name is None or user.surname is None:
+        # please mypy
+        raise RuntimeError("No given name or surname found in proofing log user postal address")
+    given_name_marking = proofing_log_entry.user_postal_address.name.given_name_marking
+    user.display_name = f"{user.given_name} {user.surname}"
+    if given_name_marking:
+        _name_index = (int(given_name_marking) // 10) - 1  # ex. "20" -> 1 (second GivenName is real given name)
+        try:
+            _given_name = user.given_name.split()[_name_index]
+            user.display_name = f"{_given_name} {user.surname}"
+        except IndexError:
+            # At least occasionally, we've seen GivenName 'Jan-Erik Martin' with GivenNameMarking 30
+            pass
+    current_app.logger.info("User names set from official address")
+    current_app.logger.debug(
+        f"{proofing_log_entry.user_postal_address.name} resulted in given_name: {user.given_name}, "
+        f"surname: {user.surname} and display_name: {user.display_name}"
+    )
+    return user
+
+
 def set_user_names_from_foreign_id(
     user: TUserSubclass, proofing_log_entry: TForeignIdProofingLogElementSubclass, display_name: Optional[str] = None
 ) -> TUserSubclass:
@@ -83,12 +111,8 @@
 
 
 def add_nin_to_user(user, proofing_state, user_type=ProofingUser):
-<<<<<<< HEAD
-    proofing_user = user_type.from_user(user, current_app.private_userdb)
-=======
     private_userdb = cast(UserDB[User], get_from_current_app("private_userdb", UserDB))
     proofing_user = user_type.from_user(user, private_userdb)
->>>>>>> f48cc4bd
     # Add nin to user if not already there
     if not proofing_user.identities.nin:
         current_app.logger.info(f"Adding NIN for user {user}")
@@ -177,7 +201,7 @@
     proofing_user.identities.nin.verified_by = proofing_state.nin.created_by
 
     # Update users name
-    proofing_user = set_user_names_from_official_address(proofing_user, proofing_log_entry.user_postal_address)
+    proofing_user = set_user_names_from_official_address(proofing_user, proofing_log_entry)
 
     # If user was updated successfully continue with logging the proof and saving the user to central db
     # Send proofing data to the proofing log
