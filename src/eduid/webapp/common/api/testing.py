from __future__ import annotations

import logging
import logging.config
import pprint
import sys
import traceback
from collections.abc import Generator, Iterable, Mapping
from contextlib import contextmanager
from copy import deepcopy
from datetime import timedelta
<<<<<<< HEAD
from typing import Any, Generator, Generic, Iterable, Mapping, Optional, TypeVar, Union, cast
=======
from typing import Any, Generic, TypeVar, cast
>>>>>>> 5f12aac4

from fido2.webauthn import AuthenticatorAttachment
from flask.testing import FlaskClient
from werkzeug.test import TestResponse

from eduid.common.config.base import EduIDBaseAppConfig, FrontendAction, MagicCookieMixin, RedisConfig
from eduid.common.misc.timeutil import utc_now
from eduid.common.rpc.msg_relay import FullPostalAddress, NavetData
from eduid.common.testing_base import CommonTestCase
from eduid.userdb import User
from eduid.userdb.credentials import U2F, Webauthn
from eduid.userdb.db import BaseDB
from eduid.userdb.element import ElementKey
from eduid.userdb.fixtures.users import UserFixtures
from eduid.userdb.logs.db import ProofingLog
from eduid.userdb.proofing.state import NinProofingState
from eduid.userdb.testing import MongoTemporaryInstance
from eduid.userdb.userdb import UserDB
from eduid.webapp.common.api.app import EduIDBaseApp
from eduid.webapp.common.api.messages import AuthnStatusMsg, TranslatableMsg
from eduid.webapp.common.api.schemas.authn_status import AuthnActionStatus
from eduid.webapp.common.authn.acs_enums import AuthnAcsAction
from eduid.webapp.common.session import EduidSession
from eduid.webapp.common.session.namespaces import SP_AuthnRequest
from eduid.webapp.common.session.testing import RedisTemporaryInstance
from eduid.workers.msg.tasks import MessageSender

logger = logging.getLogger(__name__)

TEST_CONFIG = {
    "debug": True,
    "testing": True,
    "secret_key": "mysecretkey",
    "session_cookie_name": "sessid",
    "session_cookie_domain": "test.localhost",
    "session_cookie_path": "/",
    "session_cookie_httponly": False,
    "session_cookie_secure": False,
    "permanent_session_lifetime": 60,
    "server_name": "test.localhost",
    "propagate_exceptions": True,
    "preserve_context_on_exception": True,
    "trap_http_exceptions": True,
    "trap_bad_request_errors": True,
    "preferred_url_scheme": "http",
    "json_as_ascii": False,
    "json_sort_keys": True,
    "jsonify_prettyprint_regular": True,
    "mongo_uri": "mongodb://localhost",
    "authn_service_url": "http://test.localhost/",
    "eduid_site_name": "eduID TESTING",
    "celery": {
        "broker_transport": "memory",
        "broker_url": "memory://",
        "task_eager_propagates": True,
        "task_always_eager": True,
        "result_backend": "cache",
        "cache_backend": "memory",
    },
    "logging_config": {
        "loggers": {
            "saml2": {"level": "WARNING"},
            "xmlsec": {"level": "INFO"},
            "urllib3": {"level": "INFO"},
            "pymongo.serverSelection": {"level": "INFO"},
            "pymongo.command": {"level": "INFO"},
            "eduid.webapp.common.session": {"level": "INFO"},
            "eduid.userdb.userdb.extra_debug": {"level": "INFO"},
            "eduid.userdb.db.extra_debug": {"level": "INFO"},
            "eduid.userdb": {"level": "INFO"},
        }
    },
}


TTestAppVar = TypeVar("TTestAppVar", bound=EduIDBaseApp)


class EduidAPITestCase(CommonTestCase, Generic[TTestAppVar]):
    """
    Base Test case for eduID APIs.

    See the `load_app` and `update_config` methods below before subclassing.
    """

    app: TTestAppVar
    browser: CSRFTestClient

    def setUp(  # type: ignore[override]
        self,
        *args: list[Any],
        users: list[str] | None = None,
        copy_user_to_private: bool = False,
        **kwargs: dict[str, Any],
    ) -> None:
        # test users
        if users is None:
            users = ["hubba-bubba"]

        _users = UserFixtures()
        _standard_test_users = {
            "hubba-bubba": _users.new_user_example,
            "hubba-baar": _users.new_unverified_user_example,
            "hubba-fooo": _users.new_completed_signup_user_example,
        }

        # Make a list of User object to be saved to the new temporary mongodb instance
        am_users = [_standard_test_users[x] for x in users]

        super().setUp(am_users=am_users, *args, **kwargs)

        self.user: User | None = None

        # Load the user from the database so that it can be saved there again in tests
        _test_user = self.amdb.get_user_by_eppn(users[0])
        # Initialize some convenience variables on self based on the first user in `users'
        self.test_user = _test_user
        self.test_user_data = self.test_user.to_dict()
        self.test_user_eppn = self.test_user_data["eduPersonPrincipalName"]

        # Set up Redis for shared sessions
        self.redis_instance = RedisTemporaryInstance.get_instance()
        # settings
        config = deepcopy(TEST_CONFIG)
        self.settings = self.update_config(config)
        self.settings["redis_config"] = RedisConfig(host="localhost", port=self.redis_instance.port)
        assert isinstance(self.tmp_db, MongoTemporaryInstance)  # please mypy
        self.settings["mongo_uri"] = self.tmp_db.uri

        self.app = self.load_app(self.settings)
        if isinstance(self.app, EduIDBaseApp):
            self.app.test_client_class = CSRFTestClient
            self.browser = cast(CSRFTestClient, self.app.test_client())

        # Helper constants
        self.content_type_json = "application/json"
        self.test_domain = "test.localhost"

        if copy_user_to_private:
            data = self.test_user.to_dict()
            _private_userdb = getattr(self.app, "private_userdb")
            assert isinstance(_private_userdb, UserDB)
            logging.info(f"Copying test-user {self.test_user} to private_userdb {_private_userdb}")
            _private_userdb.save(_private_userdb.user_from_dict(data=data))

    def tearDown(self):
        try:
            # Reset anything that looks like a BaseDB, for the next test class.
            for this in vars(self.app).values():
                if isinstance(this, BaseDB):
                    this._drop_whole_collection()
        except Exception as exc:
            sys.stderr.write(f"Exception in tearDown: {exc!s}\n{exc!r}\n")
            traceback.print_exc()
            # time.sleep(5)
        super(CommonTestCase, self).tearDown()
        # XXX reset redis

    def load_app(self, config: dict[str, Any]) -> TTestAppVar:
        """
        Method that must be implemented by any subclass, where the
        flask app must be imported and returned.
        This is so we can set  the test configuration in environment variables
        before the flask app loads its config from a file.
        """
        raise NotImplementedError(
            "Classes extending EduidAPITestCase must provide a method where they import the flask app and return it."
        )

    def update_config(self, config: dict[str, Any]) -> dict[str, Any]:
        """
        Method that can be overridden by any subclass,
        where it can add configuration specific for that API
        before loading the app.

        :param config: original configuration

        :return: the updated configuration
        """
        # For tests, it makes sense to show relative time instead of datetime
        config["log_format"] = "{asctime} | {levelname:7} | {eppn:11} | {name:35} | {message}"
        return config

    @contextmanager
    def session_cookie(
        self,
        client: CSRFTestClient,
        eppn: str | None,
        logged_in: bool = True,
        domain: str | None = None,
        **kwargs: Any,
    ) -> Generator[CSRFTestClient, None, None]:
        if domain is None:
            domain = self.test_domain
        with client.session_transaction(**kwargs) as sess:
            if eppn is not None:
                sess.common.eppn = eppn
                sess.common.is_logged_in = logged_in
            assert isinstance(self.app, EduIDBaseApp)
            _conf = getattr(self.app, "conf")
            assert isinstance(_conf, EduIDBaseAppConfig)
            client.set_cookie(domain=domain, key=_conf.flask.session_cookie_name, value=sess.meta.cookie_val)
        yield client

    @contextmanager
    def session_cookie_anon(self, client: CSRFTestClient, **kwargs: Any) -> Generator[CSRFTestClient, None, None]:
        with self.session_cookie(client=client, eppn=None, **kwargs) as _client:
            yield _client

    @contextmanager
    def session_cookie_and_magic_cookie(
        self,
        client: CSRFTestClient,
        eppn: str | None,
        logged_in: bool = True,
        domain: str | None = None,
        magic_cookie_name: str | None = None,
        magic_cookie_value: str | None = None,
        **kwargs: Any,
    ) -> Generator[CSRFTestClient, None, None]:
        if domain is None:
            domain = self.test_domain
        assert isinstance(self.app, EduIDBaseApp)
        _conf = getattr(self.app, "conf")
        assert isinstance(_conf, MagicCookieMixin)
        if magic_cookie_name is None:
            assert _conf.magic_cookie_name is not None
            magic_cookie_name = _conf.magic_cookie_name
        if magic_cookie_value is None:
            assert _conf.magic_cookie is not None
            magic_cookie_value = _conf.magic_cookie
        with self.session_cookie(client=client, eppn=eppn, domain=domain, logged_in=logged_in, **kwargs) as _client:
            _client.set_cookie(domain=domain, key=magic_cookie_name, value=magic_cookie_value)
            yield _client

    @contextmanager
    def session_cookie_and_magic_cookie_anon(
        self,
        client: CSRFTestClient,
        magic_cookie_name: str | None = None,
        magic_cookie_value: str | None = None,
        **kwargs: Any,
    ) -> Generator[CSRFTestClient, None, None]:
        with self.session_cookie_and_magic_cookie(
            client=client,
            eppn=None,
            magic_cookie_name=magic_cookie_name,
            magic_cookie_value=magic_cookie_value,
            **kwargs,
        ) as _client:
            yield _client

    def request_user_sync(self, private_user: User, app_name_override: str | None = None) -> bool:
        """
        Updates the central db user with data from the private db user.

        :param private_user: User to save in central db
        :type private_user: Private subclass of eduid_db.user.User
        :return: True
        """
        logger.info(f"Saving user {private_user} to central userdb using test-request_user_sync() method")

        central_user = self.app.central_userdb.get_user_by_id(private_user.user_id)
        private_user_dict = private_user.to_dict()
        # fix signup_user data
        if "proofing_reference" in private_user_dict:
            del private_user_dict["proofing_reference"]

        if central_user is None:
            # This is a new user, create a new user in the central db
            self.app.central_userdb.save(User.from_dict(private_user_dict))
            return True

        central_user_dict = central_user.to_dict()
        central_user_dict.update(private_user_dict)

        # Iterate over all top level keys and remove those missing
        for key in list(central_user_dict.keys()):
            if key not in private_user_dict:
                central_user_dict.pop(key, None)

        # create updated user
        user = User.from_dict(data=central_user_dict)

        # add locked identity the same way as done in consistency checks in am
        for identity in user.identities.to_list():
            if identity.is_verified is False:
                # if the identity is not verified then locked identities does not matter
                continue
            locked_identity = user.locked_identity.find(identity.identity_type)
            # add new verified identity to locked identities
            if locked_identity is None:
                if identity.created_by is None:
                    identity.created_by = "test"
                user.locked_identity.add(identity)
                continue

        # Restore metadata that is necessary for the consistency checks in the save() function
        user.modified_ts = central_user.modified_ts
        user.meta.modified_ts = central_user.meta.modified_ts
        user.meta.version = central_user.meta.version
        user.meta.is_in_database = True

        # Make the new version in AM match the one in the private userdb
        # user.meta.new_version = lambda: private_user.new_version

        self.app.central_userdb.save(user)
        return True

    def set_authn_action(
        self,
        eppn: str,
        frontend_action: FrontendAction,
        post_authn_action: AuthnAcsAction = AuthnAcsAction.login,
        age: timedelta = timedelta(seconds=30),
        finish_url: str | None = None,
        force_mfa: bool = False,
        credentials_used: list[ElementKey] | None = None,
    ):
        if not finish_url:
            finish_url = "https://example.com/ext-return/{app_name}/{authn_id}"

        if credentials_used is None:
            credentials_used = []

        if force_mfa:
            credentials_used = [ElementKey("mock_credential_one"), ElementKey("mock_credential_two")]

        with self.session_cookie(self.browser, eppn) as client:
            with client.session_transaction() as sess:
                # Add authn data faking a reauthn event has taken place for this action
                sp_authn_req = SP_AuthnRequest(
                    post_authn_action=post_authn_action,
                    authn_instant=utc_now() - age,
                    frontend_action=frontend_action,
                    credentials_used=credentials_used,
                    finish_url=finish_url,
                )
                sess.authn.sp.authns[sp_authn_req.authn_id] = sp_authn_req

    def add_security_key_to_user(self, eppn: str, keyhandle: str, token_type: str = "webauthn") -> Union[U2F, Webauthn]:
        user = self.app.central_userdb.get_user_by_eppn(eppn)
        mfa_token: Union[U2F, Webauthn]
        if token_type == "u2f":
            mfa_token = U2F(
                version="test",
                keyhandle=keyhandle,
                public_key="test",
                app_id="test",
                attest_cert="test",
                description="test",
                created_by="test",
            )
        else:
            mfa_token = Webauthn(
                keyhandle=keyhandle,
                credential_data="test",
                app_id="test",
                description="test",
                created_by="test",
                authenticator=AuthenticatorAttachment.CROSS_PLATFORM,
            )
        user.credentials.add(mfa_token)
        self.request_user_sync(user)
        return mfa_token

    @staticmethod
    def _get_all_navet_data():
        return NavetData.model_validate(MessageSender.get_devel_all_navet_data())

    @staticmethod
    def _get_full_postal_address():
        return FullPostalAddress.model_validate(MessageSender.get_devel_postal_address())

    def _check_must_authenticate_response(
        self,
        response: TestResponse,
        type_: str | None,
        frontend_action: FrontendAction,
        authn_status: AuthnActionStatus,
    ):
        """Check that a call to the API failed in the authentication stage."""
        meta = {
            "frontend_action": frontend_action.value,
            "authn_status": authn_status.value,
        }
        payload = {
            "message": AuthnStatusMsg.must_authenticate.value,
        }
        return self._check_api_response(response, status=200, type_=type_, payload=payload, meta=meta)

    def _check_error_response(
        self,
        response: TestResponse,
        type_: str | None,
        msg: TranslatableMsg | None = None,
        error: Mapping[str, Any] | None = None,
        payload: Mapping[str, Any] | None = None,
    ):
        """Check that a call to the API failed in the data validation stage."""
        return self._check_api_response(response, 200, type_=type_, message=msg, error=error, payload=payload)

    def _check_success_response(
        self,
        response: TestResponse,
        type_: str | None,
        msg: TranslatableMsg | None = None,
        payload: Mapping[str, Any] | None = None,
    ):
        """
        Check the message returned from an eduID webapp endpoint.
        """
        if response.json and response.json.get("error") is True:
            assert False is True, f"FluxResponse has error set to True: {response.json}"
        return self._check_api_response(response, 200, type_=type_, message=msg, payload=payload)

    @staticmethod
    def get_response_payload(response: TestResponse) -> dict[str, Any]:
        """
        Perform some checks to make sure the response is a Flux Standard Action (FSA) response, and return the payload.
        """
        assert response.is_json, "Response is not JSON"
        _json: dict[str, Any] | None = response.json
        assert isinstance(_json, dict), "Response has invalid JSON"
        _type: str | None = _json.get("type")
        assert _type is not None, "Response has no type (is not an FSA response)"
        _payload: dict[str, Any] | None = _json.get("payload", {})
        assert isinstance(_payload, dict), "Response has invalid payload"
        return _payload

    @staticmethod
    def _check_api_response(
        response: TestResponse,
        status: int,
        type_: str | None,
        message: TranslatableMsg | None = None,
        error: Mapping[str, Any] | None = None,
        payload: Mapping[str, Any] | None = None,
        assure_not_in_payload: Iterable[str] | None = None,
        meta: Mapping[str, Any] | None = None,
    ):
        """
        Check data returned from an eduID webapp endpoint.

        This is expected to be a Flux Standard Action response, e.g.

        {'type': 'POST_LETTER_PROOFING_VERIFY_CODE_SUCCESS'},
         'payload': {'csrf_token': '1b0c34e9693e31a97dc478bbcde576098d58e847',
                     'message': 'letter.verification_success',
                     'nins': [{'number': '200001023456',
                               'primary': False,
                               'verified': False}],
                     'success': True}
        }

        If msg is provided, payload['message'] is validated against it.

        If payload is provided, the elements in it are verified to be present in the response 'payload'.
        Because of the ever-changing csrf_token, and to not make all previous tests fail when a new
        item is added to the payload in a response from some endpoint, we don't fail if there are more
        elements present in the response payload.

        :param response: The flask test Response instance
        :param status: Expected HTTP status code
        :param type_: Expected JSON 'type' element
        :param message: Expected JSON payload message element
        :param error: Expected JSON error message
        :param payload: Data expected to be found in the 'payload' of the response
        """

        def _assure_not_in_dict(d: Mapping[str, Any], unwanted_key: str):
            assert unwanted_key not in d, f"Key {unwanted_key} should not be in payload, but it is: {payload}"
            v2: Mapping[str, Any]
            for _k2, v2 in d.items():
                if isinstance(v2, dict):
                    _assure_not_in_dict(v2, unwanted_key)

        try:
            assert status == response.status_code, f"The HTTP response code was {response.status_code} not {status}"
            _json = response.json
            assert _json
            if type_ is not None:
                assert type_ == _json["type"], f'Wrong response type. expected: {type_}, actual: {_json["type"]}'
            assert "payload" in _json, 'JSON body has no "payload" element'
            if message is not None:
                assert "message" in _json["payload"], 'JSON payload has no "message" element'
                _message_value = _json["payload"]["message"]
                assert (
                    message.value == _message_value
                ), f"Wrong message returned. expected: {message.value}, actual: {_message_value}"
            if error is not None:
                assert _json["error"] is True, "The Flux response was supposed to have error=True"
                assert "error" in _json["payload"], 'JSON payload has no "error" element'
                _error = _json["payload"]["error"]
                assert error == _error, f"Wrong error returned. expected: {error}, actual: {_error}"
            if payload is not None:
                for k, v in payload.items():
                    assert (
                        k in _json["payload"]
                    ), f"The Flux response payload {_json['payload']} does not contain {repr(k)}"
                    assert (
                        v == _json["payload"][k]
                    ), f"The Flux response payload item {repr(k)} should be {repr(v)} but is {repr(_json['payload'][k])}"
            if assure_not_in_payload is not None:
                for key in assure_not_in_payload:
                    _assure_not_in_dict(_json["payload"], key)
            if meta is not None:
                for k, v in meta.items():
                    assert k in _json["meta"], f"The Flux response meta does not contain {repr(k)}"
                    assert (
                        v == _json["meta"][k]
                    ), f"The Flux response meta item {repr(k)} should be {repr(v)} but is {repr(_json['meta'][k])}"

        except (AssertionError, KeyError):
            if response.json:
                logger.info(
                    f"Test case got unexpected response ({response.status_code}):\n{pprint.pformat(response.json)}"
                )
            else:
                logger.info(f"Test case got unexpected response ({response.status_code}):\n{response.data}")
            raise

    def _check_nin_verified_ok(
        self,
        user: User,
        proofing_state: NinProofingState,
        number: str | None = None,
        created_by: str | None = None,
    ):
        if number is None and (self.test_user is not None and self.test_user.identities.nin):
            number = self.test_user.identities.nin.number

        created_by_str = created_by or proofing_state.nin.created_by

        assert user.identities.nin is not None
        assert user.identities.nin.number == number
        assert user.identities.nin.created_by == created_by_str
        assert user.identities.nin.verified_by == proofing_state.nin.created_by
        assert user.identities.nin.is_verified is True
        assert user.identities.nin.proofing_method is not None
        assert user.identities.nin.proofing_version is not None

        _log = getattr(self.app, "proofing_log")
        assert isinstance(_log, ProofingLog)
        assert _log.db_count() == 1

    def _check_nin_not_verified(self, user: User, number: str | None = None, created_by: str | None = None):
        if number is None and (self.test_user is not None and self.test_user.identities.nin):
            number = self.test_user.identities.nin.number

        assert user.identities.nin is not None
        assert user.identities.nin.number == number
        if created_by:
            assert user.identities.nin.created_by == created_by
        assert user.identities.nin.is_verified is False

        _log = getattr(self.app, "proofing_log")
        assert isinstance(_log, ProofingLog)
        assert _log.db_count() == 0


class CSRFTestClient(FlaskClient):
    # Add the custom csrf headers to every call to post
    def post(self, *args: Any, **kwargs: Any) -> TestResponse:
        """
        Adds the custom csrf headers as long as not initiated with custom_csrf_headers=False.

        This could also be done with updating FlaskClient.environ_base with the below header keys but
        that makes it harder to override per call to post.
        """
        assert isinstance(self.application, EduIDBaseApp)
        _conf = getattr(self.application, "conf")
        assert isinstance(_conf, EduIDBaseAppConfig)

        test_host = f"{_conf.flask.preferred_url_scheme}://{_conf.flask.server_name}"
        csrf_headers = {
            "X-Requested-With": "XMLHttpRequest",
            "Referer": test_host,
            "X-Forwarded-Host": _conf.flask.server_name,
        }
        if kwargs.pop("custom_csrf_headers", True):
            if "headers" in kwargs:
                kwargs["headers"].update(csrf_headers)
            else:
                kwargs["headers"] = csrf_headers

        return super().post(*args, **kwargs)

    def get(self, *args: Any, **kwargs: Any) -> TestResponse:
        return super().get(*args, **kwargs)

    @contextmanager
    def session_transaction(self, *args: Any, **kwargs: Any) -> Generator[EduidSession, None, None]:
        """
        Get typed session in tests
        """
        with super().session_transaction(*args, **kwargs) as sess:
            assert isinstance(sess, EduidSession)
            yield sess<|MERGE_RESOLUTION|>--- conflicted
+++ resolved
@@ -9,11 +9,7 @@
 from contextlib import contextmanager
 from copy import deepcopy
 from datetime import timedelta
-<<<<<<< HEAD
-from typing import Any, Generator, Generic, Iterable, Mapping, Optional, TypeVar, Union, cast
-=======
 from typing import Any, Generic, TypeVar, cast
->>>>>>> 5f12aac4
 
 from fido2.webauthn import AuthenticatorAttachment
 from flask.testing import FlaskClient
@@ -354,9 +350,9 @@
                 )
                 sess.authn.sp.authns[sp_authn_req.authn_id] = sp_authn_req
 
-    def add_security_key_to_user(self, eppn: str, keyhandle: str, token_type: str = "webauthn") -> Union[U2F, Webauthn]:
+    def add_security_key_to_user(self, eppn: str, keyhandle: str, token_type: str = "webauthn") -> U2F | Webauthn:
         user = self.app.central_userdb.get_user_by_eppn(eppn)
-        mfa_token: Union[U2F, Webauthn]
+        mfa_token: U2F | Webauthn
         if token_type == "u2f":
             mfa_token = U2F(
                 version="test",
