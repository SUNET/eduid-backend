--- conflicted
+++ resolved
@@ -327,17 +327,12 @@
                 for k, v in payload.items():
                     assert k in response.json["payload"], f"The Flux response payload does not contain {repr(k)}"
                     assert (
-<<<<<<< HEAD
-                        v == response.json['payload'][k]
-                    ), f'The Flux response payload item {repr(k)} is not {repr(v)}'
+                        v == response.json["payload"][k]
+                    ), f"The Flux response payload item {repr(k)} is not {repr(v)}"
             if assure_not_in_payload is not None:
                 for key in assure_not_in_payload:
                     _assure_not_in_dict(response.json['payload'], key)
 
-=======
-                        v == response.json["payload"][k]
-                    ), f"The Flux response payload item {repr(k)} is not {repr(v)}"
->>>>>>> 627d073c
         except (AssertionError, KeyError):
             if response.json:
                 logger.info(
@@ -417,47 +412,4 @@
         Use # type: ignore to keep mypy happy
         """
         with super().session_transaction(*args, **kwargs) as sess:  # type: ignore
-<<<<<<< HEAD
-            yield sess
-=======
-            yield sess
-
-
-def normalised_data(
-    data: Union[Mapping[str, Any], Sequence[Mapping[str, Any]]]
-) -> Union[Dict[str, Any], List[Dict[str, Any]]]:
-    """Utility function for normalising dicts (or list of dicts) before comparisons in test cases."""
-    if isinstance(data, list):
-        # Recurse into lists of dicts. mypy (correctly) says this recursion can in fact happen
-        # more than once, so the result can be a list of list of dicts or whatever, but the return
-        # type becomes too bloated with that in mind and the code becomes too inelegant when unrolling
-        # this list comprehension into a for-loop checking types for something only intended to be used in test cases.
-        # Hence the type: ignore.
-        return sorted([_normalise_value(x) for x in data], key=_any_key)  # type: ignore
-    elif isinstance(data, dict):
-        # normalise all values found in the dict, returning a new dict (to not modify callers data)
-        return {k: _normalise_value(v) for k, v in data.items()}
-    raise TypeError("normalised_data not called on dict (or list of dicts)")
-
-
-class SortEncoder(json.JSONEncoder):
-    def default(self, obj):
-        if isinstance(obj, datetime):
-            return str(_normalise_value(obj))
-        return json.JSONEncoder.default(self, obj)
-
-
-def _any_key(value: Any):
-    """Helper function to be able to use sorted with key argument for everything"""
-    if isinstance(value, dict):
-        return json.dumps(value, sort_keys=True, cls=SortEncoder)  # Turn dict in to a string for sorting
-    return value
-
-
-def _normalise_value(data: Any) -> Any:
-    if isinstance(data, dict) or isinstance(data, list):
-        return normalised_data(data)
-    elif isinstance(data, datetime):
-        return data.replace(microsecond=0, tzinfo=None)
-    return data
->>>>>>> 627d073c
+            yield sess