--- conflicted
+++ resolved
@@ -111,87 +111,42 @@
 
     def test_backdoor_get_code(self):
         """"""
-<<<<<<< HEAD
-        with self.session_cookie_anon(self.browser) as client:
-            assert self.app.conf.magic_cookie_name is not None
-            assert self.app.conf.magic_cookie is not None
-            client.set_cookie("localhost", key=self.app.conf.magic_cookie_name, value=self.app.conf.magic_cookie)
-            response = client.get("/get-code?eppn=pepin-pepon")
-            self.assertEqual(response.data, b"dummy-code-for-pepin-pepon")
-=======
         with self.session_cookie_and_magic_cookie_anon(self.browser) as client:
             response = client.get(self.test_get_url)
             assert response.data == b"dummy-code-for-pepin-pepon"
->>>>>>> 581714bf
 
     def test_no_backdoor_in_pro(self):
         """"""
         self.app.conf.environment = EduidEnvironment("production")
 
-<<<<<<< HEAD
-        with self.session_cookie_anon(self.browser) as client:
-            assert self.app.conf.magic_cookie_name is not None
-            assert self.app.conf.magic_cookie is not None
-            client.set_cookie("localhost", key=self.app.conf.magic_cookie_name, value=self.app.conf.magic_cookie)
-            response = client.get("/get-code?eppn=pepin-pepon")
-=======
         with self.session_cookie_and_magic_cookie_anon(self.browser) as client:
             response = client.get(self.test_get_url)
->>>>>>> 581714bf
             self.assertEqual(response.status_code, 400)
 
     def test_no_backdoor_without_cookie(self):
         """"""
         with self.session_cookie_anon(self.browser) as client:
-<<<<<<< HEAD
-            response = client.get("/get-code?eppn=pepin-pepon")
-=======
             response = client.get(self.test_get_url)
->>>>>>> 581714bf
             self.assertEqual(response.status_code, 400)
 
     def test_wrong_cookie_no_backdoor(self):
         """"""
-<<<<<<< HEAD
-        with self.session_cookie_anon(self.browser) as client:
-            assert self.app.conf.magic_cookie_name is not None
-            assert self.app.conf.magic_cookie is not None
-            client.set_cookie("localhost", key=self.app.conf.magic_cookie_name, value="no-magic")
-            response = client.get("/get-code?eppn=pepin-pepon")
-=======
         with self.session_cookie_and_magic_cookie_anon(self.browser, magic_cookie_value="no-magic") as client:
             response = client.get(self.test_get_url)
->>>>>>> 581714bf
             self.assertEqual(response.status_code, 400)
 
     def test_no_magic_cookie_no_backdoor(self):
         """"""
         self.app.conf.magic_cookie = ""
 
-<<<<<<< HEAD
-        with self.session_cookie_anon(self.browser) as client:
-            assert self.app.conf.magic_cookie_name is not None
-            assert self.app.conf.magic_cookie is not None
-            client.set_cookie("localhost", key=self.app.conf.magic_cookie_name, value=self.app.conf.magic_cookie)
-            response = client.get("/get-code?eppn=pepin-pepon")
-=======
         with self.session_cookie_and_magic_cookie_anon(self.browser) as client:
             response = client.get(self.test_get_url)
->>>>>>> 581714bf
             self.assertEqual(response.status_code, 400)
 
     def test_no_magic_cookie_name_no_backdoor(self):
         """"""
         self.app.conf.magic_cookie_name = ""
 
-<<<<<<< HEAD
-        with self.session_cookie_anon(self.browser) as client:
-            assert self.app.conf.magic_cookie_name is not None
-            assert self.app.conf.magic_cookie is not None
-            client.set_cookie("localhost", key=self.app.conf.magic_cookie_name, value=self.app.conf.magic_cookie)
-            response = client.get("/get-code?eppn=pepin-pepon")
-=======
         with self.session_cookie_and_magic_cookie_anon(self.browser, magic_cookie_name="wrong_name") as client:
             response = client.get(self.test_get_url)
->>>>>>> 581714bf
             self.assertEqual(response.status_code, 400)