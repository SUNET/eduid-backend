--- conflicted
+++ resolved
@@ -124,13 +124,7 @@
         )
         proofing_state = NinProofingState.from_dict({"eduPersonPrincipalName": eppn, "nin": nin_element.to_dict()})
         with self.app.app_context():
-<<<<<<< HEAD
             assert add_nin_to_user(user, proofing_state) is False
-=======
-            add_nin_to_user(user, proofing_state)
-        with pytest.raises(UserDoesNotExist):
-            self.app.private_userdb.get_user_by_eppn(eppn)
->>>>>>> 2b0a5618
 
     def test_add_nin_to_user_existing_verified(self):
         eppn = self.insert_verified_user()
@@ -142,13 +136,7 @@
         # load modified_ts from private_userdb
         proofing_user = ProofingUser.from_user(user, private_userdb=self.app.private_userdb)
         with self.app.app_context():
-<<<<<<< HEAD
             assert add_nin_to_user(proofing_user, proofing_state) is False
-=======
-            add_nin_to_user(user, proofing_state)
-        with pytest.raises(UserDoesNotExist):
-            self.app.private_userdb.get_user_by_eppn(eppn)
->>>>>>> 2b0a5618
 
     @patch("eduid.common.rpc.am_relay.AmRelay.request_user_sync")
     def test_verify_nin_for_user(self, mock_user_sync: MagicMock):
