# -*- coding: utf-8 -*-

import logging
import os
import re
from datetime import datetime, timedelta
<<<<<<< HEAD
from typing import TYPE_CHECKING, Any, List, Optional, Type, TypeVar, cast
=======
from typing import Any, List, Optional
>>>>>>> a2614539
from urllib.parse import urlparse
from uuid import uuid4

import bcrypt
<<<<<<< HEAD
from flask.wrappers import Request
from flask import current_app as flask_current_app
from eduid.common.config.base import EduIDBaseAppConfig, FlaskConfig, Pysaml2SPConfigMixin

from eduid.common.misc.timeutil import utc_now
from eduid.common.rpc.am_relay import AmRelay
=======
from flask import current_app
from flask.wrappers import Request

from eduid.common.misc.timeutil import utc_now
>>>>>>> a2614539
from eduid.userdb import User, UserDB
from eduid.userdb.exceptions import MultipleUsersReturned, UserDBValueError
from eduid.webapp.common.api.exceptions import ApiException

if TYPE_CHECKING:
    from eduid.webapp.common.api.app import EduIDBaseApp

    current_app = cast(EduIDBaseApp, flask_current_app)
else:
    current_app = flask_current_app

logger = logging.getLogger(__name__)


TCurrentAppAttribute = TypeVar("TCurrentAppAttribute")


def get_from_current_app(name: str, klass: Type[TCurrentAppAttribute]) -> TCurrentAppAttribute:
    ret = getattr(current_app, name)
    if not isinstance(ret, klass):
        raise TypeError(f"current_app.{name} is not of type {klass}")
    return ret


def get_unique_hash() -> str:
    return str(uuid4())


def get_short_hash(entropy: int = 10) -> str:
    return uuid4().hex[:entropy]


def make_short_code(digits: int = 6) -> str:
    """Make a short decimal code, left-padded with zeros to the width specified by `digits'."""
    code = int.from_bytes(os.urandom(4), byteorder="big") % 1000000
    return str(code).zfill(digits)


def update_modified_ts(user: User) -> None:
    """
    When loading a user from the central userdb, the modified_ts has to be
    loaded from the private userdb (since it is not propagated to 'attributes'
    by the eduid-am worker).

    This need should go away once there is a global version number on the user document.

    :param user: User object from the central userdb
    :type user: eduid.userdb.User

    :return: None
    """
    try:
        user_id = user.user_id
    except UserDBValueError:
        logger.debug(f"User {user} has no id, setting modified_ts to None")
        user.modified_ts = None
        return None

    _private_userdb = get_from_current_app("private_userdb", UserDB[User])
    private_user = _private_userdb.get_user_by_id(user_id)
    if private_user is None:
        logger.debug(f"User {user} not found in {_private_userdb}, setting modified_ts to None")
        user.modified_ts = None
        return None

    if private_user.modified_ts is None:
        private_user.modified_ts = datetime.utcnow()  # use current time
        logger.debug(f"Updating user {private_user} with new modified_ts: {private_user.modified_ts}")
        _private_userdb.save(private_user, check_sync=False)

    user.modified_ts = private_user.modified_ts
    logger.debug(
        f"Updating {user} with modified_ts from central userdb user {private_user}: {private_user.modified_ts}"
    )


def get_user() -> User:
    """
    Get the currently logged-in user from the common eduid session.

    If no user has been identified, or the user is known but not currently logged in, require authentication.

    :return: Central userdb user
    """
    from eduid.webapp.common.session import session

    if not session.common.eppn or not session.common.is_logged_in:
        raise ApiException("Not authorized", status_code=401)
    try:
        # Get user from central database
        user = current_app.central_userdb.get_user_by_eppn(session.common.eppn)
        if user:
            return user
        logger.error(f"Could not find user {session.common.eppn} in central database.")
        raise ApiException("Not authorized", status_code=401)

    except MultipleUsersReturned:
        logger.exception(f"Found multiple users in central database for eppn {session.common.eppn}.")
        raise ApiException("Not authorized", status_code=401)


def save_and_sync_user(
    user: User, private_userdb: Optional[UserDB[User]] = None, app_name_override: Optional[str] = None
) -> bool:
    """
    Save (new) user object to the private userdb and propagate the changes to the central user db.

    May raise UserOutOfSync exception

    :param user: the modified user
    """
    if private_userdb is None:
        private_userdb = get_from_current_app("private_userdb", UserDB)
    private_userdb.save(user)
    return get_from_current_app("am_relay", AmRelay).request_user_sync(user, app_name_override=app_name_override)


def get_flux_type(req: Request, suffix: str) -> str:
    """
    Construct the Flux Standard Action 'type' element.

    This can be thought of as a routing information for data produced in a backend endpoint
    into the right place in the frontend. The result of this function is a string like

      POST_RESET_PASSWORD_RESET_CONFIG_SUCCESS

    and the frontend will have sort of an 'on receive' event handler, that updates the right
    parts of the frontend when data tagged with this 'type' is received.

    This string might look a bit wonky, so let's break it down. We have

      method = POST
      blueprint = RESET_PASSWORD
      url_rule = RESET_CONFIG (from the route '/config' and the blueprint url_prefix '/reset')
      suffix = SUCCESS

    We need to create a 'type' that allows the frontend to understand exactly what endpoint
    produced a response.

    It is not clear (to me, ft@) that
      - the method needs to be present
      - the blueprint is needed in addition to the url_rule
      - the suffix is needed since the Flux Standard Action will have error=True on errors

    but this is how it is currently defined and to change it requires a lot of coordination with eduid-frontend.

    :param req: flask request
    :param suffix: SUCCESS|FAIL|?
    :return: Flux Standard Action 'type' value
    """
    method = req.method
    blueprint = req.blueprint
    if req.url_rule is None:
        # mainly please mypy - but this can also happen when testing if a view doesn't have proper routing set up
        raise ValueError("No Flask url_rule present in request")
    # req.url_rule.rule is e.g. '/reset/config', but can also be '/', '/reset/' or '/verify-link/<code>'
    url_rule = req.url_rule.rule
    # Remove APPLICATION_ROOT from request url rule
    # XXX: There must be a better way to get the internal path info
    app_root = get_from_current_app("conf", EduIDBaseAppConfig).flask.application_root
    if app_root is not None and url_rule.startswith(app_root):
        url_rule = url_rule[len(app_root) :]
    # replace slashes and hyphens with spaces
    url_rule = url_rule.replace("/", " ").replace("-", " ")
    # remove any variables (enclosed in <>) from the path
    url_rule = re.sub(r"<.+?>", "", url_rule)
    # Clean up the url_rule removing what was once trailing spaces, redundant slashes between
    # variables etc. using split() and then join()
    url_rule = "_".join(url_rule.split())
    # Combine all non-empty parts, and finally uppercase the result.
    _elements = [x for x in [method, blueprint, url_rule, suffix] if x]
    flux_type = "_".join(_elements).upper()
    return flux_type


def sanitise_redirect_url(redirect_url: Optional[str], safe_default: str = "/") -> str:
    """
    Make sure the URL provided in relay_state is safe and does
    not provide an open redirect.

    :param redirect_url: Next url
    :param safe_default: The default if relay state is found unsafe

    :return: Safe relay state
    """
    if redirect_url is None:
        logger.debug(f"Using safe default redirect_url {safe_default} since none was provided")
        return safe_default

    logger.debug(f"Checking if redirect_url {redirect_url} is safe")
    url_scheme = get_from_current_app("conf", EduIDBaseAppConfig).flask.preferred_url_scheme
    safe_domain = get_from_current_app("conf", Pysaml2SPConfigMixin).safe_relay_domain
    parsed_relay_state = urlparse(redirect_url)

    # If relay state is only a path
    if (not parsed_relay_state.scheme and not parsed_relay_state.netloc) and parsed_relay_state.path:
        logger.debug(f"redirect_url {redirect_url} with only a path is considered safe")
        return redirect_url

    # If schema matches PREFERRED_URL_SCHEME and fqdn ends with dot SAFE_RELAY_DOMAIN or equals SAFE_RELAY_DOMAIN
    if parsed_relay_state.scheme == url_scheme:
        if parsed_relay_state.netloc.endswith("." + safe_domain) or parsed_relay_state.netloc == safe_domain:
            logger.debug(f'redirect_url {redirect_url} to safe_domain "{safe_domain}" is considered safe')
            return redirect_url

    # Unsafe redirect_url found
    logger.warning(f"Caught unsafe redirect_url: {redirect_url}. Using safe default: {safe_default}.")
    return safe_default


def hash_password(password: str) -> str:
    """
    Return a hash of the provided password

    :param password: password as plaintext
    """
    password = "".join(password.split())
    ret: Any = bcrypt.hashpw(password, bcrypt.gensalt())
    if not isinstance(ret, str):
        raise TypeError("bcrypt.hashpw returned a non-string value")
    return ret


def check_password_hash(password: str, hashed: Optional[str]) -> bool:
    """
    Check that the provided password corresponds to the provided hash
    """
    if hashed is None:
        return False
    password = "".join(password.split())
    ret: Any = bcrypt.checkpw(password, hashed)
    if not isinstance(ret, bool):
        raise TypeError(f"bcrypt.checkpw returned {ret} which is not a bool")
    return ret


def get_zxcvbn_terms(user: User) -> List[str]:
    """
    Combine known data that is bad for a password to a list for zxcvbn.

    :param user: User
    :return: List of user info
    """
    user_input: list[str] = []
    # Personal info
    if user.display_name:
        for part in user.display_name.split():
            user_input.append("".join(part.split()))
    if user.given_name:
        user_input.append(user.given_name)
    if user.surname:
        user_input.append(user.surname)

    # Mail addresses
    if user.mail_addresses.count:
        for item in user.mail_addresses.to_list():
            user_input.append(item.email.split("@")[0])

    return user_input


def time_left(ts: datetime, delta: timedelta) -> timedelta:
    end_time = ts + delta
    _time_left = end_time - utc_now()
    if _time_left.total_seconds() <= 0:
        return timedelta()
    return _time_left


def is_throttled(ts: datetime, min_wait: timedelta) -> bool:
    throttle_time_left = time_left(ts=ts, delta=min_wait)
    if int(throttle_time_left.total_seconds()) > 0:
        logger.info(f"Resend throttled for {throttle_time_left}")
        return True
    return False


def is_expired(ts: datetime, max_age: timedelta) -> bool:
    return utc_now() - ts > max_age<|MERGE_RESOLUTION|>--- conflicted
+++ resolved
@@ -4,28 +4,17 @@
 import os
 import re
 from datetime import datetime, timedelta
-<<<<<<< HEAD
 from typing import TYPE_CHECKING, Any, List, Optional, Type, TypeVar, cast
-=======
-from typing import Any, List, Optional
->>>>>>> a2614539
 from urllib.parse import urlparse
 from uuid import uuid4
 
 import bcrypt
-<<<<<<< HEAD
+from flask import current_app as flask_current_app
 from flask.wrappers import Request
-from flask import current_app as flask_current_app
+
 from eduid.common.config.base import EduIDBaseAppConfig, FlaskConfig, Pysaml2SPConfigMixin
-
 from eduid.common.misc.timeutil import utc_now
 from eduid.common.rpc.am_relay import AmRelay
-=======
-from flask import current_app
-from flask.wrappers import Request
-
-from eduid.common.misc.timeutil import utc_now
->>>>>>> a2614539
 from eduid.userdb import User, UserDB
 from eduid.userdb.exceptions import MultipleUsersReturned, UserDBValueError
 from eduid.webapp.common.api.exceptions import ApiException
