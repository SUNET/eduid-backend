--- conflicted
+++ resolved
@@ -6,7 +6,6 @@
 from eduid.userdb import User
 from eduid.userdb.exceptions import UserOutOfSync
 from eduid.userdb.personal_data import PersonalDataUser
-from eduid.userdb.user import UserSettings
 from eduid.webapp.common.api.decorators import MarshalWith, UnmarshalWith, require_user
 from eduid.webapp.common.api.messages import CommonMsg, FluxData, error_response, success_response
 from eduid.webapp.common.api.utils import save_and_sync_user
@@ -17,13 +16,8 @@
     IdentitiesResponseSchema,
     PersonalDataRequestSchema,
     PersonalDataResponseSchema,
-<<<<<<< HEAD
-    UserSettingsRequestSchema,
-    UserSettingsResponseSchema,
-=======
     UserPreferencesRequestSchema,
     UserPreferencesResponseSchema,
->>>>>>> 94ea9376
 )
 
 pd_views = Blueprint("personal_data", __name__, url_prefix="")
@@ -91,24 +85,6 @@
     return success_response(payload=personal_data, message=PDataMsg.save_success)
 
 
-<<<<<<< HEAD
-@pd_views.route("/settings", methods=["GET"])
-@MarshalWith(UserSettingsResponseSchema)
-@require_user
-def get_user_settings(user: User) -> FluxData:
-    payload = user.settings.model_dump()
-    return success_response(payload=payload)
-
-
-@pd_views.route("/settings", methods=["POST"])
-@UnmarshalWith(UserSettingsRequestSchema)
-@MarshalWith(UserSettingsResponseSchema)
-@require_user
-def set_user_settings(user: User, force_mfa: bool) -> FluxData:
-    personal_data_user = PersonalDataUser.from_user(user, current_app.private_userdb)
-    personal_data_user.settings.force_mfa = force_mfa
-    current_app.logger.debug(f"Trying to save user settings {personal_data_user.settings}")
-=======
 @pd_views.route("/preferences", methods=["GET"])
 @MarshalWith(UserPreferencesResponseSchema)
 @require_user
@@ -134,20 +110,12 @@
     personal_data_user = PersonalDataUser.from_user(user, current_app.private_userdb)
     personal_data_user.preferences.always_use_security_key = always_use_security_key
     current_app.logger.debug(f"Trying to save user preferences {personal_data_user.preferences}")
->>>>>>> 94ea9376
 
     try:
         save_and_sync_user(personal_data_user)
     except UserOutOfSync:
         return error_response(message=CommonMsg.out_of_sync)
-<<<<<<< HEAD
-    current_app.stats.count(name="user_settings_saved", value=1)
-
-    current_app.logger.info("Saved user settings")
-    return get_user_settings()
-=======
     current_app.stats.count(name="user_preferences_saved", value=1)
 
     current_app.logger.info("Saved user preferences")
-    return get_user_preferences()
->>>>>>> 94ea9376
+    return get_user_preferences()