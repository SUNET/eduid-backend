from marshmallow import fields

from eduid.webapp.common.api.schemas.base import EduidSchema, FluxStandardAction
from eduid.webapp.common.api.schemas.csrf import CSRFRequestMixin, CSRFResponseMixin
from eduid.webapp.common.api.schemas.identity import IdentitiesSchema
from eduid.webapp.common.api.schemas.ladok import LadokSchema
from eduid.webapp.common.api.schemas.orcid import OrcidSchema
from eduid.webapp.email.schemas import EmailSchema
from eduid.webapp.personal_data.validators import validate_language, validate_nonempty
from eduid.webapp.phone.schemas import PhoneSchema

__author__ = "eperez"


class PersonalDataRequestSchema(EduidSchema, CSRFRequestMixin):
    given_name = fields.String(required=True, validate=[validate_nonempty])
    chosen_given_name = fields.String(required=False)
    surname = fields.String(required=True, validate=[validate_nonempty])
    legal_name = fields.String(required=False)
    language = fields.String(required=True, default="en", validate=validate_language)


class PersonalDataSchema(EduidSchema):
    given_name = fields.String(required=True, attribute="givenName")
    chosen_given_name = fields.String(required=False)
    surname = fields.String(required=True)
    legal_name = fields.String(required=False)
    language = fields.String(required=True, attribute="preferredLanguage")


<<<<<<< HEAD
class UserSettingsSchema(EduidSchema):
    force_mfa = fields.Boolean(required=True, default=True)


class UserSettingsRequestSchema(UserSettingsSchema, CSRFRequestMixin):
    pass


class UserSettingsResponseSchema(FluxStandardAction):
    class UserSettingsResponsePayload(UserSettingsSchema, CSRFResponseMixin):
        pass

    payload = fields.Nested(UserSettingsResponsePayload)
=======
class UserPreferencesSchema(EduidSchema):
    always_use_security_key = fields.Boolean(required=True, default=True)


class UserPreferencesRequestSchema(UserPreferencesSchema, CSRFRequestMixin):
    pass


class UserPreferencesResponseSchema(FluxStandardAction):
    class UserPreferencesResponsePayload(UserPreferencesSchema, CSRFResponseMixin):
        pass

    payload = fields.Nested(UserPreferencesResponsePayload)
>>>>>>> 94ea9376


class PersonalDataResponseSchema(FluxStandardAction):
    class PersonalDataResponsePayload(PersonalDataSchema, CSRFResponseMixin):
        pass

    payload = fields.Nested(PersonalDataResponsePayload)


class IdentitiesResponseSchema(FluxStandardAction):
    class IdentitiesResponsePayload(EmailSchema, CSRFResponseMixin):
        identities = fields.Nested(IdentitiesSchema)

    payload = fields.Nested(IdentitiesResponsePayload)


class AllDataSchema(EduidSchema):
    eppn = fields.String(required=True, attribute="eduPersonPrincipalName")
    given_name = fields.String(required=True, attribute="givenName")
    chosen_given_name = fields.String(required=False)
    surname = fields.String(required=True)
    legal_name = fields.String(required=False)
    language = fields.String(required=True, attribute="preferredLanguage", validate=validate_language)
    identities = fields.Nested(IdentitiesSchema)
    emails = fields.Nested(EmailSchema, many=True, attribute="mailAliases")
    phones = fields.Nested(PhoneSchema, many=True, attribute="phone")
    orcid = fields.Nested(OrcidSchema, attribute="orcid")
    ladok = fields.Nested(LadokSchema, attribute="ladok")
<<<<<<< HEAD
    settings = fields.Nested(UserSettingsSchema, attribute="settings")
=======
    preferences = fields.Nested(UserPreferencesSchema, attribute="preferences")
>>>>>>> 94ea9376


class AllDataResponseSchema(FluxStandardAction):
    class AllDataResponsePayload(AllDataSchema, CSRFResponseMixin):
        pass

    payload = fields.Nested(AllDataResponsePayload)<|MERGE_RESOLUTION|>--- conflicted
+++ resolved
@@ -28,21 +28,6 @@
     language = fields.String(required=True, attribute="preferredLanguage")
 
 
-<<<<<<< HEAD
-class UserSettingsSchema(EduidSchema):
-    force_mfa = fields.Boolean(required=True, default=True)
-
-
-class UserSettingsRequestSchema(UserSettingsSchema, CSRFRequestMixin):
-    pass
-
-
-class UserSettingsResponseSchema(FluxStandardAction):
-    class UserSettingsResponsePayload(UserSettingsSchema, CSRFResponseMixin):
-        pass
-
-    payload = fields.Nested(UserSettingsResponsePayload)
-=======
 class UserPreferencesSchema(EduidSchema):
     always_use_security_key = fields.Boolean(required=True, default=True)
 
@@ -56,7 +41,6 @@
         pass
 
     payload = fields.Nested(UserPreferencesResponsePayload)
->>>>>>> 94ea9376
 
 
 class PersonalDataResponseSchema(FluxStandardAction):
@@ -85,11 +69,7 @@
     phones = fields.Nested(PhoneSchema, many=True, attribute="phone")
     orcid = fields.Nested(OrcidSchema, attribute="orcid")
     ladok = fields.Nested(LadokSchema, attribute="ladok")
-<<<<<<< HEAD
-    settings = fields.Nested(UserSettingsSchema, attribute="settings")
-=======
     preferences = fields.Nested(UserPreferencesSchema, attribute="preferences")
->>>>>>> 94ea9376
 
 
 class AllDataResponseSchema(FluxStandardAction):
