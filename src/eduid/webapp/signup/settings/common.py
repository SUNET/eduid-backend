--- conflicted
+++ resolved
@@ -57,7 +57,6 @@
     dashboard_url: str
     default_language: str = 'en'
 
-<<<<<<< HEAD
     password_length: int = 10
     throttle_resend: timedelta = Field(default=timedelta(minutes=5))
     email_verification_code_length: int = 6
@@ -69,13 +68,4 @@
     eduid_site_name: str = 'eduID'
     recaptcha_public_key: str = ''
     recaptcha_private_key: str = ''
-=======
-    signup_authn_url: str = "/services/authn/signup-authn"
-    password_length: int = 10
-    default_finish_url: str = "https://www.eduid.se/"
-    eduid_site_url: str = "https://www.eduid.se"
-    eduid_site_name: str = "eduID"
-    recaptcha_public_key: str = ""
-    recaptcha_private_key: str = ""
->>>>>>> 627d073c
     private_userdb_auto_expire: Optional[timedelta] = Field(default=timedelta(days=7))