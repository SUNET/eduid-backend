from dataclasses import dataclass
from datetime import datetime
from typing import Generic, TypeVar

from eduid.common.config.base import ProofingConfigMixin
from eduid.common.rpc.exceptions import AmTaskFailed
from eduid.userdb import EIDASIdentity, User
from eduid.userdb.credentials import Credential
from eduid.userdb.element import ElementKey
from eduid.userdb.exceptions import LockedIdentityViolation
from eduid.userdb.identity import EIDASLoa, IdentityElement, IdentityProofingMethod, IdentityType, PridPersistence
from eduid.userdb.logs.element import (
    ForeignIdProofingLogElement,
    MFATokenEIDASProofing,
    MFATokenProofing,
    NinProofingLogElement,
    SwedenConnectEIDASProofing,
    SwedenConnectProofing,
)
from eduid.userdb.proofing import NinProofingElement, ProofingUser
from eduid.userdb.proofing.state import NinProofingState
from eduid.webapp.common.api.helpers import set_user_names_from_foreign_id, verify_nin_for_user
from eduid.webapp.common.api.messages import CommonMsg
from eduid.webapp.common.proofing.base import (
    GenericResult,
    MatchResult,
    MfaData,
    ProofingElementResult,
    ProofingFunctions,
    VerifyCredentialResult,
    VerifyUserResult,
)
from eduid.webapp.common.proofing.methods import ProofingMethod
from eduid.webapp.eidas.app import current_eidas_app as current_app
from eduid.webapp.eidas.helpers import EidasMsg
from eduid.webapp.eidas.saml_session_info import BaseSessionInfo, ForeignEidSessionInfo, NinSessionInfo

BaseSessionInfoVar = TypeVar("BaseSessionInfoVar", bound=BaseSessionInfo)


@dataclass
class SwedenConnectProofingFunctions(ProofingFunctions[BaseSessionInfoVar], Generic[BaseSessionInfoVar]):
    def get_mfa_data(self) -> GenericResult[MfaData]:
        return GenericResult(
            result=MfaData(
                issuer=self.session_info.issuer,
                authn_instant=self.session_info.authn_instant.isoformat(),
                authn_context=self.session_info.authn_context,
            )
        )

    def get_current_loa(self) -> GenericResult[str | None]:
        if self.session_info.authn_context is None:
            return GenericResult(result=None)
        current_loa = current_app.conf.authn_context_loa_map.get(self.session_info.authn_context)
        return GenericResult(result=current_loa)

    def get_identity(self, user: User) -> IdentityElement | None:
        raise NotImplementedError("Subclass must implement get_identity")

    def verify_identity(self, user: User) -> VerifyUserResult:
        raise NotImplementedError("Subclass must implement verify_identity")

    def match_identity(self, user: User, proofing_method: ProofingMethod) -> MatchResult:
        raise NotImplementedError("Subclass must implement match_identity")

    def credential_proofing_element(self, user: User, credential: Credential) -> ProofingElementResult:
        raise NotImplementedError("Subclass must implement credential_proofing_element")

    def mark_credential_as_verified(self, credential: Credential, loa: str | None) -> VerifyCredentialResult:
        raise NotImplementedError("Subclass must implement mark_credential_as_verified")

<<<<<<< HEAD
    def _match_identity_for_mfa(
        self, user: User, identity_type: IdentityType, asserted_unique_value: str, proofing_method: ProofingMethod
    ) -> MatchResult:
        user_identity = user.identities.find(identity_type)
        user_locked_identity = user.locked_identity.find(identity_type)

        if user_identity and (user_identity.unique_value == asserted_unique_value and user_identity.is_verified):
            # asserted identity matched verified identity
            mfa_success = True
            current_app.logger.debug(f"Current identity {user_identity} matched asserted identity")
        elif user_locked_identity and user_locked_identity.unique_value == asserted_unique_value:
            # previously verified identity that the user just showed possession of
            mfa_success = True
            current_app.logger.debug(f"Locked identity {user_locked_identity} matched asserted identity")
            # and we can verify it again
            proofing_user = ProofingUser.from_user(user, current_app.private_userdb)
            res = self.verify_identity(user=proofing_user)
            if res.error is not None:
                # If a message was returned, verifying the identity failed, and we abort
                return MatchResult(error=res.error)
        elif user_identity is None and user_locked_identity is None:
            # TODO: we _could_ allow the user to give consent to just adding this identity to the user here,
            #       with a request parameter passed from frontend to /mfa-authentication for example.
            mfa_success = False
            current_app.logger.debug("No identity or locked identity found for user")
        else:
            mfa_success = False
            current_app.logger.debug("No matching identity found for user")

        credential_used = None
        if mfa_success:
            assert isinstance(proofing_method, ProofingMethodSAML)  # please mypy
            credential_used = _find_or_add_credential(user, proofing_method.framework, proofing_method.required_loa)
            current_app.logger.debug(f"Found or added credential {credential_used}")

        # OLD way - remove as soon as possible
        # update session
        session.mfa_action.success = mfa_success
        if mfa_success is True:
            # add metadata if the authentication was a success
            session.mfa_action.issuer = self.session_info.issuer
            session.mfa_action.authn_instant = self.session_info.authn_instant.isoformat()
            session.mfa_action.authn_context = self.session_info.authn_context
            session.mfa_action.credential_used = credential_used

        if not mfa_success:
            current_app.logger.error("Asserted identity not matching user verified identity")
            current_identity = self.get_identity(user)
            current_unique_value = None
            if current_identity:
                current_unique_value = current_identity.unique_value
            current_app.logger.debug(f"Current identity: {current_identity}")
            current_app.logger.debug(
                f"Current identity unique value: {current_unique_value}. Asserted unique value: {asserted_unique_value}"
            )
            current_app.logger.debug(f"Asserted attributes: {self.session_info.attributes}")  # type: ignore[attr-defined]

        return MatchResult(matched=mfa_success, credential_used=credential_used)

=======
>>>>>>> 01754166

@dataclass
class FrejaProofingFunctions(SwedenConnectProofingFunctions[NinSessionInfo]):
    def get_identity(self, user: User) -> IdentityElement | None:
        return user.identities.nin

    def verify_identity(self, user: User) -> VerifyUserResult:
        proofing_user = ProofingUser.from_user(user, current_app.private_userdb)

        # Create a proofing log
        proofing_log_entry = self.identity_proofing_element(user=user)
        if proofing_log_entry.error:
            return VerifyUserResult(error=proofing_log_entry.error)
        assert isinstance(proofing_log_entry.data, NinProofingLogElement)  # please type checking

        # Verify NIN for user
        date_of_birth = self.session_info.attributes.date_of_birth
        nin_element = NinProofingElement(
            number=self.session_info.attributes.nin,
            date_of_birth=datetime(year=date_of_birth.year, month=date_of_birth.month, day=date_of_birth.day),
            created_by=current_app.conf.app_name,
            is_verified=False,
        )
        proofing_state = NinProofingState(id=None, modified_ts=None, eppn=proofing_user.eppn, nin=nin_element)
        try:
            if not verify_nin_for_user(proofing_user, proofing_state, proofing_log_entry.data):
                current_app.logger.error(f"Failed verifying NIN for user {proofing_user}")
                return VerifyUserResult(error=CommonMsg.temp_problem)
        except AmTaskFailed:
            current_app.logger.exception("Verifying NIN for user failed")
            return VerifyUserResult(error=CommonMsg.temp_problem)
        except LockedIdentityViolation:
            current_app.logger.exception("Verifying NIN for user failed")
            return VerifyUserResult(error=CommonMsg.locked_identity_not_matching)

        current_app.stats.count(name="nin_verified")
        # re-load the user from central db before returning
        _user = current_app.central_userdb.get_user_by_eppn(proofing_user.eppn)
        return VerifyUserResult(user=ProofingUser.from_user(_user, current_app.private_userdb))

    def identity_proofing_element(self, user: User) -> ProofingElementResult:
        issuer: str | None
        authn_context: str | None

        if self.backdoor:
            proofing_version = "1999v1"
            issuer = "MAGIC COOKIE"
            authn_context = "MAGIC COOKIE"
        else:
            proofing_version = self.config.freja_proofing_version
            issuer = self.session_info.issuer
            authn_context = self.session_info.authn_context

        _nin = self.session_info.attributes.nin

        data = SwedenConnectProofing(
            authn_context_class=authn_context,
            created_by=current_app.conf.app_name,
            eppn=user.eppn,
            issuer=issuer,
            nin=_nin,
            given_name=self.session_info.attributes.given_name,
            surname=self.session_info.attributes.surname,
            proofing_version=proofing_version,
        )
        return ProofingElementResult(data=data)

    def credential_proofing_element(self, user: User, credential: Credential) -> ProofingElementResult:
        issuer: str | None
        authn_context: str | None

        if self.backdoor:
            proofing_version = "1999v1"
            issuer = "MAGIC COOKIE"
            authn_context = "MAGIC COOKIE"
        else:
            proofing_version = self.config.security_key_proofing_version
            issuer = self.session_info.issuer
            authn_context = self.session_info.authn_context

        # please type checking
        assert user.identities.nin

        data = MFATokenProofing(
            authn_context_class=authn_context,
            created_by=self.app_name,
            eppn=user.eppn,
            issuer=issuer,
            key_id=credential.key,
            nin=user.identities.nin.number,
            given_name=self.session_info.attributes.given_name,
            surname=self.session_info.attributes.surname,
            proofing_version=proofing_version,
        )
        return ProofingElementResult(data=data)

    def match_identity(self, user: User, proofing_method: ProofingMethod) -> MatchResult:
        identity_type = IdentityType.NIN
        asserted_unique_value = self.session_info.attributes.nin
        return self._match_identity_for_mfa(
            user=user,
            identity_type=identity_type,
            asserted_unique_value=asserted_unique_value,
            proofing_method=proofing_method,
        )

    def mark_credential_as_verified(self, credential: Credential, loa: str | None) -> VerifyCredentialResult:
        if loa != "loa3":
            return VerifyCredentialResult(error=EidasMsg.authn_context_mismatch)

        credential.is_verified = True
        credential.proofing_method = self.config.security_key_proofing_method
        credential.proofing_version = self.config.security_key_proofing_version

        return VerifyCredentialResult(credential=credential)


@dataclass()
class EidasProofingFunctions(SwedenConnectProofingFunctions[ForeignEidSessionInfo]):
    def get_identity(self, user: User) -> IdentityElement | None:
        return user.identities.eidas

    def verify_identity(self, user: User) -> VerifyUserResult:
        proofing_user = ProofingUser.from_user(user, current_app.private_userdb)

        existing_identity = user.identities.eidas
        locked_identity = user.locked_identity.eidas

        acc_loa = self.get_current_loa()
        if acc_loa is None or acc_loa.result is None:
            return VerifyUserResult(error=EidasMsg.authn_context_mismatch)

        loa = EIDASLoa(acc_loa.result)
        date_of_birth = self.session_info.attributes.date_of_birth
        new_identity = EIDASIdentity(
            created_by=current_app.conf.app_name,
            prid=self.session_info.attributes.prid,
            prid_persistence=self.session_info.attributes.prid_persistence,
            loa=loa,
            date_of_birth=datetime(year=date_of_birth.year, month=date_of_birth.month, day=date_of_birth.day),
            country_code=self.session_info.attributes.country_code,
            verified_by=current_app.conf.app_name,
            is_verified=True,
            proofing_method=IdentityProofingMethod.SWEDEN_CONNECT,
            proofing_version=self.config.foreign_eid_proofing_version,
        )

        # check if the just verified identity matches the locked identity
        if locked_identity is not None and locked_identity.prid != new_identity.prid:
            if not self._can_replace_identity(proofing_user=proofing_user):
                # asserted identity did not match the locked identity
                return VerifyUserResult(error=CommonMsg.locked_identity_not_matching)
            # replace the locked identity as the users asserted prid has changed,
            # and we are sure enough that it is the same person
            proofing_user.replace_locked = new_identity.identity_type

        # the existing identity is not verified, just remove it
        if existing_identity is not None:
            proofing_user.identities.remove(key=ElementKey(IdentityType.EIDAS))

        # everything seems to check out, add the new identity to the user
        proofing_user.identities.add(element=new_identity)

        # Create a proofing log
        proofing_log_entry = self.identity_proofing_element(user=proofing_user)
        if proofing_log_entry.error:
            return VerifyUserResult(error=proofing_log_entry.error)
        assert isinstance(proofing_log_entry.data, ForeignIdProofingLogElement)  # please type checking

        # update the users names from the verified identity
        proofing_user = set_user_names_from_foreign_id(proofing_user, proofing_log_entry.data)

        # Verify EIDAS identity for user
        if not current_app.proofing_log.save(proofing_log_entry.data):
            current_app.logger.error("Failed to save EIDAS identity proofing log for user")
            return VerifyUserResult(error=CommonMsg.temp_problem)
        try:
            # Save user to private db
            current_app.private_userdb.save(proofing_user)
            # Ask am to sync user to central db
            current_app.logger.info("Request sync for user")
            result = current_app.am_relay.request_user_sync(proofing_user)
            current_app.logger.info(f"Sync result for user: {result}")
        except AmTaskFailed:
            current_app.logger.exception("Verifying EIDAS identity for user failed")
            return VerifyUserResult(error=CommonMsg.temp_problem)

        current_app.stats.count(name="eidas_verified")
        # load the user from central db before returning
        _user = current_app.central_userdb.get_user_by_eppn(proofing_user.eppn)
        return VerifyUserResult(user=_user)

    def identity_proofing_element(self, user: User) -> ProofingElementResult:
        data = SwedenConnectEIDASProofing(
            authn_context_class=self.session_info.authn_context,
            country_code=self.session_info.attributes.country_code,
            created_by=current_app.conf.app_name,
            date_of_birth=self.session_info.attributes.date_of_birth.strftime("%Y-%m-%d"),
            eidas_person_identifier=self.session_info.attributes.eidas_person_identifier,
            eppn=user.eppn,
            given_name=self.session_info.attributes.given_name,
            issuer=self.session_info.issuer,
            prid=self.session_info.attributes.prid,
            prid_persistence=self.session_info.attributes.prid_persistence,
            proofing_version=current_app.conf.foreign_eid_proofing_version,
            surname=self.session_info.attributes.surname,
            transaction_identifier=self.session_info.attributes.transaction_identifier,
        )
        return ProofingElementResult(data=data)

    def credential_proofing_element(self, user: User, credential: Credential) -> ProofingElementResult:
        data = MFATokenEIDASProofing(
            authn_context_class=self.session_info.authn_context,
            country_code=self.session_info.attributes.country_code,
            created_by=current_app.conf.app_name,
            date_of_birth=self.session_info.attributes.date_of_birth.strftime("%Y-%m-%d"),
            eidas_person_identifier=self.session_info.attributes.eidas_person_identifier,
            eppn=user.eppn,
            given_name=self.session_info.attributes.given_name,
            issuer=self.session_info.issuer,
            key_id=credential.key,  # DIFF
            prid=self.session_info.attributes.prid,
            prid_persistence=self.session_info.attributes.prid_persistence,
            proofing_version=current_app.conf.security_key_foreign_eid_proofing_version,  # DIFF
            surname=self.session_info.attributes.surname,
            transaction_identifier=self.session_info.attributes.transaction_identifier,
        )
        return ProofingElementResult(data=data)

    def match_identity(self, user: User, proofing_method: ProofingMethod) -> MatchResult:
        identity_type = IdentityType.EIDAS
        asserted_unique_value = self.session_info.attributes.prid
        return self._match_identity_for_mfa(
            user=user,
            identity_type=identity_type,
            asserted_unique_value=asserted_unique_value,
            proofing_method=proofing_method,
        )

    def _can_replace_identity(self, proofing_user: ProofingUser) -> bool:
        locked_identity = proofing_user.locked_identity.eidas
        if locked_identity is None:
            return True
        if locked_identity.prid_persistence is PridPersistence.A:
            # identity is persistent and can not be replaced
            return False
        # the locked identity for this account has prid persistence B or C these change over time.
        # try to verify that it is the same person with a new eid
        date_of_birth_matches = locked_identity.date_of_birth.date() == self.session_info.attributes.date_of_birth
        given_name_matches = proofing_user.given_name == self.session_info.attributes.given_name
        surname_matches = proofing_user.surname == self.session_info.attributes.surname
        if date_of_birth_matches and given_name_matches and surname_matches:
            return True
        return False

    def mark_credential_as_verified(self, credential: Credential, loa: str | None) -> VerifyCredentialResult:
        if loa not in ["eidas-nf-low", "eidas-nf-sub", "eidas-nf-high"]:
            return VerifyCredentialResult(error=EidasMsg.authn_context_mismatch)

        credential.is_verified = True
        credential.proofing_method = self.config.security_key_proofing_method
        credential.proofing_version = self.config.security_key_foreign_eid_proofing_version

        return VerifyCredentialResult(credential=credential)


def get_proofing_functions(
    session_info: BaseSessionInfo,
    app_name: str,
    config: ProofingConfigMixin,
    backdoor: bool,
) -> ProofingFunctions:
    if isinstance(session_info, NinSessionInfo):
        return FrejaProofingFunctions(session_info=session_info, app_name=app_name, config=config, backdoor=backdoor)
    elif isinstance(session_info, ForeignEidSessionInfo):
        return EidasProofingFunctions(session_info=session_info, app_name=app_name, config=config, backdoor=backdoor)
    else:
        raise NotImplementedError(f"MFA matching for {type(session_info)} not implemented")<|MERGE_RESOLUTION|>--- conflicted
+++ resolved
@@ -70,68 +70,6 @@
     def mark_credential_as_verified(self, credential: Credential, loa: str | None) -> VerifyCredentialResult:
         raise NotImplementedError("Subclass must implement mark_credential_as_verified")
 
-<<<<<<< HEAD
-    def _match_identity_for_mfa(
-        self, user: User, identity_type: IdentityType, asserted_unique_value: str, proofing_method: ProofingMethod
-    ) -> MatchResult:
-        user_identity = user.identities.find(identity_type)
-        user_locked_identity = user.locked_identity.find(identity_type)
-
-        if user_identity and (user_identity.unique_value == asserted_unique_value and user_identity.is_verified):
-            # asserted identity matched verified identity
-            mfa_success = True
-            current_app.logger.debug(f"Current identity {user_identity} matched asserted identity")
-        elif user_locked_identity and user_locked_identity.unique_value == asserted_unique_value:
-            # previously verified identity that the user just showed possession of
-            mfa_success = True
-            current_app.logger.debug(f"Locked identity {user_locked_identity} matched asserted identity")
-            # and we can verify it again
-            proofing_user = ProofingUser.from_user(user, current_app.private_userdb)
-            res = self.verify_identity(user=proofing_user)
-            if res.error is not None:
-                # If a message was returned, verifying the identity failed, and we abort
-                return MatchResult(error=res.error)
-        elif user_identity is None and user_locked_identity is None:
-            # TODO: we _could_ allow the user to give consent to just adding this identity to the user here,
-            #       with a request parameter passed from frontend to /mfa-authentication for example.
-            mfa_success = False
-            current_app.logger.debug("No identity or locked identity found for user")
-        else:
-            mfa_success = False
-            current_app.logger.debug("No matching identity found for user")
-
-        credential_used = None
-        if mfa_success:
-            assert isinstance(proofing_method, ProofingMethodSAML)  # please mypy
-            credential_used = _find_or_add_credential(user, proofing_method.framework, proofing_method.required_loa)
-            current_app.logger.debug(f"Found or added credential {credential_used}")
-
-        # OLD way - remove as soon as possible
-        # update session
-        session.mfa_action.success = mfa_success
-        if mfa_success is True:
-            # add metadata if the authentication was a success
-            session.mfa_action.issuer = self.session_info.issuer
-            session.mfa_action.authn_instant = self.session_info.authn_instant.isoformat()
-            session.mfa_action.authn_context = self.session_info.authn_context
-            session.mfa_action.credential_used = credential_used
-
-        if not mfa_success:
-            current_app.logger.error("Asserted identity not matching user verified identity")
-            current_identity = self.get_identity(user)
-            current_unique_value = None
-            if current_identity:
-                current_unique_value = current_identity.unique_value
-            current_app.logger.debug(f"Current identity: {current_identity}")
-            current_app.logger.debug(
-                f"Current identity unique value: {current_unique_value}. Asserted unique value: {asserted_unique_value}"
-            )
-            current_app.logger.debug(f"Asserted attributes: {self.session_info.attributes}")  # type: ignore[attr-defined]
-
-        return MatchResult(matched=mfa_success, credential_used=credential_used)
-
-=======
->>>>>>> 01754166
 
 @dataclass
 class FrejaProofingFunctions(SwedenConnectProofingFunctions[NinSessionInfo]):
