import logging
from dataclasses import dataclass
from enum import unique
from typing import Any, Optional

from flask import abort, make_response, request, url_for
from saml2 import BINDING_HTTP_REDIRECT
from saml2.client import Saml2Client
from saml2.metadata import entity_descriptor
from saml2.typing import SAMLHttpArgs
from werkzeug.wrappers import Response as WerkzeugResponse

from eduid.common.misc.timeutil import utc_now
from eduid.common.utils import urlappend
from eduid.userdb import User
from eduid.userdb.credentials import FidoCredential
from eduid.userdb.credentials.external import TrustFramework
from eduid.webapp.authn.helpers import credential_used_to_authenticate
from eduid.webapp.common.api.errors import EduidErrorsContext, goto_errors_response
from eduid.webapp.common.api.messages import TranslatableMsg
from eduid.webapp.common.authn.cache import OutstandingQueriesCache
from eduid.webapp.common.authn.session_info import SessionInfo
from eduid.webapp.common.session import session
from eduid.webapp.common.session.namespaces import AuthnRequestRef
from eduid.webapp.eidas.app import current_eidas_app as current_app
from eduid.webapp.eidas.saml_session_info import BaseSessionInfo

__author__ = "lundberg"

logger = logging.getLogger(__name__)


@unique
class EidasMsg(TranslatableMsg):
    """
    Messages sent to the front end with information on the results of the
    attempted operations on the back end.
    """

    # LOA 3 not needed
    authn_context_mismatch = "eidas.authn_context_mismatch"
    # re-authentication expired
    reauthn_expired = "eidas.reauthn_expired"  # TODO: Use must_authenticate instead
    # the token was not used to authenticate this session
    token_not_in_creds = "eidas.token_not_in_credentials_used"  # TODO: Use must_authenticate instead
    # the personalIdentityNumber from Sweden Connect does not correspond
    # to a verified nin in the user's account, or prid does not correspond to the verified EIDAS identity
    identity_not_matching = "eidas.identity_not_matching"
    # The user already has a verified NIN
    nin_already_verified = "eidas.nin_already_verified"  # TODO: Use identity_already_verified instead
    # The user already has a verified NIN/EIDAS identity
    identity_already_verified = "eidas.identity_already_verified"
    # Successfully verified the NIN/EIDAS identity
    identity_verify_success = "eidas.identity_verify_success"
    # missing redirect URL for mfa authn
    no_redirect_url = "eidas.no_redirect_url"
    # Token not found on the credentials in the user's account
    token_not_found = "eidas.token_not_found"
    # Attribute missing from IdP
    attribute_missing = "eidas.attribute_missing"
    # Unavailable vetting method requested
    method_not_available = "eidas.method_not_available"
    # Need to authenticate (again?) before performing this action
    must_authenticate = "eidas.must_authenticate"
    # Status requested for unknown authn_id
    not_found = "eidas.not_found"
    # Action completed, redirect to actions app
    action_completed = "actions.action-completed"
    # Successfully authenticated with external MFA
    mfa_authn_success = "eidas.mfa_authn_success"
    # Successfully verified a credential
    credential_verify_success = "eidas.credential_verify_success"

    old_token_verify_success = "eidas.token_verify_success"
    old_nin_verify_success = "eidas.nin_verify_success"


def create_authn_info(
    authn_ref: AuthnRequestRef,
    framework: TrustFramework,
    selected_idp: str,
    required_loa: list[str],
    force_authn: bool = False,
<<<<<<< HEAD
) -> AuthnRequest:
=======
) -> SAMLHttpArgs:
>>>>>>> 581714bf
    if framework not in [TrustFramework.SWECONN, TrustFramework.EIDAS]:
        raise ValueError(f"Unrecognised trust framework: {framework}")

    kwargs: dict[str, Any] = {
        "force_authn": str(force_authn).lower(),
    }

    # LOA
    logger.debug(f"Requesting AuthnContext {required_loa}")
    loa_uris = [current_app.conf.authentication_context_map[loa] for loa in required_loa]
    kwargs["requested_authn_context"] = {"authn_context_class_ref": loa_uris, "comparison": "exact"}

    client = Saml2Client(current_app.saml2_config)
    try:
        session_id, info = client.prepare_for_authenticate(
            entityid=selected_idp,
            relay_state=authn_ref,
            binding=BINDING_HTTP_REDIRECT,
            sigalg=current_app.conf.authn_sign_alg,
            digest_alg=current_app.conf.authn_digest_alg,
            **kwargs,
        )
    except TypeError:
        logger.error("Unable to know which IdP to use")
        raise

    oq_cache = OutstandingQueriesCache(session.eidas.sp.pysaml2_dicts)
    oq_cache.set(session_id, authn_ref)
    return info


def is_required_loa(session_info: SessionInfo, required_loa: list[str]) -> bool:
    parsed_session_info = BaseSessionInfo(**session_info)
    if not required_loa:
        logger.debug(f"No LOA required, allowing {parsed_session_info.authn_context}")
        return True
    loa_uris = [current_app.conf.authentication_context_map.get(loa) for loa in required_loa]
    if not loa_uris:
        logger.error(f"LOA {required_loa} not found in configuration (authentication_context_map), disallowing")
        return False
    if parsed_session_info.authn_context in loa_uris:
        logger.debug(f"Asserted authn context {parsed_session_info.authn_context} matches required {required_loa}")
        return True
    logger.error("Asserted authn context class does not match required class")
    logger.error(f"Asserted: {parsed_session_info.authn_context}")
    logger.error(f"Required: {loa_uris} ({required_loa})")
    return False


def authn_ctx_to_loa(session_info: SessionInfo) -> Optional[str]:
    """Lookup short name (such as 'loa3') for an authentication context class we've received."""
    parsed = BaseSessionInfo(**session_info)
    for k, v in current_app.conf.authentication_context_map.items():
        if v == parsed.authn_context:
            return k
    return None


def authn_context_class_to_loa(session_info: BaseSessionInfo) -> Optional[str]:
    for key, value in current_app.conf.authentication_context_map.items():
        if value == session_info.authn_context:
            return key
    return None


def is_valid_reauthn(session_info: SessionInfo, max_age: int = 60) -> bool:
    """
    :param session_info: The SAML2 session_info
    :param max_age: Max time (in seconds) since authn that is to be allowed
    :return: True if authn instant is no older than max_age
    """
    parsed_session_info = BaseSessionInfo(**session_info)
    now = utc_now()
    age = now - parsed_session_info.authn_instant
    if age.total_seconds() <= max_age:
        logger.debug(
            f"Re-authn is valid, authn instant {parsed_session_info.authn_instant}, age {age}, max_age {max_age}s"
        )
        return True
    logger.error(f"Authn instant {parsed_session_info.authn_instant} too old (age {age}, max_age {max_age} seconds)")
    return False


def create_metadata(config):
    return entity_descriptor(config)


def attribute_remap(session_info: SessionInfo) -> SessionInfo:
    """
    Remap from known test attributes to users correct attributes.

    :param session_info: the SAML session info
    :return: SAML session info with new nin mapped
    """
    personal_identity_number = session_info.get("ava", {}).get("personalIdentityNumber")
    if personal_identity_number:
        asserted_test_nin = personal_identity_number[0]
        user_nin = current_app.conf.nin_attribute_map.get(asserted_test_nin, None)
        if user_nin:
            session_info["ava"]["personalIdentityNumber"] = [user_nin]
    return session_info


@dataclass()
class CredentialVerifyResult:
    verified_ok: bool
    message: Optional[EidasMsg] = None
    response: Optional[WerkzeugResponse] = None  # TODO: make obsolete and remove
    location: Optional[str] = None


def check_credential_to_verify(user: User, credential_id: str) -> CredentialVerifyResult:
    # Check if requested key id is a mfa token and if the user used that to log in
    token_to_verify = user.credentials.find(credential_id)
    if not isinstance(token_to_verify, FidoCredential):
        current_app.logger.error(f"Credential {token_to_verify} is not a FidoCredential")
        # return redirect_with_msg(redirect_url, EidasMsg.token_not_found)
        return CredentialVerifyResult(verified_ok=False, message=EidasMsg.token_not_found)

    # Check if the credential was just now (within 60s) used to log in
    credential_already_used = credential_used_to_authenticate(token_to_verify, max_age=60)
    current_app.logger.debug(f"Credential {credential_id} recently used for login: {credential_already_used}")
    if not credential_already_used:
        # If token was not used for login, ask authn to authenticate the user again,
        # and then return to this endpoint with the same credential_id. Better luck next time I guess.
        current_app.logger.info(f"Started proofing of token {token_to_verify.key}, redirecting to authn")
        reauthn_url = urlappend(current_app.conf.token_service_url, "reauthn")
        next_url = url_for("old_eidas.verify_token", credential_id=token_to_verify.key, _external=True)
        # Add idp arg to next_url if set
        idp = request.args.get("idp")
        if idp and idp not in current_app.saml2_config.metadata.identity_providers():
            if not current_app.conf.errors_url_template:
                abort(make_response("Requested IdP not found in metadata", 404))
            _response = goto_errors_response(
                errors_url=current_app.conf.errors_url_template,
                ctx=EduidErrorsContext.SAML_REQUEST_MISSING_IDP,
                rp=current_app.saml2_config.entityid,
            )
            return CredentialVerifyResult(verified_ok=False, response=_response, message=EidasMsg.method_not_available)

        if idp:
            next_url = f"{next_url}?idp={idp}"
        redirect_url = f"{reauthn_url}?next={next_url}"
        current_app.logger.debug(f"Redirecting user to {redirect_url} for re-authentication")
        return CredentialVerifyResult(verified_ok=False, location=redirect_url, message=EidasMsg.must_authenticate)

    return CredentialVerifyResult(verified_ok=True)<|MERGE_RESOLUTION|>--- conflicted
+++ resolved
@@ -81,11 +81,7 @@
     selected_idp: str,
     required_loa: list[str],
     force_authn: bool = False,
-<<<<<<< HEAD
-) -> AuthnRequest:
-=======
 ) -> SAMLHttpArgs:
->>>>>>> 581714bf
     if framework not in [TrustFramework.SWECONN, TrustFramework.EIDAS]:
         raise ValueError(f"Unrecognised trust framework: {framework}")
 
