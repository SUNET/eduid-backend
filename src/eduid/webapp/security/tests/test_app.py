--- conflicted
+++ resolved
@@ -454,8 +454,6 @@
             response, type_='POST_SECURITY_REFRESH_OFFICIAL_USER_DATA_FAIL', msg=SecurityMsg.user_not_verified
         )
 
-<<<<<<< HEAD
-=======
     def test_refresh_user_official_name_user_no_names_set(self):
         """
         Refresh a verified user with no names set (this can be true for old user objects).
@@ -476,10 +474,7 @@
             response, type_='POST_SECURITY_REFRESH_OFFICIAL_USER_DATA_SUCCESS', msg=SecurityMsg.user_updated
         )
 
-    # Tests below are for deprecated views (moved to the reset-password service),
-    # to be removed whith the views
-
->>>>>>> a6af37e4
+
     def _get_credentials(self):
         response = self.browser.get('/credentials')
         self.assertEqual(response.status_code, 302)  # Redirect to token service
