import base64
import json
from collections.abc import Mapping
from typing import Any
from unittest.mock import MagicMock, patch

from fido2.webauthn import AttestationObject, AuthenticatorAttachment, CollectedClientData, UserVerificationRequirement
from fido_mds import FidoMetadataStore
from werkzeug.http import dump_cookie

from eduid.common.config.base import EduidEnvironment, FrontendAction
from eduid.userdb.credentials import U2F, FidoCredential, Webauthn
from eduid.userdb.testing import SetupConfig
from eduid.webapp.common.api.testing import CSRFTestClient, EduidAPITestCase
from eduid.webapp.common.session import EduidSession
from eduid.webapp.common.session.namespaces import WebauthnRegistration, WebauthnState
from eduid.webapp.security.app import SecurityApp, security_init_app
from eduid.webapp.security.views.webauthn import get_webauthn_server
from eduid.webapp.security.webauthn_proofing import get_authenticator_information, is_authenticator_mfa_approved

__author__ = "eperez"


# CTAP1 test data

# result of calling Fido2Server.register_begin
from fido_mds import Attestation
from fido_mds.models.webauthn import AttestationFormat
from fido_mds.tests.data import IPHONE_12, MICROSOFT_SURFACE_1796, NEXUS_5, NONE_ATTESTATION, YUBIKEY_4, YUBIKEY_5_NFC

# CTAP1 security key
STATE = {"challenge": "u3zHzb7krB4c4wj0Uxuhsz2lCXqLnwV9ZxMhvL2lcfo", "user_verification": "discouraged"}

ATTESTATION_OBJECT = (
    b"o2NmbXRoZmlkby11MmZnYXR0U3RtdKJjc2lnWEcwRQIgPCNiKlxIO0iR5Wo9BidnNhX2lAFcAB3VwuRH"
    b"QZbL3dwCIQDFKuPjwLTvjaDw9TbfoJeww7DMsZSlteW4ClwRivpUqWN4NWOBWQIzMIICLzCCARmgAwIB"
    b"AgIEQvUaTTALBgkqhkiG9w0BAQswLjEsMCoGA1UEAxMjWXViaWNvIFUyRiBSb290IENBIFNlcmlhbCA0"
    b"NTcyMDA2MzEwIBcNMTQwODAxMDAwMDAwWhgPMjA1MDA5MDQwMDAwMDBaMCoxKDAmBgNVBAMMH1l1Ymlj"
    b"byBVMkYgRUUgU2VyaWFsIDExMjMzNTkzMDkwWTATBgcqhkjOPQIBBggqhkjOPQMBBwNCAAQphQ-PJYiZ"
    b"jZEVHtrx5QGE3_LE1-OytZPTwzrpWBKywji_3qmg22mwmVFl32PO269TxY-yVN4jbfVf5uX0EWJWoyYw"
    b"JDAiBgkrBgEEAYLECgIEFTEuMy42LjEuNC4xLjQxNDgyLjEuNDALBgkqhkiG9w0BAQsDggEBALSc3YwT"
    b"RbLwXhePj_imdBOhWiqh6ssS2ONgp5tphJCHR5Agjg2VstLBRsJzyJnLgy7bGZ0QbPOyh_J0hsvgBfvj"
    b"ByXOu1AwCW-tcoJ-pfxESojDLDn8hrFph6eWZoCtBsWMDh6vMqPENeP6grEAECWx4fTpBL9Bm7F-0Rp_"
    b"d1_l66g4IhF_ZvuRFhY-BUK94BfivuBHpEkMwxKENTas7VkxvlVstUvPqhPHGYOq7RdF1D_THsbNY8-t"
    b"gCTgvTziEG-bfDeY6zIz5h7bxb1rpajNVTpUDWtVYL7_w44e1KCoErqdS-kEbmmkmm7KvDE8kuyg42Fm"
    b"b5DTMsbY2jxMlMVoYXV0aERhdGFYxNz3BHEmKmoM4iTRAmMUgSjEdNSeKZskhyDzwzPuNmHTQQAAAAAA"
    b"AAAAAAAAAAAAAAAAAAAAAEC8lMNeMgJDZOvOHus-78SI8YvR3HVUwv2NR3PcfvBndpabw-UiQQjx4N-T"
    b"lJZcGJFfhzzQ9oAnkvZhcwGGTdtLpQECAyYgASFYIOHIO6vueJNYEgtQUy_wdwVka6DrKYSXnsIM6nfx"
    b"-mtgIlggkCpDejidmogF4SZ_n01JlE8dY43tFEIwAPy2qCGinzQ"
)

CLIENT_DATA_JSON = (
    b"eyJ0eXBlIjoid2ViYXV0aG4uY3JlYXRlIiwiY2hhbGxlbmdlIjoidTN6SHpiN2tyQjRjNHdqMFV4dWhz"
    b"ejJsQ1hxTG53VjlaeE1odkwybGNmbyIsIm9yaWdpbiI6Imh0dHBzOi8vZGFzaGJvYXJkLmVkdWlkLmRv"
    b"Y2tlciIsImNyb3NzT3JpZ2luIjpmYWxzZX0"
)

CREDENTIAL_ID = (
    "31f8974379e65869f9b7caaf28f0e44eead0fdd883e9c545404e351824a6c4cea738613e4ef5b9"
    "d699fbc4d6bab05117a13cc81875b732e00058027155ced047"
)

# CTAP2 security key
STATE_2 = {"challenge": "iW6wn2xAYUfBueKvhIyTsB6YRsQz9OIwaPfw1ZoCtNY", "user_verification": "discouraged"}

ATTESTATION_OBJECT_2 = (
    b"o2NmbXRmcGFja2VkZ2F0dFN0bXSjY2FsZyZjc2lnWEcwRQIhANNvwZhaTvdSujKW3pUCfeYB_ABjCo2X"
    b"dg8e5RowhAgZAiBmj8DH71y46Rg9W67BTG1MuBmaycK7osVy6g_ppmJGiGN4NWOBWQLBMIICvTCCAaWg"
    b"AwIBAgIEHo-HNDANBgkqhkiG9w0BAQsFADAuMSwwKgYDVQQDEyNZdWJpY28gVTJGIFJvb3QgQ0EgU2Vy"
    b"aWFsIDQ1NzIwMDYzMTAgFw0xNDA4MDEwMDAwMDBaGA8yMDUwMDkwNDAwMDAwMFowbjELMAkGA1UEBhMC"
    b"U0UxEjAQBgNVBAoMCVl1YmljbyBBQjEiMCAGA1UECwwZQXV0aGVudGljYXRvciBBdHRlc3RhdGlvbjEn"
    b"MCUGA1UEAwweWXViaWNvIFUyRiBFRSBTZXJpYWwgNTEyNzIyNzQwMFkwEwYHKoZIzj0CAQYIKoZIzj0D"
    b"AQcDQgAEqHn4IzjtFJS6wHBLzH_GY9GycXFZdiQxAcdgURXXwVKeKBwcZzItOEtc1V3T6YGNX9hcIq8y"
    b"bgxk_CCv4z8jZqNsMGowIgYJKwYBBAGCxAoCBBUxLjMuNi4xLjQuMS40MTQ4Mi4xLjcwEwYLKwYBBAGC"
    b"5RwCAQEEBAMCBDAwIQYLKwYBBAGC5RwBAQQEEgQQL8BXn4ETR-qxFrtajbkgKjAMBgNVHRMBAf8EAjAA"
    b"MA0GCSqGSIb3DQEBCwUAA4IBAQCGk_9i3w1XedR0jX_I0QInMYqOWA5qOlfBCOlOA8OFaLNmiU_OViS-"
    b"Sj79fzQRiz2ZN0P3kqGYkWDI_JrgsE49-e4V4-iMBPyCqNy_WBjhCNzCloV3rnn_ZiuUc0497EWXMF1z"
    b"5uVe4r65zZZ4ygk15TPrY4-OJvq7gXzaRB--mDGDKuX24q2ZL56720xiI4uPjXq0gdbTJjvNv55KV1UD"
    b"cJiK1YE0QPoDLK22cjyt2PjXuoCfdbQ8_6Clua3RQjLvnZ4UgSY4IzxMpKhzufismOMroZFnYG4VkJ_N"
    b"20ot_72uRiAkn5pmRqyB5IMtERn-v6pzGogtolp3gn1G0ZAXaGF1dGhEYXRhWMTc9wRxJipqDOIk0QJj"
    b"FIEoxHTUnimbJIcg88Mz7jZh00EAAAAEL8BXn4ETR-qxFrtajbkgKgBAz6lLs6rFz6zm4IH73RUcSaVb"
    b"C5v4-J6j8HGS-VwPYIhyYUi6d1mxHYZPuehFrC5-r4ZmFqd7gpMdoJCo4H1bT6UBAgMmIAEhWCBTzCFk"
    b"fHJcW7ny9bUS4h8YqUadyw0q4kg91vgkScDscCJYICsxt49Uv09cN4OSw93GtjMLxgoaIfFhAK0vd9WL"
    b"vOY8"
)

CLIENT_DATA_JSON_2 = (
    b"eyJ0eXBlIjoid2ViYXV0aG4uY3JlYXRlIiwiY2hhbGxlbmdlIjoiaVc2d24yeEFZVWZCdWVLdmhJeVRz"
    b"QjZZUnNRejlPSXdhUGZ3MVpvQ3ROWSIsIm9yaWdpbiI6Imh0dHBzOi8vZGFzaGJvYXJkLmVkdWlkLmRv"
    b"Y2tlciIsImNyb3NzT3JpZ2luIjpmYWxzZX0"
)

CREDENTIAL_ID_2 = (
    "7bad3b59fa16e9e8840e2fd15c026a3c9a7d2877fd7d97c25a3b3158d1a9cba1e14b7c9913915"
    "f912366c18bd06bc9e903bc779409a8a7c749511e2b44e54c88"
)


class SecurityWebauthnTests(EduidAPITestCase):
    app: SecurityApp

    def setUp(self, config: SetupConfig | None = None) -> None:
        super().setUp(config=config)
        # remove all FidoCredentials from the test user
        user = self.app.central_userdb.get_user_by_eppn(self.test_user_eppn)
        assert user is not None
        for credential in user.credentials:
            if isinstance(credential, FidoCredential):
                user.credentials.remove(credential.key)
        self.app.central_userdb.save(user)

    def load_app(self, config: Mapping[str, Any]) -> SecurityApp:
        """
        Called from the parent class, so we can provide the appropriate flask
        app for this test case.
        """
        return security_init_app("testing", config)

    def update_config(self, config: dict[str, Any]) -> dict[str, Any]:
        config.update(
            {
                "available_languages": {"en": "English", "sv": "Svenska"},
                "webauthn_max_allowed_tokens": 10,
                "fido2_rp_id": "eduid.docker",
                "vccs_url": "https://vccs",
                "dashboard_url": "https://dashboard",
            }
        )
        return config

    def _add_token_to_user(self, client_data: bytes, attestation: bytes, state: Mapping[str, Any]) -> Webauthn:
        _client_data = client_data + (b"=" * (len(client_data) % 4))
        client_data_obj = CollectedClientData(base64.urlsafe_b64decode(_client_data))
        _attestation = attestation + (b"=" * (len(attestation) % 4))
        att_obj = AttestationObject(base64.urlsafe_b64decode(_attestation))
        server = get_webauthn_server(rp_id=self.app.conf.fido2_rp_id, rp_name=self.app.conf.fido2_rp_name)
        auth_data = server.register_complete(state, client_data_obj, att_obj)
        cred_data = auth_data.credential_data
        assert cred_data is not None  # please mypy
        cred_id = cred_data.credential_id

        credential = Webauthn(
            keyhandle=cred_id.hex(),
            credential_data=base64.urlsafe_b64encode(cred_data).decode("ascii"),
            app_id=self.app.conf.fido2_rp_id,
            description="ctap1 token",
            created_by="test_security",
            authenticator=AuthenticatorAttachment.CROSS_PLATFORM,
        )
        test_user = self.app.central_userdb.get_user_by_eppn(self.test_user.eppn)
        test_user.credentials.add(credential)
        self.app.central_userdb.save(test_user)
        return credential

    def _add_u2f_token_to_user(self, eppn: str) -> U2F:
        user = self.app.central_userdb.get_user_by_eppn(eppn)
        u2f_token = U2F(
            version="version",
            keyhandle="keyHandle",
            app_id="appId",
            public_key="publicKey",
            attest_cert="cert",
            description="description",
            created_by="eduid_security",
        )
        user.credentials.add(u2f_token)
        self.app.central_userdb.save(user)
        return u2f_token

    def _check_session_state(self, client: CSRFTestClient) -> None:
        with client.session_transaction() as sess:
            assert isinstance(sess, EduidSession)
            assert sess.security.webauthn_registration is not None
            webauthn_state = sess.security.webauthn_registration.webauthn_state
        assert webauthn_state["user_verification"] == UserVerificationRequirement.PREFERRED.value
        assert "challenge" in webauthn_state

    def _check_registration_begun(self, data: dict) -> None:
        self.assertEqual(data["type"], "POST_WEBAUTHN_WEBAUTHN_REGISTER_BEGIN_SUCCESS")
        self.assertIn("registration_data", data["payload"])
        self.assertIn("csrf_token", data["payload"])

    def _check_registration_complete(self, data: dict) -> None:
        self.assertEqual(data["type"], "POST_WEBAUTHN_WEBAUTHN_REGISTER_COMPLETE_SUCCESS")
        self.assertTrue(len(data["payload"]["credentials"]) > 0)
        self.assertEqual(data["payload"]["message"], "security.webauthn_register_success")

    def _check_removal(self, data: dict, user_token: Webauthn) -> None:
        self.assertEqual(data["type"], "POST_WEBAUTHN_WEBAUTHN_REMOVE_SUCCESS")
        self.assertIsNotNone(data["payload"]["credentials"])
        for credential in data["payload"]["credentials"]:
            self.assertIsNotNone(credential)
            self.assertNotEqual(credential["key"], user_token.key)

    # parameterized test methods
    def _begin_register_key(
        self,
        other: str | None = None,
        authenticator: str = "cross-platform",
        existing_legacy_token: bool = False,
        csrf: str | None = None,
        check_session: bool = True,
<<<<<<< HEAD
        set_authn_action: bool = True,
    ):
=======
    ) -> dict:
>>>>>>> 2d5b9cc6
        """
        Start process to register a webauthn token for the test user,
        possibly adding U2F or webauthn credentials before.

        :param other: to control the credential (ctap1 or ctap2) added to the account.
        :param authenticator: which authenticator to use (platform|cross-platform)
        :param existing_legacy_token: whether to add a legacy U2F credential to the test user.
        :param csrf: to control the CSRF token to send
        :param check_session: whether to check the registration state in the session
        """

        force_mfa = False
        if other is not None or existing_legacy_token:
            # Fake that user used the other security key to authenticate
            force_mfa = True

        if set_authn_action:
            self.set_authn_action(
                eppn=self.test_user_eppn,
                frontend_action=FrontendAction.ADD_SECURITY_KEY_AUTHN,
                mock_mfa=force_mfa,
            )

        if existing_legacy_token:
            self._add_u2f_token_to_user(self.test_user_eppn)

        if other == "ctap1":
            self._add_token_to_user(client_data=CLIENT_DATA_JSON, attestation=ATTESTATION_OBJECT, state=STATE)
        elif other == "ctap2":
            self._add_token_to_user(client_data=CLIENT_DATA_JSON_2, attestation=ATTESTATION_OBJECT_2, state=STATE_2)

        with self.session_cookie(self.browser, self.test_user_eppn) as client:
            with client.session_transaction() as sess:
                with self.app.test_request_context():
                    if csrf is not None:
                        csrf_token = csrf
                    else:
                        csrf_token = sess.get_csrf_token()
                    data = {"csrf_token": csrf_token, "authenticator": authenticator}
            response2 = client.post(
                "/webauthn/register/begin", data=json.dumps(data), content_type=self.content_type_json
            )
            if check_session:
                self._check_session_state(client)

            return json.loads(response2.data)

    @patch("eduid.common.rpc.am_relay.AmRelay.request_user_sync")
    def _finish_register_key(
        self,
        mock_request_user_sync: MagicMock,
        client_data: bytes,
        attestation: bytes,
        state: dict,
        cred_id: bytes,
        existing_legacy_token: bool = False,
        csrf: str | None = None,
<<<<<<< HEAD
        set_authn_action: bool = True,
    ):
=======
    ) -> dict:
>>>>>>> 2d5b9cc6
        """
        Finish registering a webauthn token.

        :param client_data: client data passed to the authenticator by the client
        :param attestation: attestation object, to attest to the provenance of the authenticator and the data it emits
        :param state: mock the webauthn registration state kept in the session
        :param cred_id: credential ID
        :param existing_legacy_token: whether to add a legacy U2F credential to the test user.
        :param csrf: to control the CSRF token to send
        """
        mock_request_user_sync.side_effect = self.request_user_sync

        force_mfa = False
        if existing_legacy_token:
            # Fake that user used the other security key to authenticate
            force_mfa = True

        if set_authn_action:
            self.set_authn_action(
                eppn=self.test_user_eppn,
                frontend_action=FrontendAction.ADD_SECURITY_KEY_AUTHN,
                mock_mfa=force_mfa,
            )

        if existing_legacy_token:
            self._add_u2f_token_to_user(self.test_user_eppn)

        webauthn_state = WebauthnState(state)
        with self.session_cookie(self.browser, self.test_user_eppn) as client:
            with self.app.test_request_context():
                with client.session_transaction() as sess:
                    assert isinstance(sess, EduidSession)
                    sess.security.webauthn_registration = WebauthnRegistration(
                        webauthn_state=webauthn_state, authenticator=AuthenticatorAttachment.CROSS_PLATFORM
                    )
                    if csrf is not None:
                        csrf_token = csrf
                    else:
                        csrf_token = sess.get_csrf_token()
                    data = {
                        "csrf_token": csrf_token,
                        "attestationObject": attestation.decode(),
                        "clientDataJSON": client_data.decode(),
                        "credentialId": cred_id,
                        "description": "dummy description",
                    }
            response2 = client.post(
                "/webauthn/register/complete", data=json.dumps(data), content_type=self.content_type_json
            )
            return json.loads(response2.data)

    @patch("eduid.common.rpc.am_relay.AmRelay.request_user_sync")
    def _remove(
        self,
        mock_request_user_sync: MagicMock,
        client_data: bytes,
        attestation: bytes,
        state: dict,
        client_data_2: bytes,
        attestation_2: bytes,
        state_2: dict,
        existing_legacy_token: bool = False,
        csrf: str | None = None,
    ) -> tuple[Webauthn, dict]:
        """
        Send a POST request to remove a webauthn credential from the test user.
        Before sending the request, add 2 webauthn credentials (and possibly a legacy u2f credential) to the test user.

        :param client_data: client data as would be produced by a browser
        :param attestation: attestation object as would be produced by a browser
        :param state: registration state kept in the session
        :param client_data_2: client data as would be produced by a browser (for the 2nd webauthn credential)
        :param attestation_2: attestation object as would be produced by a browser (for the 2nd webauthn credential)
        :param state_2: registration state kept in the session (for the 2nd webauthn credential)
        :param existing_legacy_token: whether to add a legacy U2F credential to the test user.
        :param csrf: to control the CSRF token to send
        """
        mock_request_user_sync.side_effect = self.request_user_sync

        if existing_legacy_token:
            self._add_u2f_token_to_user(self.test_user_eppn)

        user_token = self._add_token_to_user(client_data=client_data, attestation=attestation, state=state)
        self._add_token_to_user(client_data=client_data_2, attestation=attestation_2, state=state_2)

        with self.session_cookie(self.browser, self.test_user_eppn) as client:
            with client.session_transaction() as sess:
                if csrf is not None:
                    csrf_token = csrf
                else:
                    csrf_token = sess.get_csrf_token()
            data = {
                "csrf_token": csrf_token,
                "credential_key": user_token.key,
            }
            response2 = client.post("/webauthn/remove", json=data)
            return user_token, json.loads(response2.data)

    def _apple_special_verify_attestation(
        self: FidoMetadataStore, attestation: Attestation, client_data: bytes
    ) -> bool:
        if attestation.fmt is AttestationFormat.PACKED:
            return self.verify_packed_attestation(attestation=attestation, client_data=client_data)
        if attestation.fmt is AttestationFormat.APPLE:
            # apple attestation cert in fido_mds test data is only valid for three days
            return True
        if attestation.fmt is AttestationFormat.TPM:
            return self.verify_tpm_attestation(attestation=attestation, client_data=client_data)
        if attestation.fmt is AttestationFormat.ANDROID_SAFETYNET:
            # android attestation cert in fido_mds test data is only valid for three months
            return True
        if attestation.fmt is AttestationFormat.FIDO_U2F:
            return self.verify_fido_u2f_attestation(attestation=attestation, client_data=client_data)
        raise NotImplementedError(f"verification of {attestation.fmt.value} not implemented")

    # actual tests

    def test_begin_no_login(self) -> None:
        response = self.browser.get("/webauthn/register/begin")
        self.assertEqual(response.status_code, 401)

    def test_begin_register_first_key(self) -> None:
        data = self._begin_register_key()
        self._check_registration_begun(data)

    def test_begin_register_first_key_with_legacy_token(self) -> None:
        data = self._begin_register_key(existing_legacy_token=True)
        self._check_registration_begun(data)

    def test_begin_register_2nd_key_ater_ctap1(self) -> None:
        data = self._begin_register_key(other="ctap1")
        self._check_registration_begun(data)

    def test_begin_register_2nd_key_ater_ctap1_with_legacy_token(self) -> None:
        data = self._begin_register_key(other="ctap1", existing_legacy_token=True)
        self._check_registration_begun(data)

    def test_begin_register_2nd_key_ater_ctap2(self) -> None:
        data = self._begin_register_key(other="ctap2")
        self._check_registration_begun(data)

    def test_begin_register_2nd_key_ater_ctap2_with_legacy_token(self) -> None:
        data = self._begin_register_key(other="ctap2", existing_legacy_token=True)
        self._check_registration_begun(data)

    def test_begin_register_first_device(self) -> None:
        data = self._begin_register_key(authenticator="platform")
        self._check_registration_begun(data)

    def test_begin_register_first_device_with_legacy_token(self) -> None:
        data = self._begin_register_key(authenticator="platform", existing_legacy_token=True)
        self._check_registration_begun(data)

    def test_begin_register_2nd_device_ater_ctap1(self) -> None:
        data = self._begin_register_key(other="ctap1", authenticator="platform")
        self._check_registration_begun(data)

    def test_begin_register_2nd_device_ater_ctap1_with_legacy_token(self) -> None:
        data = self._begin_register_key(other="ctap1", authenticator="platform", existing_legacy_token=True)
        self._check_registration_begun(data)

    def test_begin_register_2nd_device_ater_ctap2(self) -> None:
        data = self._begin_register_key(other="ctap2", authenticator="platform")
        self._check_registration_begun(data)

    def test_begin_register_2nd_device_ater_ctap2_with_legacy_token(self) -> None:
        data = self._begin_register_key(other="ctap2", authenticator="platform", existing_legacy_token=True)
        self._check_registration_begun(data)

<<<<<<< HEAD
    def test_begin_register_first_key_signup_authn(self):
        self.setup_signup_authn()
        data = self._begin_register_key(set_authn_action=False)
        self._check_registration_begun(data)

    def test_begin_register_2nd_key_ater_ctap2_signup_authn(self):
        self.setup_signup_authn()
        data = self._begin_register_key(other="ctap2", set_authn_action=False)
        self._check_registration_begun(data)

    def test_begin_register_wrong_csrf_token(self):
=======
    def test_begin_register_wrong_csrf_token(self) -> None:
>>>>>>> 2d5b9cc6
        data = self._begin_register_key(csrf="wrong-token", check_session=False)
        self.assertEqual(data["type"], "POST_WEBAUTHN_WEBAUTHN_REGISTER_BEGIN_FAIL")
        self.assertEqual(data["payload"]["error"]["csrf_token"], ["CSRF failed to validate"])

    def test_finish_register_ctap1(self) -> None:
        data = self._finish_register_key(
            client_data=CLIENT_DATA_JSON, attestation=ATTESTATION_OBJECT, state=STATE, cred_id=CREDENTIAL_ID
        )
        self._check_registration_complete(data)
        # check that a proofing element was not written as the token is not mfa capable
        assert self.app.proofing_log.db_count() == 0

    def test_finish_register_ctap1_with_legacy_token(self) -> None:
        data = self._finish_register_key(
            client_data=CLIENT_DATA_JSON,
            attestation=ATTESTATION_OBJECT,
            state=STATE,
            cred_id=CREDENTIAL_ID,
            existing_legacy_token=True,
        )
        self._check_registration_complete(data)
        # check that a proofing element was not written as the token is not mfa capable
        assert self.app.proofing_log.db_count() == 0

    def test_finish_register_ctap2(self) -> None:
        data = self._finish_register_key(
            client_data=CLIENT_DATA_JSON_2, attestation=ATTESTATION_OBJECT_2, state=STATE_2, cred_id=CREDENTIAL_ID_2
        )
        self._check_registration_complete(data)
        # check that a proofing element was written as the token is mfa capable
        assert self.app.proofing_log.db_count() == 1

    def test_finish_register_ctap2_with_legacy_token(self) -> None:
        data = self._finish_register_key(
            client_data=CLIENT_DATA_JSON_2,
            attestation=ATTESTATION_OBJECT_2,
            state=STATE_2,
            cred_id=CREDENTIAL_ID_2,
            existing_legacy_token=True,
        )
        self._check_registration_complete(data)
        # check that a proofing element was written as the token is mfa capable
        assert self.app.proofing_log.db_count() == 1

<<<<<<< HEAD
    def test_finish_register_ctap2_signup_authn(self):
        self.setup_signup_authn()
        data = self._finish_register_key(
            set_authn_action=False,
            client_data=CLIENT_DATA_JSON_2,
            attestation=ATTESTATION_OBJECT_2,
            state=STATE_2,
            cred_id=CREDENTIAL_ID_2,
        )
        self._check_registration_complete(data)
        # check that a proofing element was written as the token is mfa capable
        assert self.app.proofing_log.db_count() == 1

    def test_finish_register_wrong_csrf(self):
=======
    def test_finish_register_wrong_csrf(self) -> None:
>>>>>>> 2d5b9cc6
        data = self._finish_register_key(
            client_data=CLIENT_DATA_JSON,
            attestation=ATTESTATION_OBJECT,
            state=STATE,
            cred_id=CREDENTIAL_ID,
            csrf="wrong-token",
        )
        self.assertEqual(data["type"], "POST_WEBAUTHN_WEBAUTHN_REGISTER_COMPLETE_FAIL")
        self.assertEqual(data["payload"]["error"]["csrf_token"], ["CSRF failed to validate"])

    def test_remove_ctap1(self) -> None:
        self.set_authn_action(
            eppn=self.test_user_eppn,
            frontend_action=FrontendAction.REMOVE_SECURITY_KEY_AUTHN,
            mock_mfa=True,
        )

        user_token, data = self._remove(
            client_data=CLIENT_DATA_JSON,
            attestation=ATTESTATION_OBJECT,
            state=STATE,
            client_data_2=CLIENT_DATA_JSON_2,
            attestation_2=ATTESTATION_OBJECT_2,
            state_2=STATE_2,
        )
        self._check_removal(data, user_token)

    def test_remove_ctap1_with_legacy_token(self) -> None:
        self.set_authn_action(
            eppn=self.test_user_eppn,
            frontend_action=FrontendAction.REMOVE_SECURITY_KEY_AUTHN,
            mock_mfa=True,
        )

        user_token, data = self._remove(
            client_data=CLIENT_DATA_JSON,
            attestation=ATTESTATION_OBJECT,
            state=STATE,
            client_data_2=CLIENT_DATA_JSON_2,
            attestation_2=ATTESTATION_OBJECT_2,
            state_2=STATE_2,
            existing_legacy_token=True,
        )
        self._check_removal(data, user_token)

    def test_remove_ctap2(self) -> None:
        self.set_authn_action(
            eppn=self.test_user_eppn,
            frontend_action=FrontendAction.REMOVE_SECURITY_KEY_AUTHN,
            mock_mfa=True,
        )

        user_token, data = self._remove(
            client_data=CLIENT_DATA_JSON_2,
            attestation=ATTESTATION_OBJECT_2,
            state=STATE_2,
            client_data_2=CLIENT_DATA_JSON,
            attestation_2=ATTESTATION_OBJECT,
            state_2=STATE,
        )
        self._check_removal(data, user_token)

    def test_remove_ctap2_legacy_token(self) -> None:
        self.set_authn_action(
            eppn=self.test_user_eppn,
            frontend_action=FrontendAction.REMOVE_SECURITY_KEY_AUTHN,
            mock_mfa=True,
        )

        user_token, data = self._remove(
            client_data=CLIENT_DATA_JSON_2,
            attestation=ATTESTATION_OBJECT_2,
            state=STATE_2,
            client_data_2=CLIENT_DATA_JSON,
            attestation_2=ATTESTATION_OBJECT,
            state_2=STATE,
            existing_legacy_token=True,
        )
        self._check_removal(data, user_token)

    def test_remove_wrong_csrf(self) -> None:
        self.set_authn_action(
            eppn=self.test_user_eppn,
            frontend_action=FrontendAction.REMOVE_SECURITY_KEY_AUTHN,
        )

        _, data = self._remove(
            client_data=CLIENT_DATA_JSON,
            attestation=ATTESTATION_OBJECT,
            state=STATE,
            client_data_2=CLIENT_DATA_JSON_2,
            attestation_2=ATTESTATION_OBJECT_2,
            state_2=STATE_2,
            csrf="wrong-csrf",
        )
        self.assertEqual(data["type"], "POST_WEBAUTHN_WEBAUTHN_REMOVE_FAIL")
        self.assertEqual(data["payload"]["error"]["csrf_token"], ["CSRF failed to validate"])

    @patch("fido_mds.FidoMetadataStore.verify_attestation", _apple_special_verify_attestation)
    def test_authenticator_information(self) -> None:
        authenticators = [YUBIKEY_4, YUBIKEY_5_NFC, MICROSOFT_SURFACE_1796, NEXUS_5, IPHONE_12, NONE_ATTESTATION]
        for authenticator in authenticators:
            with self.app.test_request_context():
                authenticator_info = get_authenticator_information(
                    attestation=authenticator[0], client_data=authenticator[1]
                )
            assert authenticator_info is not None
            assert authenticator_info.authenticator_id is not None
            assert authenticator_info.attestation_format is not None
            assert authenticator_info.user_present is not None
            assert authenticator_info.user_verified is not None

            with self.app.test_request_context():
                res = is_authenticator_mfa_approved(authenticator_info=authenticator_info)
                if authenticator in [YUBIKEY_4, NONE_ATTESTATION]:
                    # Yubikey 4 does not support any user verification we accept
                    # None attestations cannot be verified to support anything we accept
                    assert res is False
                else:
                    assert res is True

            if authenticator not in [IPHONE_12, NONE_ATTESTATION]:
                # No metadata for Apple devices or none attestation
                assert authenticator_info.last_status_change
                assert (
                    self.app.fido_metadata_log.exists(
                        authenticator_id=authenticator_info.authenticator_id,
                        last_status_change=authenticator_info.last_status_change,
                    )
                    is True
                )

    def test_authenticator_information_backdoor(self) -> None:
        # setup magic cookie backdoor
        self.app.conf.magic_cookie_name = "magic-cookie"
        self.app.conf.magic_cookie = "magic"
        self.app.conf.environment = EduidEnvironment.dev
        cookie = dump_cookie(self.app.conf.magic_cookie_name, self.app.conf.magic_cookie)

        attestation_object = (
            "o2NmbXRmcGFja2VkZ2F0dFN0bXSjY2FsZyZjc2lnWEYwRAIgYveunFJbAigRE3KZ0jq8Av_fVO82NPR6"
            "YLxr-PTBeb8CICzfv9hjw8Y4uln8JlROLeCt64v7HggN_I_GcQItOTGrY3g1Y4FZAd8wggHbMIIBfaAD"
            "AgECAgEBMA0GCSqGSIb3DQEBCwUAMGAxCzAJBgNVBAYTAlVTMREwDwYDVQQKDAhDaHJvbWl1bTEiMCAG"
            "A1UECwwZQXV0aGVudGljYXRvciBBdHRlc3RhdGlvbjEaMBgGA1UEAwwRQmF0Y2ggQ2VydGlmaWNhdGUw"
            "HhcNMTcwNzE0MDI0MDAwWhcNNDIwNTA1MTE1NDE0WjBgMQswCQYDVQQGEwJVUzERMA8GA1UECgwIQ2hy"
            "b21pdW0xIjAgBgNVBAsMGUF1dGhlbnRpY2F0b3IgQXR0ZXN0YXRpb24xGjAYBgNVBAMMEUJhdGNoIENl"
            "cnRpZmljYXRlMFkwEwYHKoZIzj0CAQYIKoZIzj0DAQcDQgAEjWF-ZclQjmS8xWc6yCpnmdo8FEZoLCWM"
            "Rj__31jf0vo-bDeLU9eVxKTf-0GZ7deGLyOrrwIDtLiRG6BWmZThAaMlMCMwEwYLKwYBBAGC5RwCAQEE"
            "BAMCBSAwDAYDVR0TAQH_BAIwADANBgkqhkiG9w0BAQsFAANJADBGAiEArKE7uJfWz1hGHaZmFOsVI-We"
            "_0InOV5a2iYTY0B3MeYCIQD3YgB3fZ6rblVLxFz6oThec-VjDLmoaBqjCV9XlHKjNmhhdXRoRGF0YVik"
            "xj7KDbeWdwEtucH8hAuBSeGOZxHTsdSGjUDkRxEYLMJFAAAAAQECAwQFBgcIAQIDBAUGBwgAIIDUjmjJ"
            "kYbHD_WHo4odto2cGXooDmjgi24AqMK2pXilpQECAyYgASFYIHOTuF0ClvfK2HL2mSy9qNDdcNzGqeor"
            "i69A4oXAE2DyIlggdDAxctibUevqhHEZbJ2rkxCogHE8k4Ma-F1R6k0zmFE"
        )
        client_data = (
            "eyJ0eXBlIjoid2ViYXV0aG4uY3JlYXRlIiwiY2hhbGxlbmdlIjoiX2VqYS1vT3Itdk1hZDJpdnNSYnNS"
            "N09EUzVXdzAtNUg0QnQweVR0dzNSYyIsIm9yaWdpbiI6Imh0dHBzOi8vZGFzaGJvYXJkLmRldi5lZHVp"
            "ZC5zZSIsImNyb3NzT3JpZ2luIjpmYWxzZX0"
        )

        with self.app.test_request_context(headers={"Cookie": cookie}):
            authenticator_info = get_authenticator_information(attestation=attestation_object, client_data=client_data)
        assert authenticator_info is not None

        with self.app.test_request_context():
            res = is_authenticator_mfa_approved(authenticator_info=authenticator_info)
        assert res is False

    def test_approved_security_keys(self) -> None:
        response = self.browser.get("/webauthn/approved-security-keys")
        self._check_success_response(response=response, type_="GET_WEBAUTHN_WEBAUTHN_APPROVED_SECURITY_KEYS_SUCCESS")

        assert response.json
        payload = response.json.get("payload")
        assert "next_update" in payload
        assert "entries" in payload
        assert len(payload["entries"]) > 0

        # test twice to test @cache
        response = self.browser.get("/webauthn/approved-security-keys")
        self._check_success_response(response=response, type_="GET_WEBAUTHN_WEBAUTHN_APPROVED_SECURITY_KEYS_SUCCESS")

        assert response.json
        payload = response.json.get("payload")
        assert "next_update" in payload
        assert "entries" in payload
        assert len(payload["entries"]) > 0

        # test no doubles
        unique_lowecase_entries = list(set(e.lower() for e in payload["entries"]))
        assert len(unique_lowecase_entries) == len(payload["entries"])<|MERGE_RESOLUTION|>--- conflicted
+++ resolved
@@ -200,12 +200,8 @@
         existing_legacy_token: bool = False,
         csrf: str | None = None,
         check_session: bool = True,
-<<<<<<< HEAD
         set_authn_action: bool = True,
-    ):
-=======
     ) -> dict:
->>>>>>> 2d5b9cc6
         """
         Start process to register a webauthn token for the test user,
         possibly adding U2F or webauthn credentials before.
@@ -263,12 +259,8 @@
         cred_id: bytes,
         existing_legacy_token: bool = False,
         csrf: str | None = None,
-<<<<<<< HEAD
         set_authn_action: bool = True,
-    ):
-=======
     ) -> dict:
->>>>>>> 2d5b9cc6
         """
         Finish registering a webauthn token.
 
@@ -438,7 +430,6 @@
         data = self._begin_register_key(other="ctap2", authenticator="platform", existing_legacy_token=True)
         self._check_registration_begun(data)
 
-<<<<<<< HEAD
     def test_begin_register_first_key_signup_authn(self):
         self.setup_signup_authn()
         data = self._begin_register_key(set_authn_action=False)
@@ -449,10 +440,7 @@
         data = self._begin_register_key(other="ctap2", set_authn_action=False)
         self._check_registration_begun(data)
 
-    def test_begin_register_wrong_csrf_token(self):
-=======
     def test_begin_register_wrong_csrf_token(self) -> None:
->>>>>>> 2d5b9cc6
         data = self._begin_register_key(csrf="wrong-token", check_session=False)
         self.assertEqual(data["type"], "POST_WEBAUTHN_WEBAUTHN_REGISTER_BEGIN_FAIL")
         self.assertEqual(data["payload"]["error"]["csrf_token"], ["CSRF failed to validate"])
@@ -497,7 +485,6 @@
         # check that a proofing element was written as the token is mfa capable
         assert self.app.proofing_log.db_count() == 1
 
-<<<<<<< HEAD
     def test_finish_register_ctap2_signup_authn(self):
         self.setup_signup_authn()
         data = self._finish_register_key(
@@ -511,10 +498,7 @@
         # check that a proofing element was written as the token is mfa capable
         assert self.app.proofing_log.db_count() == 1
 
-    def test_finish_register_wrong_csrf(self):
-=======
     def test_finish_register_wrong_csrf(self) -> None:
->>>>>>> 2d5b9cc6
         data = self._finish_register_key(
             client_data=CLIENT_DATA_JSON,
             attestation=ATTESTATION_OBJECT,
