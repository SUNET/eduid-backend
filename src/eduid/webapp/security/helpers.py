--- conflicted
+++ resolved
@@ -72,14 +72,11 @@
     webauthn_missing_credential_data = "security.webauthn-missing-credential-data"
     webauthn_attestation_fail = "security.webauthn-attestation-fail"
     webauthn_metadata_fail = "security.webauthn-metadata-fail"
-<<<<<<< HEAD
+    webauthn_registration_fail = "security.webauthn-registration-fail"
     # Status requested for unknown authn_id
     not_found = "security.not_found"
     # wrong identity type requested
     wrong_identity_type = "security.wrong-identity-type"
-=======
-    webauthn_registration_fail = "security.webauthn-registration-fail"
->>>>>>> 833165f6
 
 
 @dataclass
