from flask import Blueprint

from eduid.common.config.base import FrontendAction
from eduid.common.misc.timeutil import utc_now
from eduid.common.rpc.exceptions import AmTaskFailed
from eduid.userdb import User
from eduid.userdb.exceptions import UserOutOfSync
from eduid.userdb.identity import IdentityType
from eduid.userdb.proofing import NinProofingElement
from eduid.userdb.proofing.state import NinProofingState
from eduid.userdb.security import SecurityUser
from eduid.webapp.common.api.decorators import MarshalWith, UnmarshalWith, require_user
from eduid.webapp.common.api.helpers import add_nin_to_user
from eduid.webapp.common.api.messages import CommonMsg, FluxData, error_response, success_response
from eduid.webapp.common.api.schemas.csrf import EmptyRequest
from eduid.webapp.common.api.utils import save_and_sync_user
from eduid.webapp.common.authn.utils import get_authn_for_action
from eduid.webapp.common.authn.vccs import revoke_all_credentials
from eduid.webapp.common.session import session
from eduid.webapp.security.app import current_security_app as current_app
from eduid.webapp.security.helpers import (
    SecurityMsg,
    check_reauthn,
    compile_credential_list,
    remove_identity_from_user,
    remove_nin_from_user,
    send_termination_mail,
    update_user_official_name,
)
from eduid.webapp.security.schemas import (
    AccountTerminatedSchema,
    IdentitiesResponseSchema,
    IdentityRequestSchema,
    NINRequestSchema,
    SecurityResponseSchema,
    UserUpdateResponseSchema,
)

security_views = Blueprint("security", __name__, url_prefix="", template_folder="templates")


@security_views.route("/credentials", methods=["GET"])
@MarshalWith(SecurityResponseSchema)
@require_user
def get_credentials(user: User):
    """
    View to get credentials for the logged user.
    """
    current_app.logger.debug(f"Trying to get the credentials for user {user}")

    credentials = {"credentials": compile_credential_list(user)}

    return credentials


@security_views.route("/terminate-account", methods=["POST"])
@UnmarshalWith(EmptyRequest)
@MarshalWith(AccountTerminatedSchema)
@require_user
def terminate_account(user: User):
    """
    The account termination action,
    removes all credentials for the terminated account
    from the VCCS service,
    flags the account as terminated,
    sends an email to the address in the terminated account,
    and logs out the session.
    """
    frontend_action = FrontendAction.TERMINATE_ACCOUNT_AUTHN

    _need_reauthn = check_reauthn(frontend_action=frontend_action)
    if _need_reauthn:
        return _need_reauthn

    authn, _ = get_authn_for_action(config=current_app.conf, frontend_action=frontend_action)
    assert authn is not None  # please mypy (if authn was None we would have returned with _need_reauthn above)
    current_app.logger.debug(f"terminate_account called with authn {authn}")

    security_user = SecurityUser.from_user(user, current_app.private_userdb)

    # revoke all user passwords
    revoke_all_credentials(security_user, vccs_url=current_app.conf.vccs_url)
    # Skip removing old passwords from the user at this point as a password reset will do that anyway.
    # This fixes the problem with loading users for a password reset as users without passwords triggers
    # the UserHasNotCompletedSignup check in eduid-userdb.
    # TODO: Needs a decision on how to handle unusable user passwords
    # for p in security_user.credentials.filter(Password).to_list():
    #    security_user.passwords.remove(p.key)

    # flag account as terminated
    security_user.terminated = utc_now()
    try:
        save_and_sync_user(security_user)
    except UserOutOfSync:
        return error_response(message=CommonMsg.out_of_sync)

    current_app.stats.count(name="security_account_terminated", value=1)
    current_app.logger.info("Terminated user account")

    # email the user
    send_termination_mail(security_user)

    # log out the user
    authn.consumed = True
    current_app.logger.debug(f"Logging out (terminated) user {user}")
    return success_response(
        payload={"location": f"{current_app.conf.logout_endpoint}?next={current_app.conf.termination_redirect_url}"}
    )


@security_views.route("/add-nin", methods=["POST"])
@UnmarshalWith(NINRequestSchema)
@MarshalWith(IdentitiesResponseSchema)
@require_user
def add_nin(user: User, nin: str) -> FluxData:
    current_app.logger.info("Adding NIN to user")
    current_app.logger.debug(f"NIN: {nin}")

    if user.identities.nin is not None:
        current_app.logger.info("NIN already added.")
        return error_response(message=SecurityMsg.already_exists)

    nin_element = NinProofingElement(number=nin, created_by="security", is_verified=False)
    proofing_state = NinProofingState(id=None, eppn=user.eppn, nin=nin_element, modified_ts=None)

    try:
        security_user: SecurityUser = add_nin_to_user(user, proofing_state, user_type=SecurityUser)
    except AmTaskFailed:
        current_app.logger.exception("Adding nin to user failed")
        current_app.logger.debug(f"NIN: {nin}")
        return error_response(message=CommonMsg.temp_problem)

    return success_response(
        payload=dict(identities=security_user.identities.to_frontend_format()),
        message=SecurityMsg.add_success,
    )


@security_views.route("/remove-nin", methods=["POST"])
@UnmarshalWith(NINRequestSchema)
@MarshalWith(IdentitiesResponseSchema)
@require_user
def remove_nin(user: User, nin: str) -> FluxData:
    security_user = SecurityUser.from_user(user, current_app.private_userdb)
    current_app.logger.info("Removing NIN from user")
    current_app.logger.debug(f"NIN: {nin}")

    if user.identities.nin is not None:
        if user.identities.nin.number != nin:
            return success_response(
                payload=dict(identities=security_user.identities.to_frontend_format()), message=SecurityMsg.rm_success
            )

        if user.identities.nin.is_verified:
            current_app.logger.info("NIN verified. Will not remove it.")
            return error_response(message=SecurityMsg.rm_verified)

        try:
            remove_nin_from_user(security_user, user.identities.nin)
        except AmTaskFailed:
            current_app.logger.exception("Removing nin from user failed")
            current_app.logger.debug(f"NIN: {nin}")
            return error_response(message=CommonMsg.temp_problem)

<<<<<<< HEAD
=======
    return success_response(
        payload=dict(identities=security_user.identities.to_frontend_format()),
        message=SecurityMsg.rm_success,
    )


@security_views.route("/remove-identity", methods=["POST"])
@UnmarshalWith(IdentityRequestSchema)
@MarshalWith(IdentitiesResponseSchema)
@require_user
def remove_identities(user: User, identity_type: str) -> FluxData:
    """
    Remove all verified identities from the user to let the user verify them again.
    This will not remove any locked identities.
    """

    frontend_action = FrontendAction.REMOVE_IDENTITY

    _need_reauthn = check_reauthn(frontend_action=frontend_action)
    if _need_reauthn:
        return _need_reauthn

    authn, _ = get_authn_for_action(config=current_app.conf, frontend_action=frontend_action)
    assert authn is not None  # please mypy (if authn was None we would have returned with _need_reauthn above)

    try:
        _type = IdentityType(identity_type)
    except ValueError:
        current_app.logger.error(f"Invalid identity type: {identity_type}")
        return error_response(message=SecurityMsg.wrong_identity_type)

    security_user = SecurityUser.from_user(user, current_app.private_userdb)

    current_app.logger.info(f"Removing _{type} identity from user")
    current_app.logger.debug(f"identities BEFORE: {security_user.identities}")

    try:
        remove_identity_from_user(security_user, _type)
    except AmTaskFailed:
        current_app.logger.exception(f"Removing identity of type {_type} from user failed")
        return error_response(message=CommonMsg.temp_problem)

    current_app.logger.debug(f"identities AFTER: {security_user.identities}")
    current_app.stats.count(name=f"remove_{_type}_identity")

    authn.consumed = True

>>>>>>> f3c090ea
    return success_response(
        payload=dict(identities=security_user.identities.to_frontend_format()),
        message=SecurityMsg.rm_success,
    )


@security_views.route("/refresh-official-user-data", methods=["POST"])
@UnmarshalWith(EmptyRequest)
@MarshalWith(UserUpdateResponseSchema)
@require_user
def refresh_user_data(user: User) -> FluxData:
    security_user = SecurityUser.from_user(user, current_app.private_userdb)
    if security_user.identities.nin is None or security_user.identities.nin.is_verified is False:
        return error_response(message=SecurityMsg.user_not_verified)

    current_app.stats.count(name="refresh_user_data_called")
    # only allow a user to request another update after throttle_update_user_period
    if session.security.user_requested_update is not None:
        retry_at = session.security.user_requested_update + current_app.conf.throttle_update_user_period
        if utc_now() < retry_at:
            return error_response(message=SecurityMsg.user_update_throttled)
    session.security.user_requested_update = utc_now()

    # Lookup person data via Navet
    current_app.logger.info("Getting Navet data for user")
    current_app.logger.debug(f"NIN: {security_user.identities.nin.number}")
    navet_data = current_app.msg_relay.get_all_navet_data(security_user.identities.nin.number)
    current_app.logger.debug(f"Navet data: {navet_data}")

    if navet_data.person.name.given_name is None or navet_data.person.name.surname is None:
        current_app.logger.info("Navet data incomplete for user")
        current_app.logger.debug(
            f"_given_name: {navet_data.person.name.given_name}, _surname: {navet_data.person.name.surname}"
        )
        current_app.stats.count(name="refresh_user_data_navet_data_incomplete")
        return error_response(message=SecurityMsg.navet_data_incomplete)

    # Update user official names if they differ
    if not update_user_official_name(security_user, navet_data):
        return error_response(message=CommonMsg.temp_problem)

    return success_response(message=SecurityMsg.user_updated)<|MERGE_RESOLUTION|>--- conflicted
+++ resolved
@@ -162,8 +162,6 @@
             current_app.logger.debug(f"NIN: {nin}")
             return error_response(message=CommonMsg.temp_problem)
 
-<<<<<<< HEAD
-=======
     return success_response(
         payload=dict(identities=security_user.identities.to_frontend_format()),
         message=SecurityMsg.rm_success,
@@ -211,7 +209,6 @@
 
     authn.consumed = True
 
->>>>>>> f3c090ea
     return success_response(
         payload=dict(identities=security_user.identities.to_frontend_format()),
         message=SecurityMsg.rm_success,
