import logging
import os
from datetime import datetime
from typing import Any, Mapping

import pytest
<<<<<<< HEAD
from mock import MagicMock, patch
from pydantic import HttpUrl, parse_obj_as
=======
>>>>>>> 1a6ed7be
from requests import RequestException
from saml2 import BINDING_HTTP_REDIRECT
from saml2.client import Saml2Client

from eduid.userdb import MailAddress
from eduid.vccs.client import VCCSClient
from eduid.webapp.common.authn.utils import get_saml2_config
from eduid.webapp.idp.helpers import IdPAction, IdPMsg
from eduid.webapp.idp.tests.test_api import IdPAPITests
from eduid.webapp.idp.tests.test_app import IdPTests, LoginState
from eduid.workers.am import AmCelerySingleton

logger = logging.getLogger(__name__)

HERE = os.path.abspath(os.path.dirname(__file__))


class IdPTestLogin(IdPTests):
    def update_config(self, config: dict[str, Any]) -> dict[str, Any]:
        config = super().update_config(config)
        config.update(
            {
                "signup_link": "TEST-SIGNUP-LINK",
                "log_level": "DEBUG",
                "enable_legacy_template_mode": True,
            }
        )
        return config

    def test_display_of_login_page(self) -> None:
        next_url = "/back-to-test-marker"

        _session_id: str
        info: Mapping[str, Any]
        (_session_id, info) = self.saml2_client.prepare_for_authenticate(
            entityid=self.idp_entity_id,
            relay_state=next_url,
            binding=BINDING_HTTP_REDIRECT,
        )

        path = self._extract_path_from_info(info)

        response = self.browser.get(path)

        assert response.status_code == 302
        # check that we were sent to the login screen
        redirect_loc = self._extract_path_from_response(response)
        response2 = self.browser.get(redirect_loc)

        body = response2.data.decode("utf-8")

        assert self.app.conf.signup_link in body

    def test_submitting_wrong_credentials(self) -> None:
        result = self._try_login()

        assert result.reached_state == LoginState.S2_VERIFY

        # check that we were sent back to the login screen
        redirect_loc = self._extract_path_from_response(result.response)
        assert redirect_loc.startswith("/sso/redirect?ref=")

        # TODO: Verify that no SSO session was created, and no credentials were logged as used in the session

    def test_successful_authentication(self) -> None:
        # Patch the VCCSClient so we do not need a vccs server
        with patch.object(VCCSClient, "authenticate") as mock_vccs:
            mock_vccs.return_value = True
            result = self._try_login()

        assert result.reached_state == LoginState.S5_LOGGED_IN

        authn_response = self.parse_saml_authn_response(result.response)
        session_info = authn_response.session_info()
        attributes: dict[str, list[Any]] = session_info["ava"]

        assert "eduPersonPrincipalName" in attributes
        assert attributes["eduPersonPrincipalName"] == [f"hubba-bubba@{self.app.conf.default_eppn_scope}"]

    def test_ForceAuthn_with_existing_SSO_session(self) -> None:
        # Patch the VCCSClient so we do not need a vccs server
        self.add_test_user_tou(self.test_user)

        with patch.object(VCCSClient, "authenticate") as mock_vccs:
            mock_vccs.return_value = True
            result = self._try_login()

        assert result.reached_state == LoginState.S5_LOGGED_IN

        authn_response = self.parse_saml_authn_response(result.response)
        session_info = authn_response.session_info()
        attributes: dict[str, list[Any]] = session_info["ava"]

        assert "eduPersonPrincipalName" in attributes
        assert attributes["eduPersonPrincipalName"] == [f"hubba-bubba@{self.app.conf.default_eppn_scope}"]

        logger.info(
            "\n\n\n\n" + "#" * 80 + "\n" + 'Logging in again with ForceAuthn="true"\n' + "#" * 80 + "\n" + "\n\n\n\n"
        )

        # Log in again, with ForceAuthn="true"
        # Patch the VCCSClient so we do not need a vccs server
        with patch.object(VCCSClient, "authenticate") as mock_vccs:
            mock_vccs.return_value = True
            result2 = self._try_login(force_authn=True)

        authn_response2 = self.parse_saml_authn_response(result2.response)

        # Make sure the second response isn't referring to the first login request
        assert authn_response.in_response_to != authn_response2.in_response_to

    def test_terminated_user(self) -> None:
        user = self.amdb.get_user_by_eppn(self.test_user.eppn)
        user.terminated = datetime.fromisoformat("2020-02-25T15:52:59.745")
        self.amdb.save(user)

        # Patch the VCCSClient so we do not need a vccs server
        with patch.object(VCCSClient, "authenticate") as mock_vccs:
            mock_vccs.return_value = True
            result = self._try_login()

        assert result.reached_state == LoginState.S3_REDIRECT_LOGGED_IN
        cookie = result.response.headers["Set-Cookie"]
        assert f"{self.app.conf.sso_cookie.key}=;" in cookie
        assert "expires=Thu, 01 Jan 1970 00:00:00 GMT" in cookie

    def test_with_unknown_sp(self) -> None:
        sp_config = get_saml2_config(self.app.conf.pysaml2_config, name="UNKNOWN_SP_CONFIG")
        saml2_client = Saml2Client(config=sp_config)

        # Patch the VCCSClient so we do not need a vccs server
        with patch.object(VCCSClient, "authenticate") as mock_vccs:
            mock_vccs.return_value = True
            result = self._try_login(saml2_client=saml2_client)

        assert result.reached_state == LoginState.S3_REDIRECT_LOGGED_IN
        assert b"SAML error: Unknown Service Provider" in result.response.data

    def test_sso_to_unknown_sp(self) -> None:
        # Patch the VCCSClient so we do not need a vccs server
        with patch.object(VCCSClient, "authenticate") as mock_vccs:
            mock_vccs.return_value = True
            result = self._try_login()

        assert result.reached_state == LoginState.S5_LOGGED_IN

        sp_config = get_saml2_config(self.app.conf.pysaml2_config, name="UNKNOWN_SP_CONFIG")
        saml2_client = Saml2Client(config=sp_config)

        # Don't patch VCCS here to ensure a SSO is done, not a password authentication
        result2 = self._try_login(saml2_client=saml2_client)

        assert result2.reached_state == LoginState.S0_REDIRECT
        assert b"SAML error: Unknown Service Provider" in result2.response.data
        cookies = result2.response.headers["Set-Cookie"]
        # Ensure the pre-existing IdP SSO cookie wasn't touched
        assert self.app.conf.sso_cookie.key not in cookies

    @pytest.mark.skip("Actions app has been removed")
<<<<<<< HEAD
    def test_with_authncontext(self) -> None:
=======
    def test_with_authncontext(self):
>>>>>>> 1a6ed7be
        """
        Request REFEDS_MFA, but the test user does not have any MFA credentials.
        The user can still login using external MFA though, so this test expects to be redirected to actions."""
        # Patch the VCCSClient so we do not need a vccs server
        with patch.object(VCCSClient, "authenticate") as mock_vccs:
            mock_vccs.return_value = True
            # request MFA, but the test user does not have any MFA credentials
            req_authn_context = {"authn_context_class_ref": ["https://refeds.org/profile/mfa"], "comparison": "exact"}
            result = self._try_login(authn_context=req_authn_context)

        assert result.reached_state == LoginState.S3_REDIRECT_LOGGED_IN

<<<<<<< HEAD
        assert self.app.conf.actions_app_uri in result.response.location

    def test_eduperson_targeted_id(self) -> None:
=======
    def test_eduperson_targeted_id(self):
>>>>>>> 1a6ed7be
        sp_config = get_saml2_config(self.app.conf.pysaml2_config, name="COCO_SP_CONFIG")
        saml2_client = Saml2Client(config=sp_config)

        # Patch the VCCSClient, so we do not need a vccs server
        with patch.object(VCCSClient, "authenticate") as mock_vccs:
            mock_vccs.return_value = True
            result = self._try_login(saml2_client=saml2_client)

        assert result.reached_state == LoginState.S5_LOGGED_IN

        authn_response = self.parse_saml_authn_response(result.response, saml2_client=saml2_client)
        session_info = authn_response.session_info()
        attributes: dict[str, list[Any]] = session_info["ava"]
        assert "eduPersonTargetedID" in attributes
        assert attributes["eduPersonTargetedID"] == ["71a13b105e83aa69c31f41b08ea83694e0fae5f368d17ef18ba59e0f9e407ec9"]

    def test_schac_personal_unique_code_esi(self) -> None:
        sp_config = get_saml2_config(self.app.conf.pysaml2_config, name="ESI_COCO_SP_CONFIG")
        saml2_client = Saml2Client(config=sp_config)

        # Patch the VCCSClient so we do not need a vccs server
        with patch.object(VCCSClient, "authenticate") as mock_vccs:
            mock_vccs.return_value = True
            result = self._try_login(saml2_client=saml2_client)

        assert result.reached_state == LoginState.S5_LOGGED_IN

        authn_response = self.parse_saml_authn_response(result.response, saml2_client=saml2_client)
        session_info = authn_response.session_info()
        attributes: dict[str, list[Any]] = session_info["ava"]
        requested_attributes = ["schacPersonalUniqueCode", "eduPersonTargetedID"]
        # make sure we only release the two requested attributes
        assert [attr for attr in attributes if attr not in requested_attributes] == []
        assert attributes["eduPersonTargetedID"] == ["75fae1234b2e3304bfd069c1296ccd7af97f2cc95855e2e0ce3577d1f70a0088"]
        assert self.test_user.ladok is not None
        assert attributes["schacPersonalUniqueCode"] == [
            f"{self.app.conf.esi_ladok_prefix}{self.test_user.ladok.external_id}"
        ]

    def test_pairwise_id(self) -> None:
        sp_config = get_saml2_config(self.app.conf.pysaml2_config, name="COCO_SP_CONFIG")
        saml2_client = Saml2Client(config=sp_config)

        # Patch the VCCSClient, so we do not need a vccs server
        with patch.object(VCCSClient, "authenticate") as mock_vccs:
            mock_vccs.return_value = True
            result = self._try_login(saml2_client=saml2_client)

        assert result.reached_state == LoginState.S5_LOGGED_IN

        authn_response = self.parse_saml_authn_response(result.response, saml2_client=saml2_client)
        session_info = authn_response.session_info()
        attributes: dict[str, list[Any]] = session_info["ava"]
        assert attributes["pairwise-id"] == [
            "36382d115a9b7d8c27cc9eed94aab0ea6cc16a8becc5a468922e36e5a351f8f9@test.scope"
        ]

    def test_subject_id(self) -> None:
        sp_config = get_saml2_config(self.app.conf.pysaml2_config, name="SP_CONFIG")
        saml2_client = Saml2Client(config=sp_config)

        # Patch the VCCSClient, so we do not need a vccs server
        with patch.object(VCCSClient, "authenticate") as mock_vccs:
            mock_vccs.return_value = True
            result = self._try_login(saml2_client=saml2_client)

        assert result.reached_state == LoginState.S5_LOGGED_IN

        authn_response = self.parse_saml_authn_response(result.response, saml2_client=saml2_client)
        session_info = authn_response.session_info()
        attributes: dict[str, list[Any]] = session_info["ava"]
        assert attributes["subject-id"] == ["hubba-bubba@test.scope"]

    def test_mail_local_address(self) -> None:
        # add another mail address to the test user
        self.test_user.mail_addresses.add(MailAddress(email="test@example.com", is_verified=True))
        self.request_user_sync(self.test_user)

        sp_config = get_saml2_config(self.app.conf.pysaml2_config, name="SP_CONFIG")
        saml2_client = Saml2Client(config=sp_config)

        # Patch the VCCSClient, so we do not need a vccs server
        with patch.object(VCCSClient, "authenticate") as mock_vccs:
            mock_vccs.return_value = True
            result = self._try_login(saml2_client=saml2_client)

        assert result.reached_state == LoginState.S5_LOGGED_IN

        authn_response = self.parse_saml_authn_response(result.response, saml2_client=saml2_client)
        session_info = authn_response.session_info()
        attributes: dict[str, list[Any]] = session_info["ava"]
        assert attributes["mailLocalAddress"] == ["johnsmith@example.com", "test@example.com"]

    def test_successful_authentication_alternative_acs(self) -> None:
        # Patch the VCCSClient so we do not need a vccs server
        with patch.object(VCCSClient, "authenticate") as mock_vccs:
            mock_vccs.return_value = True
            result = self._try_login(assertion_consumer_service_url="https://localhost:8080/acs/")

        assert result.reached_state == LoginState.S5_LOGGED_IN
        assert 'form action="https://localhost:8080/acs/" method="post"' in result.response.data.decode("utf-8")


class IdPTestLoginAPI(IdPAPITests):
    def test_login_start(self) -> None:
        result = self._try_login()
        assert result.visit_order == [IdPAction.PWAUTH]
        assert result.sso_cookie_val is None

    def test_login_pwauth_wrong_password(self) -> None:
        result = self._try_login(username=self.test_user.eppn, password="bar")
        assert result.visit_order == [IdPAction.PWAUTH, IdPAction.PWAUTH]
        assert result.sso_cookie_val is None
        assert result.pwauth_result is not None
        assert result.pwauth_result.payload["message"] == IdPMsg.wrong_credentials.value

    def test_login_pwauth_right_password(self) -> None:
        # pre-accept ToU for this test
        self.add_test_user_tou(self.app.conf.tou_version)

        # Patch the VCCSClient so we do not need a vccs server
        with patch.object(VCCSClient, "authenticate") as mock_vccs:
            mock_vccs.return_value = True
            result = self._try_login(username=self.test_user.eppn, password="bar")

        assert result.visit_order == [IdPAction.PWAUTH, IdPAction.FINISHED]
        assert result.sso_cookie_val is not None
        assert result.finished_result is not None
        assert result.finished_result.payload["message"] == IdPMsg.finished.value
        assert result.finished_result.payload["target"] == "https://sp.example.edu/saml2/acs/"
        assert result.finished_result.payload["parameters"]["RelayState"] == self.relay_state
        # TODO: test parsing the SAML response

    def test_login_pwauth_right_password_and_tou_acceptance(self) -> None:
        # Enable AM sync of user to central db for this particular test
        AmCelerySingleton.worker_config.mongo_uri = self.app.conf.mongo_uri

        # Patch the VCCSClient so we do not need a vccs server
        with patch.object(VCCSClient, "authenticate") as mock_vccs:
            mock_vccs.return_value = True
            result = self._try_login(username=self.test_user.eppn, password="bar")

        assert result.visit_order == [IdPAction.PWAUTH, IdPAction.TOU, IdPAction.FINISHED]
        assert result.sso_cookie_val is not None
        assert result.finished_result is not None
        assert result.finished_result.payload["message"] == IdPMsg.finished.value
        assert result.finished_result.payload["target"] == "https://sp.example.edu/saml2/acs/"
        assert result.finished_result.payload["parameters"]["RelayState"] == self.relay_state
        # TODO: test parsing the SAML response

    def test_geo_statistics_success(self) -> None:
        # pre-accept ToU for this test
        self.add_test_user_tou(self.app.conf.tou_version)

        # enable geo statistics
        self.app.conf.geo_statistics_feature_enabled = True
        self.app.conf.geo_statistics_url = parse_obj_as(HttpUrl, "http://eduid.docker")

        # Patch the VCCSClient so we do not need a vccs server
        with patch.object(VCCSClient, "authenticate") as mock_vccs:
            mock_vccs.return_value = True
            with patch("requests.post", new_callable=MagicMock) as mock_post:
                result = self._try_login(username=self.test_user.eppn, password="bar")
                assert mock_post.call_count == 1
                assert mock_post.call_args.kwargs.get("json") == {
                    "data": {
                        "user_id": "f58a28aad6b221e6827b8ba4481bb5b6da3833acab5eab43d0f3371b218f6cdc",
                        "client_ip": "127.0.0.1",
                        "known_device": False,
                        "user_agent": {
                            "browser": {"family": "Other"},
                            "os": {"family": "Other"},
                            "device": {"family": "Other"},
                            "sophisticated": {
                                "is_mobile": False,
                                "is_pc": False,
                                "is_tablet": False,
                                "is_touch_capable": False,
                            },
                        },
                    }
                }

        assert result.finished_result is not None
        assert result.finished_result.payload["message"] == IdPMsg.finished.value

    def test_geo_statistics_fail(self) -> None:
        # pre-accept ToU for this test
        self.add_test_user_tou(self.app.conf.tou_version)

        # enable geo statistics
        self.app.conf.geo_statistics_feature_enabled = True
        self.app.conf.geo_statistics_url = parse_obj_as(HttpUrl, "http://eduid.docker")

        # Patch the VCCSClient so we do not need a vccs server
        with patch.object(VCCSClient, "authenticate") as mock_vccs:
            mock_vccs.return_value = True
            with patch("requests.post", new_callable=MagicMock) as mock_post:
                mock_post.side_effect = RequestException("Test Exception")
                result = self._try_login(username=self.test_user.eppn, password="bar")
                assert mock_post.call_count == 1

        assert result.finished_result is not None
        assert result.finished_result.payload["message"] == IdPMsg.finished.value<|MERGE_RESOLUTION|>--- conflicted
+++ resolved
@@ -4,11 +4,8 @@
 from typing import Any, Mapping
 
 import pytest
-<<<<<<< HEAD
 from mock import MagicMock, patch
 from pydantic import HttpUrl, parse_obj_as
-=======
->>>>>>> 1a6ed7be
 from requests import RequestException
 from saml2 import BINDING_HTTP_REDIRECT
 from saml2.client import Saml2Client
@@ -168,11 +165,7 @@
         assert self.app.conf.sso_cookie.key not in cookies
 
     @pytest.mark.skip("Actions app has been removed")
-<<<<<<< HEAD
     def test_with_authncontext(self) -> None:
-=======
-    def test_with_authncontext(self):
->>>>>>> 1a6ed7be
         """
         Request REFEDS_MFA, but the test user does not have any MFA credentials.
         The user can still login using external MFA though, so this test expects to be redirected to actions."""
@@ -185,13 +178,7 @@
 
         assert result.reached_state == LoginState.S3_REDIRECT_LOGGED_IN
 
-<<<<<<< HEAD
-        assert self.app.conf.actions_app_uri in result.response.location
-
     def test_eduperson_targeted_id(self) -> None:
-=======
-    def test_eduperson_targeted_id(self):
->>>>>>> 1a6ed7be
         sp_config = get_saml2_config(self.app.conf.pysaml2_config, name="COCO_SP_CONFIG")
         saml2_client = Saml2Client(config=sp_config)
 
