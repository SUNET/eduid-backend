--- conflicted
+++ resolved
@@ -180,13 +180,8 @@
         mock_get_vccs_client.return_value = TestVCCSClient()
 
         # check that the user has verified data
-<<<<<<< HEAD
         user = self.app.central_userdb.get_user_by_eppn(self.test_user.eppn)
-        verified_phone_numbers = user.phone_numbers.verified.to_list()
-=======
-        user = self.app.central_userdb.get_user_by_eppn(self.test_user_eppn)
         verified_phone_numbers = user.phone_numbers.verified
->>>>>>> 8f938bbb
         self.assertEqual(len(verified_phone_numbers), 1)
         verified_nins = user.nins.verified
         self.assertEqual(len(verified_nins), 2)
@@ -541,13 +536,8 @@
     # actual tests
     def test_correct_user_setup(self):
         # Check that user has verified data
-<<<<<<< HEAD
         user = self.app.central_userdb.get_user_by_eppn(self.test_user.eppn)
-        verified_phone_numbers = user.phone_numbers.verified.to_list()
-=======
-        user = self.app.central_userdb.get_user_by_eppn(self.test_user_eppn)
         verified_phone_numbers = user.phone_numbers.verified
->>>>>>> 8f938bbb
         self.assertEqual(1, len(verified_phone_numbers))
         verified_nins = user.nins.verified
         self.assertEqual(2, len(verified_nins))
@@ -675,17 +665,10 @@
             self._post_reset_code(data1=data1)
 
     def test_post_reset_code_no_extra_sec(self):
-<<<<<<< HEAD
-        user = self.app.central_userdb.get_user_by_eppn(self.test_user.eppn)
-        # Unverify phone numbers
-        for number in user.phone_numbers.verified.to_list():
-            user.phone_numbers.remove(number.key)
-=======
-        user: User = self.app.central_userdb.get_user_by_eppn(self.test_user_eppn)
+        user: User = self.app.central_userdb.get_user_by_eppn(self.test_user.eppn)
         # Remove all verified phone numbers
         for number in user.phone_numbers.verified:
             user.phone_numbers.remove_handling_primary(number.key)
->>>>>>> 8f938bbb
         self.app.central_userdb.save(user)
         response = self._post_reset_code()
         self._check_success_response(
@@ -749,13 +732,8 @@
         )
 
         # check that the user no longer has verified data
-<<<<<<< HEAD
         user = self.app.central_userdb.get_user_by_eppn(self.test_user.eppn)
-        verified_phone_numbers = user.phone_numbers.verified.to_list()
-=======
-        user = self.app.central_userdb.get_user_by_eppn(self.test_user_eppn)
         verified_phone_numbers = user.phone_numbers.verified
->>>>>>> 8f938bbb
         self.assertEqual(len(verified_phone_numbers), 0)
         verified_nins = user.nins.verified
         self.assertEqual(len(verified_nins), 0)
@@ -795,13 +773,8 @@
         )
 
         # check that the user still has verified data
-<<<<<<< HEAD
         user = self.app.central_userdb.get_user_by_eppn(self.test_user.eppn)
-        verified_phone_numbers = user.phone_numbers.verified.to_list()
-=======
-        user = self.app.central_userdb.get_user_by_eppn(self.test_user_eppn)
         verified_phone_numbers = user.phone_numbers.verified
->>>>>>> 8f938bbb
         self.assertEqual(len(verified_phone_numbers), 1)
         verified_nins = user.nins.verified
         self.assertEqual(len(verified_nins), 2)
@@ -884,13 +857,8 @@
         )
 
         # check that the user still has verified data
-<<<<<<< HEAD
         user = self.app.central_userdb.get_user_by_eppn(self.test_user.eppn)
-        verified_phone_numbers = user.phone_numbers.verified.to_list()
-=======
-        user = self.app.central_userdb.get_user_by_eppn(self.test_user_eppn)
         verified_phone_numbers = user.phone_numbers.verified
->>>>>>> 8f938bbb
         self.assertEqual(1, len(verified_phone_numbers))
         verified_nins = user.nins.verified
         self.assertEqual(2, len(verified_nins))
@@ -944,13 +912,8 @@
         )
 
         # check that the user still has verified data
-<<<<<<< HEAD
         user = self.app.central_userdb.get_user_by_eppn(self.test_user.eppn)
-        verified_phone_numbers = user.phone_numbers.verified.to_list()
-=======
-        user = self.app.central_userdb.get_user_by_eppn(self.test_user_eppn)
         verified_phone_numbers = user.phone_numbers.verified
->>>>>>> 8f938bbb
         self.assertEqual(1, len(verified_phone_numbers))
         verified_nins = user.nins.verified
         self.assertEqual(2, len(verified_nins))
@@ -962,13 +925,8 @@
             type_='POST_RESET_PASSWORD_NEW_PASSWORD_EXTRA_SECURITY_TOKEN_SUCCESS',
             msg=ResetPwMsg.pw_reset_success,
         )
-<<<<<<< HEAD
         user = self.app.central_userdb.get_user_by_eppn(self.test_user.eppn)
-        for cred in user.credentials.filter(Password).to_list():
-=======
-        user = self.app.central_userdb.get_user_by_eppn(self.test_user_eppn)
         for cred in user.credentials.filter(Password):
->>>>>>> 8f938bbb
             self.assertFalse(cred.is_generated)
 
     def test_post_reset_password_secure_token_no_data(self):
@@ -1031,13 +989,8 @@
         )
 
         # check that the user still has verified data
-<<<<<<< HEAD
         user = self.app.central_userdb.get_user_by_eppn(self.test_user.eppn)
-        verified_phone_numbers = user.phone_numbers.verified.to_list()
-=======
-        user = self.app.central_userdb.get_user_by_eppn(self.test_user_eppn)
         verified_phone_numbers = user.phone_numbers.verified
->>>>>>> 8f938bbb
         self.assertEqual(1, len(verified_phone_numbers))
         verified_nins = user.nins.verified
         self.assertEqual(2, len(verified_nins))
