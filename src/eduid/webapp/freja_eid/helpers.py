--- conflicted
+++ resolved
@@ -84,13 +84,8 @@
     family_name: str
     given_name: str
     name: str
-<<<<<<< HEAD
     personal_identity_number: str | None = Field(
-        alias="https:/frejaeid.com/oidc/claims/personalIdentityNumber", default=None
-=======
-    personal_identity_number: Optional[str] = Field(
         alias="https://frejaeid.com/oidc/claims/personalIdentityNumber", default=None
->>>>>>> 05c05ec9
     )
     date_of_birth: date = Field(alias="birthdate")
     registration_level: FrejaRegistrationLevel = Field(alias="https://frejaeid.com/oidc/claims/registrationLevel")
