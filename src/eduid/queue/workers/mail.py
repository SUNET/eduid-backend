# -*- coding: utf-8 -*-
import asyncio
import logging
from dataclasses import asdict
from email.message import EmailMessage
from gettext import gettext as _
from typing import Any, Mapping, Optional, Sequence, Type, cast

from aiosmtplib import SMTP

from eduid.common.config.base import EduidEnvironment
from eduid.common.config.parsers import load_config
from eduid.queue.config import QueueWorkerConfig
from eduid.queue.db import QueueItem
from eduid.queue.db.message import EduidInviteEmail, EduidSignupEmail
from eduid.queue.db.message.payload import OldEduidSignupEmail
from eduid.queue.db.payload import Payload
from eduid.queue.db.queue_item import Status
from eduid.queue.helpers import Jinja2Env
from eduid.queue.workers.base import QueueWorker

logger = logging.getLogger(__name__)

__author__ = "lundberg"


class MailQueueWorker(QueueWorker):
    def __init__(self, config: QueueWorkerConfig):
        # Register which queue items this worker should try to grab
        payloads: Sequence[Type[Payload]] = [EduidInviteEmail, EduidSignupEmail, OldEduidSignupEmail]
        super().__init__(config=config, handle_payloads=payloads)

        self._smtp: Optional[SMTP] = None
        self._jinja2 = Jinja2Env()

    @property
    async def smtp(self):
        if self._smtp is None:
            self._smtp = SMTP(hostname=self.config.mail_host, port=self.config.mail_port)
            if self.config.mail_starttls:
                keyfile = self.config.mail_keyfile
                certfile = self.config.mail_certfile
                if keyfile and certfile:
                    await self._smtp.starttls(client_key=keyfile, client_cert=certfile)
                else:
                    await self._smtp.starttls()
            username = self.config.mail_username
            password = self.config.mail_password
            if username and password:
                await self._smtp.login(username=username, password=password)
        return self._smtp

    async def sendmail(self, sender: str, recipients: list, message: str, reference: str) -> Status:
        """
        Send mail

        :param sender: the From of the email
        :param recipients: the recipients of the email
        :param message: email.mime.multipart.MIMEMultipart message as a string
        :param reference: Audit reference to help cross-reference audit log and events
        """

        # Just log the mail if in development mode
        if self.config.environment == EduidEnvironment.dev:
<<<<<<< HEAD
            logger.info('sendmail task:')
            logger.info(
                f"\nType: email\nReference: {reference}\nSender: {sender}\nRecipients: {recipients}\n"
                f"Message:\n{message}"
            )
            return Status(success=True, message='Devel message printed')
=======
            logger.debug("sendmail task:")
            logger.debug(
                f"\nType: email\nReference: {reference}\nSender: {sender}\nRecipients: {recipients}\n"
                f"Message:\n{message}"
            )
            return SMTPResponse(code=221, message="Devel message printed")
>>>>>>> 627d073c

        async with self.smtp as smtp_client:
            ret = await smtp_client.sendmail(sender, recipients, message)

        return_code = ret.code // 100
        if return_code == 5:
            # 500, permanent error condition
            return Status(success=False, retry=False, message=ret.message)
        elif return_code == 4:
            # 400, error condition is temporary, and the action may be requested again
            return Status(success=False, retry=True, message=ret.message)
        return Status(success=True, message=ret.message)

    async def handle_new_item(self, queue_item: QueueItem) -> None:
        status = None
        if queue_item.payload_type == EduidInviteEmail.get_type():
            status = await self.send_eduid_invite_mail(
                cast(
                    EduidInviteEmail,
                    queue_item.payload,
                )
            )
<<<<<<< HEAD
            logger.debug(f'send_eduid_invite_mail returned status: {status}')
        elif queue_item.payload_type == EduidSignupEmail.get_type():
            status = await self.send_eduid_signup_mail(
                cast(
                    EduidSignupEmail,
                    queue_item.payload,
                )
            )
            logger.debug(f'send_eduid_invite_mail returned status: {status}')
        elif queue_item.payload_type == OldEduidSignupEmail.get_type():
            status = await self.send_old_eduid_signup_mail(
                cast(
                    OldEduidSignupEmail,
                    queue_item.payload,
                )
            )
            logger.debug(f'send_eduid_invite_mail returned status: {status}')
=======
            logger.debug(f"send_eduid_invite_mail returned status: {status}")
>>>>>>> 627d073c

        if status and status.retry:
            logger.info(f"Retrying queue item: {queue_item.item_id}")
            logger.debug(queue_item)
            await self.retry_item(queue_item)
            return

        await self.item_successfully_handled(queue_item)

    async def handle_expired_item(self, queue_item: QueueItem) -> None:
        logger.warning(f"Found expired item: {queue_item}")

    async def send_eduid_invite_mail(self, data: EduidInviteEmail) -> Status:
        msg = EmailMessage()
        with self._jinja2.select_language(data.language) as env:
            msg["Subject"] = _("eduID invitation")
            txt = env.get_template("eduid_invite_mail_txt.jinja2").render(**asdict(data))
            logger.debug(f"TXT: {txt}")
            html = env.get_template("eduid_invite_mail_html.jinja2").render(**asdict(data))
            logger.debug(f"HTML: {html}")
        msg.set_content(txt, "plain", "utf-8")
        msg.add_alternative(html, "html", "utf-8")

        return await self.sendmail(
            sender=self.config.mail_default_from,
            recipients=[data.email],
            message=msg.as_string(),
            reference=data.reference,
        )

    async def send_eduid_signup_mail(self, data: EduidSignupEmail) -> Status:
        msg = EmailMessage()
        with self._jinja2.select_language(data.language) as env:
            msg['Subject'] = _('eduID registration')
            txt = env.get_template('eduid_signup_email.txt.jinja2').render(**asdict(data))
            logger.debug(f'TXT: {txt}')
            html = env.get_template('eduid_signup_email.html.jinja2').render(**asdict(data))
            logger.debug(f'HTML: {html}')
        msg.set_content(txt, 'plain', 'utf-8')
        msg.add_alternative(html, 'html', 'utf-8')

        return await self.sendmail(
            sender=self.config.mail_default_from,
            recipients=[data.email],
            message=msg.as_string(),
            reference=data.reference,
        )

    # TODO: Remove this when we no longer need to send old signup emails
    async def send_old_eduid_signup_mail(self, data: OldEduidSignupEmail) -> Status:
        msg = EmailMessage()
        with self._jinja2.select_language(data.language) as env:
            msg['Subject'] = _('eduID registration')
            txt = env.get_template('old_eduid_signup_email.txt.jinja2').render(**asdict(data))
            logger.debug(f'TXT: {txt}')
            html = env.get_template('old_eduid_signup_email.html.jinja2').render(**asdict(data))
            logger.debug(f'HTML: {html}')
        msg.set_content(txt, 'plain', 'utf-8')
        msg.add_alternative(html, 'html', 'utf-8')

        return await self.sendmail(
            sender=self.config.mail_default_from,
            recipients=[data.email],
            message=msg.as_string(),
            reference=data.reference,
        )


def init_mail_worker(name: str = "mail_worker", test_config: Optional[Mapping[str, Any]] = None) -> MailQueueWorker:
    config = load_config(typ=QueueWorkerConfig, app_name=name, ns="queue", test_config=test_config)
    return MailQueueWorker(config=config)


def start_worker():
    worker = init_mail_worker()
    exit(asyncio.run(worker.run()))


if __name__ == "__main__":
    start_worker()<|MERGE_RESOLUTION|>--- conflicted
+++ resolved
@@ -62,21 +62,12 @@
 
         # Just log the mail if in development mode
         if self.config.environment == EduidEnvironment.dev:
-<<<<<<< HEAD
             logger.info('sendmail task:')
             logger.info(
                 f"\nType: email\nReference: {reference}\nSender: {sender}\nRecipients: {recipients}\n"
                 f"Message:\n{message}"
             )
             return Status(success=True, message='Devel message printed')
-=======
-            logger.debug("sendmail task:")
-            logger.debug(
-                f"\nType: email\nReference: {reference}\nSender: {sender}\nRecipients: {recipients}\n"
-                f"Message:\n{message}"
-            )
-            return SMTPResponse(code=221, message="Devel message printed")
->>>>>>> 627d073c
 
         async with self.smtp as smtp_client:
             ret = await smtp_client.sendmail(sender, recipients, message)
@@ -99,8 +90,7 @@
                     queue_item.payload,
                 )
             )
-<<<<<<< HEAD
-            logger.debug(f'send_eduid_invite_mail returned status: {status}')
+            logger.debug(f"send_eduid_invite_mail returned status: {status}")
         elif queue_item.payload_type == EduidSignupEmail.get_type():
             status = await self.send_eduid_signup_mail(
                 cast(
@@ -117,9 +107,6 @@
                 )
             )
             logger.debug(f'send_eduid_invite_mail returned status: {status}')
-=======
-            logger.debug(f"send_eduid_invite_mail returned status: {status}")
->>>>>>> 627d073c
 
         if status and status.retry:
             logger.info(f"Retrying queue item: {queue_item.item_id}")
