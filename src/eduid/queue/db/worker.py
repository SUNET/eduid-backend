--- conflicted
+++ resolved
@@ -22,20 +22,12 @@
 
 class AsyncQueueDB(QueueDB):
     def __init__(self, db_uri: str, collection: str, db_name: str = "eduid_queue"):
-<<<<<<< HEAD
-        super().__init__(db_uri, collection=collection, db_name=db_name, driver=DatabaseDriver.ASYNCIO)
-
-        # Re-initialize database and collection with connection_factory
-        # self._db = MongoDB(db_uri, db_name=db_name, connection_factory=connection_factory)
-        # self._coll = self._db.get_collection(collection=collection)
-=======
         super().__init__(db_uri, collection=collection, db_name=db_name)
 
         # Re-initialize database and collection with async versions.
         # TODO: Refactor setup_indexes() to work with async driver too, possibly by creating an AsyncMongoDB class.
         self._db = MongoDB(db_uri, db_name=db_name, driver=DatabaseDriver.ASYNCIO)
         self._coll = self._db.get_collection(collection=collection)
->>>>>>> 1a6ed7be
 
     @property
     def database(self) -> motor_asyncio.AsyncIOMotorDatabase:
