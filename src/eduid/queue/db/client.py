# -*- coding: utf-8 -*-
#
# Copyright (c) 2020 Sunet
# All rights reserved.
#
#   Redistribution and use in source and binary forms, with or
#   without modification, are permitted provided that the following
#   conditions are met:
#
#     1. Redistributions of source code must retain the above copyright
#        notice, this list of conditions and the following disclaimer.
#     2. Redistributions in binary form must reproduce the above
#        copyright notice, this list of conditions and the following
#        disclaimer in the documentation and/or other materials provided
#        with the distribution.
#
# THIS SOFTWARE IS PROVIDED BY THE COPYRIGHT HOLDERS AND CONTRIBUTORS
# "AS IS" AND ANY EXPRESS OR IMPLIED WARRANTIES, INCLUDING, BUT NOT
# LIMITED TO, THE IMPLIED WARRANTIES OF MERCHANTABILITY AND FITNESS
# FOR A PARTICULAR PURPOSE ARE DISCLAIMED. IN NO EVENT SHALL THE
# COPYRIGHT HOLDER OR CONTRIBUTORS BE LIABLE FOR ANY DIRECT, INDIRECT,
# INCIDENTAL, SPECIAL, EXEMPLARY, OR CONSEQUENTIAL DAMAGES (INCLUDING,
# BUT NOT LIMITED TO, PROCUREMENT OF SUBSTITUTE GOODS OR SERVICES;
# LOSS OF USE, DATA, OR PROFITS; OR BUSINESS INTERRUPTION) HOWEVER
# CAUSED AND ON ANY THEORY OF LIABILITY, WHETHER IN CONTRACT, STRICT
# LIABILITY, OR TORT (INCLUDING NEGLIGENCE OR OTHERWISE) ARISING IN
# ANY WAY OUT OF THE USE OF THIS SOFTWARE, EVEN IF ADVISED OF THE
# POSSIBILITY OF SUCH DAMAGE.
#

import logging
from dataclasses import replace
from typing import Dict, Optional, Type, Union

from bson import ObjectId

from eduid.queue.db.payload import Payload
from eduid.queue.db.queue_item import QueueItem
from eduid.queue.exceptions import PayloadNotRegistered
from eduid.userdb.db import BaseDB, DatabaseDriver
from eduid.userdb.exceptions import MultipleDocumentsReturned

logger = logging.getLogger(__name__)

__author__ = "lundberg"


class QueueDB(BaseDB):
    def __init__(
        self, db_uri: str, collection: str, db_name: str = "eduid_queue", driver: Optional[DatabaseDriver] = None
    ):
<<<<<<< HEAD
        super().__init__(db_uri, db_name, collection=collection)
=======
        super().__init__(db_uri, db_name, collection=collection, driver=driver)
>>>>>>> 1a6ed7be
        self.handlers: Dict[str, Type[Payload]] = dict()

        # Remove messages older than discard_at datetime
        indexes = {
            "auto-discard": {"key": [("discard_at", 1)], "expireAfterSeconds": 0},
        }
        self.setup_indexes(indexes)

    def register_handler(self, payload: Type[Payload]):
        payload_type = payload.get_type()
        if payload_type in self.handlers:
            raise KeyError(f"Payload type '{payload_type}' already registered with {self}")
        logger.info(f"Registered {payload_type} with {self}")
        self.handlers[payload_type] = payload

    def _load_payload(self, item: QueueItem) -> Payload:
        try:
            payload_cls = self.handlers[item.payload_type]
        except KeyError:
            raise PayloadNotRegistered(f"Payload type '{item.payload_type}' not registered with {self}")
        return payload_cls.from_dict(item.payload.to_dict())

    def get_item_by_id(self, message_id: Union[str, ObjectId], parse_payload: bool = True) -> Optional[QueueItem]:
        if isinstance(message_id, str):
            message_id = ObjectId(message_id)

        docs = self._get_documents_by_filter({"_id": message_id})
        if len(docs) == 0:
            return None
        if len(docs) > 1:
            raise MultipleDocumentsReturned(f"Multiple matching messages for _id={message_id}")

        item = QueueItem.from_dict(docs[0])
        if parse_payload is False:
            # Return the item with the generic RawPayload
            return item
        item = replace(item, payload=self._load_payload(item))
        return item

    def save(self, item: QueueItem) -> bool:
        test_doc = {"_id": item.item_id}
        res = self._coll.replace_one(test_doc, item.to_dict(), upsert=True)
        return res.acknowledged<|MERGE_RESOLUTION|>--- conflicted
+++ resolved
@@ -49,11 +49,7 @@
     def __init__(
         self, db_uri: str, collection: str, db_name: str = "eduid_queue", driver: Optional[DatabaseDriver] = None
     ):
-<<<<<<< HEAD
-        super().__init__(db_uri, db_name, collection=collection)
-=======
         super().__init__(db_uri, db_name, collection=collection, driver=driver)
->>>>>>> 1a6ed7be
         self.handlers: Dict[str, Type[Payload]] = dict()
 
         # Remove messages older than discard_at datetime
