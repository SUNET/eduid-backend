# -*- coding: utf-8 -*-
#
# Copyright (c) 2020 Sunet
# All rights reserved.
#
#   Redistribution and use in source and binary forms, with or
#   without modification, are permitted provided that the following
#   conditions are met:
#
#     1. Redistributions of source code must retain the above copyright
#        notice, this list of conditions and the following disclaimer.
#     2. Redistributions in binary form must reproduce the above
#        copyright notice, this list of conditions and the following
#        disclaimer in the documentation and/or other materials provided
#        with the distribution.
#
# THIS SOFTWARE IS PROVIDED BY THE COPYRIGHT HOLDERS AND CONTRIBUTORS
# "AS IS" AND ANY EXPRESS OR IMPLIED WARRANTIES, INCLUDING, BUT NOT
# LIMITED TO, THE IMPLIED WARRANTIES OF MERCHANTABILITY AND FITNESS
# FOR A PARTICULAR PURPOSE ARE DISCLAIMED. IN NO EVENT SHALL THE
# COPYRIGHT HOLDER OR CONTRIBUTORS BE LIABLE FOR ANY DIRECT, INDIRECT,
# INCIDENTAL, SPECIAL, EXEMPLARY, OR CONSEQUENTIAL DAMAGES (INCLUDING,
# BUT NOT LIMITED TO, PROCUREMENT OF SUBSTITUTE GOODS OR SERVICES;
# LOSS OF USE, DATA, OR PROFITS; OR BUSINESS INTERRUPTION) HOWEVER
# CAUSED AND ON ANY THEORY OF LIABILITY, WHETHER IN CONTRACT, STRICT
# LIABILITY, OR TORT (INCLUDING NEGLIGENCE OR OTHERWISE) ARISING IN
# ANY WAY OUT OF THE USE OF THIS SOFTWARE, EVEN IF ADVISED OF THE
# POSSIBILITY OF SUCH DAMAGE.
#

from dataclasses import dataclass
from datetime import datetime
from typing import Mapping

from eduid.queue.db import Payload

__author__ = 'lundberg'


@dataclass
class EduidTestPayload(Payload):
    counter: int

    @classmethod
    def from_dict(cls, data: Mapping):
        return cls(**data)


@dataclass
class EduidTestResultPayload(Payload):
    """Some statistics for source/sink test runs"""

    counter: int
    first_ts: datetime
    last_ts: datetime
    delta: str  # bson can't encode timedelta
    per_second: int

    @classmethod
    def from_dict(cls, data: Mapping):
        return cls(**data)


@dataclass
class EmailPayload(Payload):
    email: str
    reference: str
    language: str

    @classmethod
    def from_dict(cls, data: Mapping):
        data = dict(data)  # Do not change caller data
        return cls(**data)


@dataclass
<<<<<<< HEAD
class EduidInviteEmail(EmailPayload):
    invite_link: str
    invite_code: str
    inviter_name: str
    version: int = 1


@dataclass
class EduidSignupEmail(EmailPayload):
    verification_code: str
    site_name: str
    version: int = 1
=======
class EduidSCIMAPINotification(Payload):
    data_owner: str
    post_url: str
    message: str
    version: int = 1

    @classmethod
    def from_dict(cls, data: Mapping):
        data = dict(data)  # Do not change caller data
        return cls(**data)
>>>>>>> 2e3de509
<|MERGE_RESOLUTION|>--- conflicted
+++ resolved
@@ -62,6 +62,18 @@
 
 
 @dataclass
+class EduidSCIMAPINotification(Payload):
+    data_owner: str
+    post_url: str
+    message: str
+
+    @classmethod
+    def from_dict(cls, data: Mapping):
+        data = dict(data)  # Do not change caller data
+        return cls(**data)
+
+
+@dataclass
 class EmailPayload(Payload):
     email: str
     reference: str
@@ -74,7 +86,6 @@
 
 
 @dataclass
-<<<<<<< HEAD
 class EduidInviteEmail(EmailPayload):
     invite_link: str
     invite_code: str
@@ -86,16 +97,4 @@
 class EduidSignupEmail(EmailPayload):
     verification_code: str
     site_name: str
-    version: int = 1
-=======
-class EduidSCIMAPINotification(Payload):
-    data_owner: str
-    post_url: str
-    message: str
-    version: int = 1
-
-    @classmethod
-    def from_dict(cls, data: Mapping):
-        data = dict(data)  # Do not change caller data
-        return cls(**data)
->>>>>>> 2e3de509
+    version: int = 1