--- conflicted
+++ resolved
@@ -33,22 +33,8 @@
         'mobile-index-v1': {'key': [('mobile.mobile', 1), ('mobile.verified', 1)]},
         'mailAliases-index-v1': {'key': [('mailAliases.email', 1), ('mailAliases.verified', 1)]}
     }
-<<<<<<< HEAD
     db = UserDB(settings.get('MONGO_URI', DEFAULT_MONGODB_URI), collection=collection)
     db.setup_indexes(indexes)
-=======
-    db_conn = MongoDB(settings['MONGO_URI'])
-    db = db_conn.get_database()
-    current_indexes = db[collection].index_information()
-    for name in current_indexes:
-        if name not in indexes and name not in default_indexes:
-            db[collection].drop_index(name)
-    for name, params in indexes.items():
-        if name not in current_indexes:
-            key = params.pop('key')
-            params['name'] = name
-            db[collection].ensure_index(key, **params)
->>>>>>> 476140f5
 
 
 def get_attribute_manager(celery_app):
