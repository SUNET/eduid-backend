-c main.txt
-r fastapi_requirements.in
-r main.in
-r satosa_scim_requirements.in
-r webapp_requirements.in
-r worker_requirements.in
-r typecheck_requirements.in
black
isort
mock
mypy
pytest
pytest-cov
<<<<<<< HEAD
respx
pip-tools
smtpdfix
=======
respx
>>>>>>> b5f7a94f
<|MERGE_RESOLUTION|>--- conflicted
+++ resolved
@@ -11,10 +11,5 @@
 mypy
 pytest
 pytest-cov
-<<<<<<< HEAD
 respx
-pip-tools
-smtpdfix
-=======
-respx
->>>>>>> b5f7a94f
+pip-tools